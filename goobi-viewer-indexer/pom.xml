--- conflicted
+++ resolved
@@ -6,11 +6,7 @@
 	<modelVersion>4.0.0</modelVersion>
 	<groupId>io.goobi.viewer</groupId>
 	<artifactId>viewer-indexer</artifactId>
-<<<<<<< HEAD
-	<version>21.07.2</version>
-=======
 	<version>21.08-SNAPSHOT</version>
->>>>>>> 113b13b8
 
 
 	<name>Goobi viewer - Indexer</name>
@@ -22,12 +18,8 @@
     </scm>
 
 	<properties>
-<<<<<<< HEAD
-		<project.build.sourceEncoding>UTF-8</project.build.sourceEncoding>
-=======
         <project.build.sourceEncoding>UTF-8</project.build.sourceEncoding>
         <maven.compiler.release>11</maven.compiler.release>
->>>>>>> 113b13b8
 		<skipTests>true</skipTests>
 
         <!-- Sonar -->
