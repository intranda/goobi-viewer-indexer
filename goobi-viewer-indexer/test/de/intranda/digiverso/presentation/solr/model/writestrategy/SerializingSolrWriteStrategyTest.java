/**
 * This file is part of the Goobi Solr Indexer - a content indexing tool for the Goobi viewer and OAI-PMH/SRU interfaces.
 *
 * Visit these websites for more information.
 *          - http://www.intranda.com
 *          - http://digiverso.com
 *
 * This program is free software; you can redistribute it and/or modify it under the terms of the GNU General Public License as published by the Free
 * Software Foundation; either version 2 of the License, or (at your option) any later version.
 *
 * This program is distributed in the hope that it will be useful, but WITHOUT ANY WARRANTY; without even the implied warranty of MERCHANTABILITY or
 * FITNESS FOR A PARTICULAR PURPOSE. See the GNU General Public License for more details.
 *
 * You should have received a copy of the GNU General Public License along with this program. If not, see <http://www.gnu.org/licenses/>.
 */
package de.intranda.digiverso.presentation.solr.model.writestrategy;

import java.nio.file.Files;
import java.nio.file.Path;
import java.nio.file.Paths;
import java.util.Arrays;
import java.util.HashMap;
import java.util.List;
import java.util.Map;

import org.apache.solr.common.SolrDocumentList;
import org.apache.solr.common.SolrInputDocument;
import org.junit.After;
import org.junit.Assert;
import org.junit.Before;
import org.junit.Test;

import de.intranda.digiverso.presentation.solr.AbstractSolrEnabledTest;
import de.intranda.digiverso.presentation.solr.MetsIndexer;
import de.intranda.digiverso.presentation.solr.helper.Hotfolder;
import de.intranda.digiverso.presentation.solr.helper.SolrHelper;
import de.intranda.digiverso.presentation.solr.helper.Utils;
import de.intranda.digiverso.presentation.solr.model.DataRepository;
import de.intranda.digiverso.presentation.solr.model.SolrConstants;
import de.intranda.digiverso.presentation.solr.model.SolrConstants.DocType;

public class SerializingSolrWriteStrategyTest extends AbstractSolrEnabledTest {

    private static Path tempFolder = Paths.get("build/temp");
    private static Hotfolder hotfolder;

    private Path metsFile = Paths.get("resources/test/METS/kleiuniv_PPN517154005/kleiuniv_PPN517154005.xml");

    @Override
    @Before
    public void setUp() throws Exception {
        super.setUp();

        hotfolder = new Hotfolder("resources/test/indexerconfig_solr_test.xml", server);

        Files.createDirectory(tempFolder);
        Assert.assertTrue(Files.isDirectory(tempFolder));
    }

    @Override
    @After
    public void tearDown() throws Exception {
        super.tearDown();

        Utils.deleteDirectory(tempFolder);
    }

    /**
     * @see SerializingSolrWriteStrategy#getPageDocsForPhysIdList(List)
     * @verifies return all docs for the given physIdList
     */
    @Test
    public void getPageDocsForPhysIdList_shouldReturnAllDocsForTheGivenPhysIdList() throws Exception {
        SolrHelper sh = new SolrHelper(server);
        SerializingSolrWriteStrategy strat = new SerializingSolrWriteStrategy(sh, tempFolder);
        MetsIndexer indexer = new MetsIndexer(hotfolder);
        indexer.initJDomXP(metsFile);
        indexer.generatePageDocuments(strat, null, 1);
        List<SolrInputDocument> docs = strat.getPageDocsForPhysIdList(Arrays.asList(new String[] { "PHYS_0001", "PHYS_0002", "PHYS_0003" }));
        Assert.assertEquals(3, docs.size());
        Assert.assertEquals("PHYS_0001", docs.get(0).getFieldValue(SolrConstants.PHYSID));
        Assert.assertEquals("PHYS_0002", docs.get(1).getFieldValue(SolrConstants.PHYSID));
        Assert.assertEquals("PHYS_0003", docs.get(2).getFieldValue(SolrConstants.PHYSID));
    }

    /**
     * @see SerializingSolrWriteStrategy#writeDocs()
     * @verifies write all structure docs correctly
     */
    @Test
    public void writeDocs_shouldWriteAllStructureDocsCorrectly() throws Exception {
        Map<String, Path> dataFolders = new HashMap<>();
        dataFolders.put(DataRepository.PARAM_FULLTEXT, Paths.get("resources/test/METS/kleiuniv_PPN517154005/kleiuniv_PPN517154005_txt"));
<<<<<<< HEAD
        dataFolders.put(DataRepository.PARAM_TEIMETADATA, Paths.get("resources/test/METS/kleiuniv_PPN517154005/kleiuniv_PPN517154005_wc"));
        dataFolders.put(DataRepository.PARAM_TILEDIMAGES, Paths.get("resources/test/METS/kleiuniv_PPN517154005/kleiuniv_PPN517154005_ptif"));
=======
        dataFolders.put(DataRepository.PARAM_TEI, Paths.get("resources/test/METS/kleiuniv_PPN517154005/kleiuniv_PPN517154005_wc"));
>>>>>>> 16baa957
        dataFolders.put(DataRepository.PARAM_OVERVIEW, Paths.get("resources/test/METS/kleiuniv_PPN517154005/kleiuniv_PPN517154005_overview"));

        SolrHelper sh = new SolrHelper(server);
        SerializingSolrWriteStrategy strat = new SerializingSolrWriteStrategy(sh, tempFolder);
        MetsIndexer indexer = new MetsIndexer(hotfolder);

        indexer.index(metsFile, false, dataFolders, strat, 1);
        SolrDocumentList docList = hotfolder.getSolrHelper().search(SolrConstants.PI_TOPSTRUCT + ":PPN517154005 AND " + SolrConstants.DOCTYPE + ":"
                + DocType.DOCSTRCT.name(), null);
        Assert.assertEquals(4, docList.size());
    }

    /**
     * @see SerializingSolrWriteStrategy#writeDocs()
     * @verifies write all page docs correctly
     */
    @Test
    public void writeDocs_shouldWriteAllPageDocsCorrectly() throws Exception {
        Map<String, Path> dataFolders = new HashMap<>();
        dataFolders.put(DataRepository.PARAM_FULLTEXT, Paths.get("resources/test/METS/kleiuniv_PPN517154005/kleiuniv_PPN517154005_txt"));
<<<<<<< HEAD
        dataFolders.put(DataRepository.PARAM_TEIMETADATA, Paths.get("resources/test/METS/kleiuniv_PPN517154005/kleiuniv_PPN517154005_wc"));
        dataFolders.put(DataRepository.PARAM_TILEDIMAGES, Paths.get("resources/test/METS/kleiuniv_PPN517154005/kleiuniv_PPN517154005_ptif"));
=======
        dataFolders.put(DataRepository.PARAM_TEI, Paths.get("resources/test/METS/kleiuniv_PPN517154005/kleiuniv_PPN517154005_wc"));
>>>>>>> 16baa957
        dataFolders.put(DataRepository.PARAM_OVERVIEW, Paths.get("resources/test/METS/kleiuniv_PPN517154005/kleiuniv_PPN517154005_overview"));

        SolrHelper sh = new SolrHelper(server);
        SerializingSolrWriteStrategy strat = new SerializingSolrWriteStrategy(sh, tempFolder);
        MetsIndexer indexer = new MetsIndexer(hotfolder);

        indexer.index(metsFile, false, dataFolders, strat, 1);
        SolrDocumentList docList = hotfolder.getSolrHelper().search(SolrConstants.PI_TOPSTRUCT + ":PPN517154005 AND " + SolrConstants.DOCTYPE + ":"
                + DocType.PAGE.name(), null);
        Assert.assertEquals(16, docList.size());
    }
}<|MERGE_RESOLUTION|>--- conflicted
+++ resolved
@@ -61,7 +61,7 @@
     @After
     public void tearDown() throws Exception {
         super.tearDown();
-
+        
         Utils.deleteDirectory(tempFolder);
     }
 
@@ -91,12 +91,7 @@
     public void writeDocs_shouldWriteAllStructureDocsCorrectly() throws Exception {
         Map<String, Path> dataFolders = new HashMap<>();
         dataFolders.put(DataRepository.PARAM_FULLTEXT, Paths.get("resources/test/METS/kleiuniv_PPN517154005/kleiuniv_PPN517154005_txt"));
-<<<<<<< HEAD
         dataFolders.put(DataRepository.PARAM_TEIMETADATA, Paths.get("resources/test/METS/kleiuniv_PPN517154005/kleiuniv_PPN517154005_wc"));
-        dataFolders.put(DataRepository.PARAM_TILEDIMAGES, Paths.get("resources/test/METS/kleiuniv_PPN517154005/kleiuniv_PPN517154005_ptif"));
-=======
-        dataFolders.put(DataRepository.PARAM_TEI, Paths.get("resources/test/METS/kleiuniv_PPN517154005/kleiuniv_PPN517154005_wc"));
->>>>>>> 16baa957
         dataFolders.put(DataRepository.PARAM_OVERVIEW, Paths.get("resources/test/METS/kleiuniv_PPN517154005/kleiuniv_PPN517154005_overview"));
 
         SolrHelper sh = new SolrHelper(server);
@@ -117,12 +112,7 @@
     public void writeDocs_shouldWriteAllPageDocsCorrectly() throws Exception {
         Map<String, Path> dataFolders = new HashMap<>();
         dataFolders.put(DataRepository.PARAM_FULLTEXT, Paths.get("resources/test/METS/kleiuniv_PPN517154005/kleiuniv_PPN517154005_txt"));
-<<<<<<< HEAD
         dataFolders.put(DataRepository.PARAM_TEIMETADATA, Paths.get("resources/test/METS/kleiuniv_PPN517154005/kleiuniv_PPN517154005_wc"));
-        dataFolders.put(DataRepository.PARAM_TILEDIMAGES, Paths.get("resources/test/METS/kleiuniv_PPN517154005/kleiuniv_PPN517154005_ptif"));
-=======
-        dataFolders.put(DataRepository.PARAM_TEI, Paths.get("resources/test/METS/kleiuniv_PPN517154005/kleiuniv_PPN517154005_wc"));
->>>>>>> 16baa957
         dataFolders.put(DataRepository.PARAM_OVERVIEW, Paths.get("resources/test/METS/kleiuniv_PPN517154005/kleiuniv_PPN517154005_overview"));
 
         SolrHelper sh = new SolrHelper(server);
