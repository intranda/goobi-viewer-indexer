/**
 * This file is part of the Goobi Solr Indexer - a content indexing tool for the Goobi viewer and OAI-PMH/SRU interfaces.
 *
 * Visit these websites for more information.
 *          - http://www.intranda.com
 *          - http://digiverso.com
 *
 * This program is free software; you can redistribute it and/or modify it under the terms of the GNU General Public License as published by the Free
 * Software Foundation; either version 2 of the License, or (at your option) any later version.
 *
 * This program is distributed in the hope that it will be useful, but WITHOUT ANY WARRANTY; without even the implied warranty of MERCHANTABILITY or
 * FITNESS FOR A PARTICULAR PURPOSE. See the GNU General Public License for more details.
 *
 * You should have received a copy of the GNU General Public License along with this program. If not, see <http://www.gnu.org/licenses/>.
 */
package de.intranda.digiverso.presentation.solr;

import java.io.File;
import java.nio.file.Files;
import java.nio.file.Path;
import java.nio.file.Paths;
import java.util.Collection;
import java.util.Date;
import java.util.HashMap;
import java.util.List;
import java.util.Map;

import org.apache.commons.io.FileUtils;
import org.apache.commons.io.FilenameUtils;
import org.apache.solr.common.SolrDocument;
import org.apache.solr.common.SolrDocumentList;
import org.apache.solr.common.SolrInputDocument;
import org.jdom2.Element;
import org.junit.Assert;
import org.junit.Before;
import org.junit.Test;
import org.slf4j.Logger;
import org.slf4j.LoggerFactory;

import de.intranda.digiverso.ocr.alto.model.structureclasses.lineelements.Word;
import de.intranda.digiverso.ocr.alto.model.structureclasses.logical.AltoDocument;
import de.intranda.digiverso.presentation.solr.helper.Hotfolder;
import de.intranda.digiverso.presentation.solr.helper.JDomXP;
import de.intranda.digiverso.presentation.solr.helper.MetadataHelper;
import de.intranda.digiverso.presentation.solr.helper.Utils;
import de.intranda.digiverso.presentation.solr.model.DataRepository;
import de.intranda.digiverso.presentation.solr.model.SolrConstants;
import de.intranda.digiverso.presentation.solr.model.SolrConstants.DocType;
import de.intranda.digiverso.presentation.solr.model.writestrategy.ISolrWriteStrategy;
import de.intranda.digiverso.presentation.solr.model.writestrategy.LazySolrWriteStrategy;

public class MetsIndexerTest extends AbstractSolrEnabledTest {

    /** Logger for this class. */
    private static final Logger logger = LoggerFactory.getLogger(MetsIndexerTest.class);

    private static final String PI = "PPN517154005";
    private static final String PI2 = "H030001";

    private Hotfolder hotfolder;

    private Path metsFile;
    private Path metsFile2;
    private Path metsFile3;
    private Path metsFileVol1;
    private Path metsFileVol2;
    private Path metsFileAnchor1;
    private Path metsFileAnchor2;

    @Override
    @Before
    public void setUp() throws Exception {
        super.setUp();
        hotfolder = new Hotfolder("resources/test/indexerconfig_solr_test.xml", server);

        metsFile = Paths.get("resources/test/METS/kleiuniv_PPN517154005/kleiuniv_PPN517154005.xml");
        Assert.assertTrue(Files.isRegularFile(metsFile));
        metsFile2 = Paths.get("resources/test/METS/H030001_mets.xml");
        Assert.assertTrue(Files.isRegularFile(metsFile2));
        metsFile3 = Paths.get("resources/test/METS/AC06736966.xml");
        Assert.assertTrue(Files.isRegularFile(metsFile3));
        metsFileVol1 = Paths.get("resources/test/METS/baltst_559838239/baltst_559838239_NF_75.xml");
        Assert.assertTrue(Files.isRegularFile(metsFileVol1));
        metsFileVol2 = Paths.get("resources/test/METS/baltst_559838239/baltst_559838239_NF_78.xml");
        Assert.assertTrue(Files.isRegularFile(metsFileVol2));
        metsFileAnchor1 = Paths.get("resources/test/METS/baltst_559838239/baltst_559838239_NF_75_anchor.xml");
        Assert.assertTrue(Files.isRegularFile(metsFileAnchor1));
        metsFileAnchor2 = Paths.get("resources/test/METS/baltst_559838239/baltst_559838239_NF_78_anchor.xml");
        Assert.assertTrue(Files.isRegularFile(metsFileAnchor2));
    }

    /**
     * @see MetsIndexer#MetsIndexer(Hotfolder)
     * @verifies set attributes correctly
     */
    @Test
    public void MetsIndexer_shouldSetAttributesCorrectly() throws Exception {
        MetsIndexer indexer = new MetsIndexer(hotfolder);
        Assert.assertEquals(hotfolder, indexer.hotfolder);
    }

    /**
     * @see MetsIndexer#index(File,ISolrWriteStrategy,boolean,Map)
     * @verifies index record correctly
     */
    @SuppressWarnings("unchecked")
    @Test
    public void index_shouldIndexRecordCorrectly() throws Exception {
        Map<String, Path> dataFolders = new HashMap<>();
        dataFolders.put(DataRepository.PARAM_FULLTEXT, Paths.get("resources/test/METS/kleiuniv_PPN517154005/kleiuniv_PPN517154005_txt"));
        dataFolders.put(DataRepository.PARAM_TEIWC, Paths.get("resources/test/METS/kleiuniv_PPN517154005/kleiuniv_PPN517154005_wc"));
        dataFolders.put(DataRepository.PARAM_OVERVIEW, Paths.get("resources/test/METS/kleiuniv_PPN517154005/kleiuniv_PPN517154005_overview"));
        String[] ret = new MetsIndexer(hotfolder).index(metsFile, false, dataFolders, null, 1);
        Assert.assertEquals(PI + ".xml", ret[0]);
        Assert.assertNull(ret[1]);

        Map<String, Boolean> iddocMap = new HashMap<>();
        String iddoc;

        // Top document
        {
            SolrDocumentList docList = hotfolder.getSolrHelper().search(SolrConstants.PI + ":" + PI, null);
            Assert.assertEquals(1, docList.size());
            SolrDocument doc = docList.get(0);
            {
                Collection<Object> values = doc.getFieldValues(SolrConstants.ACCESSCONDITION);
                Assert.assertNotNull(values);
                Assert.assertEquals(1, values.size());
                Assert.assertEquals("OPENACCESS", values.iterator().next());
            }
            Assert.assertNotNull(doc.getFieldValue(SolrConstants.DATECREATED));
            Assert.assertNotNull(doc.getFieldValues(SolrConstants.DATEUPDATED));
            Assert.assertEquals(1, doc.getFieldValues(SolrConstants.DATEUPDATED).size());
            Assert.assertEquals(doc.getFieldValue(SolrConstants.DATECREATED), doc.getFirstValue(SolrConstants.DATEUPDATED));
            Assert.assertEquals(DocType.DOCSTRCT.name(), doc.getFieldValue(SolrConstants.DOCTYPE));
            Assert.assertEquals("Monograph", doc.getFieldValue(SolrConstants.DOCSTRCT));
            {
                List<String> mdList = (List<String>) doc.getFieldValue(SolrConstants.DC);
                Assert.assertNotNull(mdList);
                Assert.assertEquals(2, mdList.size());
                Assert.assertEquals("varia", mdList.get(0));
                Assert.assertEquals("digiwunschbuch", mdList.get(1));
            }
            Assert.assertTrue(doc.containsKey(SolrConstants.DEFAULT));
            // Assert.assertTrue(doc.containsKey(SolrConstants.SUPERDEFAULT));
            iddoc = (String) doc.getFieldValue(SolrConstants.IDDOC);
            Assert.assertNotNull(iddoc);
            iddocMap.put(iddoc, true);
            Assert.assertEquals(iddoc, doc.getFieldValue(SolrConstants.GROUPFIELD));
            Assert.assertEquals(true, doc.getFieldValue(SolrConstants.ISWORK));
            Assert.assertEquals("Universität und Technische Hochschule", doc.getFieldValue(SolrConstants.LABEL));
            Assert.assertEquals("LOG_0000", doc.getFieldValue(SolrConstants.LOGID));
            Assert.assertEquals(16, doc.getFieldValue(SolrConstants.NUMPAGES));
            Assert.assertEquals(PI, doc.getFieldValue(SolrConstants.PI));
            Assert.assertEquals(PI, doc.getFieldValue(SolrConstants.PI_TOPSTRUCT));
            Assert.assertEquals(SolrConstants._METS, doc.getFieldValue(SolrConstants.SOURCEDOCFORMAT));
            Assert.assertEquals("00000002.tif", doc.getFieldValue(SolrConstants.THUMBNAIL)); // representative image is set
            Assert.assertEquals("00000002.tif", doc.getFieldValue(SolrConstants.THUMBNAILREPRESENT)); // not really used
            Assert.assertEquals(1, doc.getFieldValue(SolrConstants.THUMBPAGENO)); // representative image should not affect the number
            Assert.assertEquals(" - ", doc.getFieldValue(SolrConstants.THUMBPAGENOLABEL));
            Assert.assertEquals("urn:nbn:de:hebis:66:fuldig-1946", doc.getFieldValue(SolrConstants.URN));
            Assert.assertNull(doc.getFieldValue(SolrConstants.IMAGEURN_OAI)); // only docs representing deleted records should have this field
            Assert.assertEquals("http://opac.sub.uni-goettingen.de/DB=1/PPN?PPN=517154005", doc.getFieldValue(SolrConstants.OPACURL));
            Assert.assertEquals(true, doc.getFieldValue(SolrConstants.FULLTEXTAVAILABLE));
            {
                List<String> mdList = (List<String>) doc.getFieldValue("MD_AUTHOR");
                Assert.assertNotNull(mdList);
                Assert.assertEquals(1, mdList.size());
                Assert.assertEquals("Klein, Felix", mdList.get(0));
            }
            {
                List<String> mdList = (List<String>) doc.getFieldValue("MD_AUTHOR" + SolrConstants._UNTOKENIZED);
                Assert.assertNotNull(mdList);
                Assert.assertEquals(1, mdList.size());
                Assert.assertEquals("Klein, Felix", mdList.get(0));
            }
            Assert.assertEquals("Klein, Felix", doc.getFieldValue("SORT_AUTHOR"));

            {
                List<Long> mdList = (List<Long>) doc.getFieldValue(SolrConstants.YEAR);
                Assert.assertNotNull(mdList);
                Assert.assertEquals(1, mdList.size());
                Assert.assertEquals(Long.valueOf(1980), mdList.get(0));
                Assert.assertEquals(Long.valueOf(1980), doc.getFieldValue(SolrConstants.SORTNUM_ + SolrConstants.YEAR));
            }
            {
                List<Long> mdList = (List<Long>) doc.getFieldValue(SolrConstants.YEARMONTH);
                Assert.assertNotNull(mdList);
                Assert.assertEquals(1, mdList.size());
                Assert.assertEquals(Long.valueOf(198007), mdList.get(0));
                Assert.assertEquals(Long.valueOf(198007), doc.getFieldValue(SolrConstants.SORTNUM_ + SolrConstants.YEARMONTH));
            }
            {
                List<Long> mdList = (List<Long>) doc.getFieldValue(SolrConstants.YEARMONTHDAY);
                Assert.assertNotNull(mdList);
                Assert.assertEquals(1, mdList.size());
                Assert.assertEquals(Long.valueOf(19800710), mdList.get(0));
                Assert.assertEquals(Long.valueOf(19800710), doc.getFieldValue(SolrConstants.SORTNUM_ + SolrConstants.YEARMONTHDAY));
            }
            {
                List<Long> mdList = (List<Long>) doc.getFieldValue(SolrConstants.CENTURY);
                Assert.assertNotNull(mdList);
                Assert.assertEquals(1, mdList.size());
                Assert.assertEquals(Long.valueOf(20), mdList.get(0));
                Assert.assertEquals(Long.valueOf(20), doc.getFieldValue(SolrConstants.SORTNUM_ + SolrConstants.CENTURY));
            }

            // TODO techMD
            // TODO 
        }

        // Child docstructs
        {
            SolrDocumentList docList = hotfolder.getSolrHelper().search(new StringBuilder(SolrConstants.PI_TOPSTRUCT).append(":").append(PI).append(
                    " AND ").append(SolrConstants.IDDOC_PARENT).append(":*").toString(), null);
            Assert.assertEquals(3, docList.size());

            Map<String, Boolean> logIdMap = new HashMap<>();

            for (SolrDocument doc : docList) {
                {
                    Collection<Object> values = (Collection<Object>) doc.getFieldValue(SolrConstants.ACCESSCONDITION);
                    Assert.assertNotNull(values);
                    Assert.assertEquals(1, values.size());
                    Assert.assertEquals("OPENACCESS", values.iterator().next());
                }
                {
                    //                    Collection<Object> values = doc.getFieldValues(SolrConstants.DC);
                    //                    Assert.assertNotNull(values);
                    //                    Assert.assertEquals(2, values.size());
                }
                Assert.assertTrue(doc.containsKey(SolrConstants.DEFAULT));
                Assert.assertEquals(DocType.DOCSTRCT.name(), doc.getFieldValue(SolrConstants.DOCTYPE));
                Assert.assertNotNull(doc.getFieldValue(SolrConstants.DOCSTRCT));
                {
                    List<String> mdList = (List<String>) doc.getFieldValue(SolrConstants.DC);
                    Assert.assertNotNull(mdList);
                    Assert.assertEquals(2, mdList.size());
                    Assert.assertEquals("varia", mdList.get(0));
                    Assert.assertEquals("digiwunschbuch", mdList.get(1));
                }
                {
                    String value = (String) doc.getFieldValue(SolrConstants.IDDOC);
                    Assert.assertNotNull(value);
                    Assert.assertNull(iddocMap.get(value));
                    iddocMap.put(value, true);
                    Assert.assertEquals(value, doc.getFieldValue(SolrConstants.GROUPFIELD));
                }
                Assert.assertEquals(iddoc, doc.getFieldValue(SolrConstants.IDDOC_TOPSTRUCT));
                {
                    String value = (String) doc.getFieldValue(SolrConstants.LOGID);
                    Assert.assertNotNull(value);
                    Assert.assertNull(logIdMap.get(value));
                    logIdMap.put(value, true);
                }
                Assert.assertNotNull(doc.getFieldValue(SolrConstants.THUMBNAIL));
                Assert.assertNotNull(doc.getFieldValue(SolrConstants.THUMBPAGENO));
                Assert.assertNotNull(doc.getFieldValue(SolrConstants.THUMBPAGENOLABEL));
                Assert.assertNotNull(doc.getFieldValue(SolrConstants.NUMPAGES));
                Assert.assertNotNull(doc.getFieldValue(SolrConstants.URN));
                Assert.assertNotNull(doc.getFieldValues(SolrConstants.DATEUPDATED));
            }
        }

        // Pages
        {
            SolrDocumentList docList = hotfolder.getSolrHelper().search(SolrConstants.PI_TOPSTRUCT + ":" + PI + " AND " + SolrConstants.DOCTYPE + ":"
                    + DocType.PAGE, null);
            Assert.assertEquals(16, docList.size());

            for (SolrDocument doc : docList) {
                {
                    Collection<Object> values = (Collection<Object>) doc.getFieldValue(SolrConstants.ACCESSCONDITION);
                    Assert.assertNotNull(values);
                    Assert.assertEquals(1, values.size());
                    Assert.assertEquals("OPENACCESS", values.iterator().next());
                }
                {
                    Collection<Object> values = doc.getFieldValues(SolrConstants.DC);
                    Assert.assertNotNull(values);
                    Assert.assertEquals(2, values.size());
                }
                Integer order = (Integer) doc.getFieldValue(SolrConstants.ORDER);
                Assert.assertNotNull(order);
                String fileName = (String) doc.getFieldValue(SolrConstants.FILENAME);
                Assert.assertNotNull(fileName);
                Assert.assertNotNull(doc.getFieldValue(SolrConstants.DOCSTRCT));
                Assert.assertNotNull(doc.getFieldValue(SolrConstants.IMAGEURN));
                Assert.assertNotNull(doc.getFieldValue(SolrConstants.FILEIDROOT));
                Assert.assertNotNull(doc.getFieldValue(SolrConstants.FILENAME));
                String fileName = (String) doc.getFieldValue(SolrConstants.FILENAME);
                {
<<<<<<< HEAD
                    //                    List<String> values = (List<String>) doc.getFieldValue("MD_FULLTEXT");
                    //                    Assert.assertNotNull(values);
                    //                    Assert.assertFalse(values.isEmpty());
=======
                    String value = (String) doc.getFieldValue(SolrConstants.FILENAME_FULLTEXT);
                    Assert.assertNotNull(value);
                    Assert.assertEquals("kleiuniv_PPN517154005/kleiuniv_PPN517154005_txt/" + FilenameUtils.getBaseName(fileName)
                            + AbstractIndexer.TXT_EXTENSION, value);
>>>>>>> 64fab720
                    Assert.assertEquals(true, doc.getFieldValue(SolrConstants.FULLTEXTAVAILABLE));
                }
                {
                    String value = (String) doc.getFieldValue(SolrConstants.IDDOC);
                    Assert.assertNotNull(value);
                    Assert.assertNull(iddocMap.get(value));
                    iddocMap.put(value, true);
                    Assert.assertEquals(value, doc.getFieldValue(SolrConstants.GROUPFIELD));
                }
                Assert.assertNotNull(doc.getFieldValue(SolrConstants.IDDOC_OWNER));
<<<<<<< HEAD
                {
                    String value = (String) doc.getFieldValue(SolrConstants.FILENAME_ALTO);
                    Assert.assertNotNull(value);
                    Assert.assertEquals(FilenameUtils.getBaseName(fileName) + AbstractIndexer.XML_EXTENSION, value);
                }
=======
>>>>>>> 64fab720
                // DATEUPDATED from the top docstruct
                Assert.assertNotNull(doc.getFieldValue(SolrConstants.DATEUPDATED));
                // SORT_* fields from the direct owner docstruct
                if (order == 2) {
                    Assert.assertEquals("Universität und Technische Hochschule", doc.getFieldValue("SORT_TITLE"));
                }
            }
        }
    }

    /**
     * @see MetsIndexer#index(File,ISolrWriteStrategy,boolean,Map)
     * @verifies index aggregated metadata correctly
     */
    @SuppressWarnings("unchecked")
    @Test
    public void index_shouldIndexAggregatedMetadataCorrectly() throws Exception {
        Map<String, Path> dataFolders = new HashMap<>();
        String[] ret = new MetsIndexer(hotfolder).index(metsFile2, false, dataFolders, null, 1);
        Assert.assertEquals(PI2 + ".xml", ret[0]);
        Assert.assertNull(ret[1]);

        Map<String, Boolean> iddocMap = new HashMap<>();
        String iddoc;

        // Top document
        {
            SolrDocumentList docList = hotfolder.getSolrHelper().search(SolrConstants.PI + ":" + PI2, null);
            Assert.assertEquals(1, docList.size());
            SolrDocument doc = docList.get(0);
            {
                Collection<Object> values = (Collection<Object>) doc.getFieldValue(SolrConstants.ACCESSCONDITION);
                Assert.assertNotNull(values);
                Assert.assertEquals(1, values.size());
                Assert.assertEquals("OPENACCESS", values.iterator().next());
            }
            Assert.assertNotNull(doc.getFieldValue(SolrConstants.DATECREATED));
            Assert.assertNotNull(doc.getFieldValue(SolrConstants.DATEUPDATED));
            Assert.assertEquals(DocType.DOCSTRCT.name(), doc.getFieldValue(SolrConstants.DOCTYPE));
            Assert.assertNotNull(doc.getFieldValue(SolrConstants.DOCSTRCT));
            Assert.assertTrue(doc.getFieldValues(SolrConstants.DC) != null && doc.getFieldValues(SolrConstants.DC).size() == 1);
            Assert.assertEquals("casualia", doc.getFieldValues(SolrConstants.DC).iterator().next());
            Assert.assertTrue(doc.containsKey(SolrConstants.DEFAULT));
            iddoc = (String) doc.getFieldValue(SolrConstants.IDDOC);
            Assert.assertNotNull(iddoc);
            iddocMap.put(iddoc, true);
            Assert.assertEquals(iddoc, doc.getFieldValue(SolrConstants.GROUPFIELD));
            Assert.assertEquals(true, doc.getFieldValue(SolrConstants.ISWORK));
            Assert.assertNull(doc.getFieldValue(SolrConstants.NUMPAGES));
            Assert.assertEquals(PI2, doc.getFieldValue(SolrConstants.PI));
            Assert.assertEquals(PI2, doc.getFieldValue(SolrConstants.PI_TOPSTRUCT));
            Assert.assertEquals(SolrConstants._METS, doc.getFieldValue(SolrConstants.SOURCEDOCFORMAT));
        }

        // Grouped metadata
        {
            SolrDocumentList docList = hotfolder.getSolrHelper().search(new StringBuilder(SolrConstants.DOCTYPE).append(":").append(DocType.METADATA
                    .name()).append(" AND ").append(SolrConstants.IDDOC_OWNER).append(":").append(iddoc).toString(), null);
            Assert.assertEquals(4, docList.size());

            for (SolrDocument doc : docList) {
                Assert.assertTrue("MD_CREATOR".equals(doc.getFieldValue(SolrConstants.LABEL)) || "MD_PHYSICALCOPY".equals(doc.getFieldValue(
                        SolrConstants.LABEL)));
                Assert.assertNotNull(doc.getFieldValue(SolrConstants.GROUPFIELD));
                if ("MD_CREATOR".equals(doc.getFieldValue(SolrConstants.LABEL))) {
                    Assert.assertNotNull(doc.getFieldValue("MD_VALUE"));
                    Assert.assertNotNull(doc.getFieldValue("MD_FIRSTNAME"));
                    Assert.assertNotNull(doc.getFieldValue("MD_LASTNAME"));
                    Assert.assertNotNull(doc.getFieldValue("NORM_URI"));
                    Assert.assertNotNull(doc.getFieldValue(SolrConstants.DEFAULT));
                } else if ("MD_PHYSICALCOPY".equals(doc.getFieldValue(SolrConstants.LABEL))) {
                    Assert.assertNotNull(doc.getFieldValue("MD_LOCATION"));
                    Assert.assertNotNull(doc.getFieldValue("MD_SHELFMARK"));
                    //                    Assert.assertNotNull(doc.getFieldValue(SolrConstants.NORMDATATERMS));
                }
            }
        }

        // Pages
        {
            SolrDocumentList docList = hotfolder.getSolrHelper().search(SolrConstants.PI_TOPSTRUCT + ":" + PI2 + " AND " + SolrConstants.FILENAME
                    + ":*", null);
            Assert.assertEquals(0, docList.size());
        }
    }

    /**
     * @see MetsIndexer#index(File,ISolrWriteStrategy,boolean,Map)
     * @verifies index multi volume records correctly
     */
    @Test
    public void index_shouldIndexMultiVolumeRecordsCorrectly() throws Exception {
        String piVol1 = "PPN612054551";
        String piVol2 = "PPN612060039";
        String piAnchor = "PPN559838239";

        // Index first volume
        Map<String, Path> dataFolders = new HashMap<>();
        String[] ret = new MetsIndexer(hotfolder).index(metsFileVol1, false, dataFolders, null, 1);
        Assert.assertEquals(piVol1 + ".xml", ret[0]);
        Assert.assertNull(ret[1]);

        SolrDocumentList docList = hotfolder.getSolrHelper().search(SolrConstants.PI + ":" + piVol1, null);
        Assert.assertEquals(1, docList.size());
        SolrDocument doc = docList.get(0);
        Assert.assertEquals(piAnchor, doc.getFieldValue(SolrConstants.PI_PARENT));
        Assert.assertEquals(piAnchor, doc.getFieldValue(SolrConstants.PI_ANCHOR));

        // All child docstructs should have the PI_ANCHOR field
        SolrDocumentList vol1Chidlren = hotfolder.getSolrHelper().search(SolrConstants.PI_TOPSTRUCT + ":" + piVol1 + " AND " + SolrConstants.PI_ANCHOR
                + ":" + piAnchor, null);
        Assert.assertEquals(95, vol1Chidlren.size());

        // Index anchor
        String anchorIddoc;
        {
            ret = new MetsIndexer(hotfolder).index(metsFileAnchor1, false, dataFolders, null, 1);
            Assert.assertEquals(piAnchor + ".xml", ret[0]);
            Assert.assertNull(ret[1]);
            docList = hotfolder.getSolrHelper().search(SolrConstants.PI + ":" + piAnchor, null);
            Assert.assertEquals(1, docList.size());
            doc = docList.get(0);
            anchorIddoc = (String) doc.getFieldValue(SolrConstants.IDDOC);
            Assert.assertNotNull(anchorIddoc);
            Assert.assertEquals(anchorIddoc, doc.getFieldValue(SolrConstants.GROUPFIELD));
        }

        // Re-index first volume
        {
            ret = new MetsIndexer(hotfolder).index(metsFileVol1, false, dataFolders, null, 1);
            Assert.assertNull(ret[1]);
            docList = hotfolder.getSolrHelper().search(SolrConstants.PI + ":" + piVol1, null);
            Assert.assertEquals(1, docList.size());
            doc = docList.get(0);
            Assert.assertEquals(anchorIddoc, doc.getFieldValue(SolrConstants.IDDOC_PARENT));
        }

        // Index second volume
        {
            ret = new MetsIndexer(hotfolder).index(metsFileVol2, false, dataFolders, null, 1);
            Assert.assertNull(ret[1]);
            docList = hotfolder.getSolrHelper().search(SolrConstants.PI + ":" + piVol2, null);
            Assert.assertEquals(1, docList.size());
            doc = docList.get(0);
            Assert.assertEquals(anchorIddoc, doc.getFieldValue(SolrConstants.IDDOC_PARENT));
        }

        Assert.assertEquals(1, hotfolder.getReindexQueue().size());

        ret = new MetsIndexer(hotfolder).index(hotfolder.getReindexQueue().poll(), true, dataFolders, null, 1);
        Assert.assertEquals(piAnchor + ".xml", ret[0]);
        Assert.assertNull(ret[1]);
    }

    /**
     * @see MetsIndexer#index(File,ISolrWriteStrategy,boolean,Map)
     * @verifies update record correctly
     */
    @Test
    public void index_shouldUpdateRecordCorrectly() throws Exception {
        Map<String, Path> dataFolders = new HashMap<>();
        dataFolders.put(DataRepository.PARAM_FULLTEXT, Paths.get("resources/test/METS/kleiuniv_PPN517154005/kleiuniv_PPN517154005_txt"));
        dataFolders.put(DataRepository.PARAM_TEIMETADATA, Paths.get("resources/test/METS/kleiuniv_PPN517154005/kleiuniv_PPN517154005_wc"));
        String[] ret = new MetsIndexer(hotfolder).index(metsFile, false, dataFolders, null, 1);
        Assert.assertEquals(PI + ".xml", ret[0]);
        Assert.assertNull(ret[1]);

        Map<String, Boolean> iddocMap = new HashMap<>();
        String iddoc;
        long dateCreated;
        Collection<Object> dateUpdated;

        // Top document
        {
            SolrDocumentList docList = hotfolder.getSolrHelper().search(SolrConstants.PI + ":" + PI, null);
            Assert.assertEquals(1, docList.size());
            SolrDocument doc = docList.get(0);
            Assert.assertNotNull(doc.getFieldValue(SolrConstants.DATECREATED));
            dateCreated = (Long) doc.getFieldValue(SolrConstants.DATECREATED);
            Assert.assertNotNull(doc.getFieldValue(SolrConstants.DATEUPDATED));
            dateUpdated = doc.getFieldValues(SolrConstants.DATEUPDATED);
            iddoc = (String) doc.getFieldValue(SolrConstants.IDDOC);
            Assert.assertNotNull(iddoc);
            iddocMap.put(iddoc, true);
            Assert.assertEquals(iddoc, doc.getFieldValue(SolrConstants.GROUPFIELD));
        }

        // Child docstructs
        {
            SolrDocumentList docList = hotfolder.getSolrHelper().search(SolrConstants.PI_TOPSTRUCT + ":" + PI + " AND " + SolrConstants.IDDOC_PARENT
                    + ":*", null);
            for (SolrDocument doc : docList) {
                {
                    String value = (String) doc.getFieldValue(SolrConstants.IDDOC);
                    Assert.assertNotNull(value);
                    Assert.assertNull(iddocMap.get(value));
                    iddocMap.put(value, true);
                    Assert.assertEquals(value, doc.getFieldValue(SolrConstants.GROUPFIELD));
                }
            }
        }

        // Pages
        {
            SolrDocumentList docList = hotfolder.getSolrHelper().search(SolrConstants.PI_TOPSTRUCT + ":" + PI + " AND " + SolrConstants.FILENAME
                    + ":*", null);
            for (SolrDocument doc : docList) {
                {
                    String value = (String) doc.getFieldValue(SolrConstants.IDDOC);
                    Assert.assertNotNull(value);
                    Assert.assertNull(iddocMap.get(value));
                    iddocMap.put(value, true);
                    Assert.assertEquals(value, doc.getFieldValue(SolrConstants.GROUPFIELD));
                }
            }
        }

        // Re-index
        ret = new MetsIndexer(hotfolder).index(metsFile, false, dataFolders, null, 1);
        Assert.assertEquals(PI + ".xml", ret[0]);
        Assert.assertNull(ret[1]);

        // Top document
        {
            SolrDocumentList docList = hotfolder.getSolrHelper().search(SolrConstants.PI + ":" + PI, null);
            Assert.assertEquals(1, docList.size());
            SolrDocument doc = docList.get(0);
            Assert.assertNotNull(doc.getFieldValue(SolrConstants.DATECREATED));
            Assert.assertEquals(dateCreated, doc.getFieldValue(SolrConstants.DATECREATED));
            Assert.assertNotNull(doc.getFieldValue(SolrConstants.DATEUPDATED));
            Assert.assertEquals(dateUpdated.size() + 1, doc.getFieldValues(SolrConstants.DATEUPDATED).size());
            iddoc = (String) doc.getFieldValue(SolrConstants.IDDOC);
            Assert.assertNotNull(iddoc);
            Assert.assertNull(iddocMap.get(iddoc));
            iddocMap.put(iddoc, true);
            Assert.assertEquals(iddoc, doc.getFieldValue(SolrConstants.GROUPFIELD));
        }

        // Child docstructs
        {
            SolrDocumentList docList = hotfolder.getSolrHelper().search(SolrConstants.PI_TOPSTRUCT + ":" + PI + " AND " + SolrConstants.IDDOC_PARENT
                    + ":*", null);
            Assert.assertEquals(3, docList.size());
            for (SolrDocument doc : docList) {
                {
                    String value = (String) doc.getFieldValue(SolrConstants.IDDOC);
                    Assert.assertNotNull(value);
                    Assert.assertNull(iddocMap.get(value));
                    iddocMap.put(value, true);
                    Assert.assertEquals(value, doc.getFieldValue(SolrConstants.GROUPFIELD));
                }
            }
        }

        // Pages
        {
            SolrDocumentList docList = hotfolder.getSolrHelper().search(SolrConstants.PI_TOPSTRUCT + ":" + PI + " AND " + SolrConstants.DOCTYPE + ":"
                    + DocType.PAGE.name(), null);
            Assert.assertEquals(16, docList.size());
            for (SolrDocument doc : docList) {
                {
                    String value = (String) doc.getFieldValue(SolrConstants.IDDOC);
                    Assert.assertNotNull(value);
                    Assert.assertNull(iddocMap.get(value));
                    iddocMap.put(value, true);
                    Assert.assertEquals(value, doc.getFieldValue(SolrConstants.GROUPFIELD));
                }
            }
        }
    }

    /**
     * @see MetsIndexer#index(Path,boolean,Map,ISolrWriteStrategy,int)
     * @verifies set access conditions correctly
     */
    @Test
    public void index_shouldSetAccessConditionsCorrectly() throws Exception {
        String pi = "AC06736966";
        Map<String, Path> dataFolders = new HashMap<>();
        String[] ret = new MetsIndexer(hotfolder).index(metsFile3, false, dataFolders, null, 1);
        Assert.assertEquals(pi + ".xml", ret[0]);
        Assert.assertNull(ret[1]);

        // Top document
        {
            SolrDocumentList docList = hotfolder.getSolrHelper().search(SolrConstants.PI + ":" + pi, null);
            Assert.assertEquals(1, docList.size());
            SolrDocument doc = docList.get(0);
            Collection<Object> values = doc.getFieldValues(SolrConstants.ACCESSCONDITION);
            Assert.assertNotNull(values);
            Assert.assertEquals(1, values.size());
            Assert.assertEquals("OPENACCESS", values.iterator().next());
        }

        // Child docstructs
        {
            SolrDocumentList docList = hotfolder.getSolrHelper().search(new StringBuilder(SolrConstants.PI_TOPSTRUCT).append(":").append(pi).append(
                    " AND ").append(SolrConstants.LOGID).append(":LOG_0035").toString(), null);
            Assert.assertEquals(1, docList.size());
            for (SolrDocument doc : docList) {
                Collection<Object> values = doc.getFieldValues(SolrConstants.ACCESSCONDITION);
                Assert.assertNotNull(values);
                Assert.assertEquals(1, values.size());
                Assert.assertEquals("bib_network", values.iterator().next());
            }
        }

        // Pages
        {
            SolrDocumentList docList = hotfolder.getSolrHelper().search(SolrConstants.PI_TOPSTRUCT + ":" + pi + " AND " + SolrConstants.PHYSID
                    + ":PHYS_0032", null);
            Assert.assertEquals(1, docList.size());
            for (SolrDocument doc : docList) {
                Collection<Object> values = doc.getFieldValues(SolrConstants.ACCESSCONDITION);
                Assert.assertNotNull(values);
                Assert.assertEquals(1, values.size());
                Assert.assertEquals("bib_network", values.iterator().next());
            }
        }
    }

    /**
     * @see MetsIndexer#index(Path,boolean,Map,ISolrWriteStrategy,int)
     * @verifies write overview page texts into index
     */
    @Test
    public void index_shouldWriteOverviewPageTextsIntoIndex() throws Exception {
        Map<String, Path> dataFolders = new HashMap<>();
        dataFolders.put(DataRepository.PARAM_OVERVIEW, Paths.get("resources/test/METS/kleiuniv_PPN517154005/kleiuniv_PPN517154005_overview"));
        String[] ret = new MetsIndexer(hotfolder).index(metsFile, false, dataFolders, null, 1);

        {
            // Overview page description is not stored and must be searched for (and should have any HTML tags removed)
            SolrDocumentList docList = hotfolder.getSolrHelper().search(SolrConstants.OVERVIEWPAGE_DESCRIPTION + ":\"test description\"", null);
            Assert.assertEquals(1, docList.size());
        }
        {
            // Overview page publication text is not stored and must be searched for (and should have any HTML tags removed)
            SolrDocumentList docList = hotfolder.getSolrHelper().search(SolrConstants.OVERVIEWPAGE_PUBLICATIONTEXT + ":\"test publication text\"",
                    null);
            Assert.assertEquals(1, docList.size());
        }
    }

    /**
     * @see MetsIndexer#generatePageDocuments(JDomXP)
     * @verifies create documents for all mapped pages
     */
    @Test
    public void generatePageDocuments_shouldCreateDocumentsForAllMappedPages() throws Exception {
        MetsIndexer indexer = new MetsIndexer(hotfolder);
        indexer.initJDomXP(metsFile);
        ISolrWriteStrategy writeStrategy = new LazySolrWriteStrategy(solrHelper);
        indexer.generatePageDocuments(writeStrategy, null, 1);
        Assert.assertEquals(16, writeStrategy.getPageDocsSize());
    }

    /**
     * @see MetsIndexer#generatePageDocuments(JDomXP)
     * @verifies set correct ORDER values
     */
    @Test
    public void generatePageDocuments_shouldSetCorrectORDERValues() throws Exception {
        MetsIndexer indexer = new MetsIndexer(hotfolder);
        indexer.initJDomXP(metsFile);
        ISolrWriteStrategy writeStrategy = new LazySolrWriteStrategy(solrHelper);
        indexer.generatePageDocuments(writeStrategy, null, 1);
        for (int i = 1; i <= writeStrategy.getPageDocsSize(); ++i) {
            SolrInputDocument doc = writeStrategy.getPageDocForOrder(i);
            Assert.assertEquals(i, doc.getFieldValue(SolrConstants.ORDER));
        }
    }

    @Test
    public void deskewAlto_handleMissingFilename() throws Exception {

        //        String filename = "AC04987957_00000124";
        String[] filenames = { "00000005.tif", "00225231.png" };

        int[] imageWidth = { 4966, 2794 };

        MetsIndexer indexer = new MetsIndexer(hotfolder);
        File dataFolder = new File("resources/test/alto_deskew");

        int i = 0;
        for (String filename : filenames) {

            String baseFilename = FilenameUtils.getBaseName(filename);

            File altoFile = new File(dataFolder, baseFilename + ".xml");
            String origAltoString = FileUtils.readFileToString(altoFile);
            File outputFolder = new File(dataFolder, "output");
            if (outputFolder.isDirectory()) {
                FileUtils.deleteDirectory(outputFolder);
            }
            outputFolder.mkdir();

            Map<String, Path> dataFolders = new HashMap<>();
            dataFolders.put(DataRepository.PARAM_MEDIA, Paths.get(dataFolder.getAbsolutePath()));

            SolrInputDocument doc = new SolrInputDocument();
            doc.setField(SolrConstants.ALTO, origAltoString);
            doc.setField(SolrConstants.WIDTH, "" + imageWidth[i]);
            //            doc.setField(SolrConstants.FILENAME, filename);

            MetsIndexer.deskewAlto(dataFolders, doc);
            String deskewedAltoString = (String) doc.getFieldValue(SolrConstants.ALTO);
            AltoDocument deskewedDoc = AltoDocument.getDocumentFromString(deskewedAltoString);
            FileUtils.writeStringToFile(new File(outputFolder, filename + ".xml"), deskewedAltoString, false);
            Word testWord = (Word) deskewedDoc.getFirstPage().getAllWordsAsList().get(1);
            Assert.assertNotNull(testWord);
            if (filename.equals("00000005.tif")) {
                Assert.assertEquals("Name", testWord.getContent());
                //                Assert.assertEquals(new Rectangle2D.Float(327, 765, 228, 54), testWord.getRect());
                Assert.assertEquals("Tag0", testWord.getAttributeValue("TAGREFS"));
                Assert.assertEquals("Tag0", deskewedDoc.getTags().getTags().getChild("NamedEntityTag", null).getAttributeValue("ID"));
            }

            i++;
        }
    }

    //    @Test
    //    public void deskewAlto_shouldRotateCoordinatedCorrectly() throws Exception {
    //
    //        //        String filename = "AC04987957_00000124";
    //        String[] filenames = { "00000005.tif", "00225231.png" };
    //
    //        int[] imageWidth = { 4966, 2794 };
    //
    //        MetsIndexer indexer = new MetsIndexer(hotfolder);
    //        File dataFolder = new File("resources/test/alto_deskew");
    //
    //        int i = 0;
    //        for (String filename : filenames) {
    //
    //            String baseFilename = FilenameUtils.getBaseName(filename);
    //
    //            File altoFile = new File(dataFolder, baseFilename + ".xml");
    //            String origAltoString = FileUtils.readFileToString(altoFile);
    //            File outputFolder = new File(dataFolder, "output");
    //            if (outputFolder.isDirectory()) {
    //                FileUtils.deleteDirectory(outputFolder);
    //            }
    //            outputFolder.mkdir();
    //
    //            Map<String, Path> dataFolders = new HashMap<>();
    //            dataFolders.put(DataRepository.PARAM_MEDIA, Paths.get(dataFolder.getAbsolutePath()));
    //
    //            SolrInputDocument doc = new SolrInputDocument();
    //            doc.setField(SolrConstants.ALTO, origAltoString);
    //            doc.setField(SolrConstants.WIDTH, "" + imageWidth[i]);
    //            doc.setField(SolrConstants.FILENAME, filename);
    //
    //            MetsIndexer.deskewAlto(dataFolders, doc);
    //            String deskewedAltoString = (String) doc.getFieldValue(SolrConstants.ALTO);
    //            AltoDocument deskewedDoc = AltoDocument.getDocumentFromString(deskewedAltoString);
    //            FileUtils.writeStringToFile(new File(outputFolder, filename + ".xml"), deskewedAltoString, false);
    //            Word testWord = (Word) deskewedDoc.getFirstPage().getAllWordsAsList().get(1);
    //            Assert.assertNotNull(testWord);
    //            if (filename.equals("00000005.tif")) {
    //                Assert.assertEquals("Name", testWord.getContent());
    //                Assert.assertEquals(new Rectangle2D.Float(327, 765, 228, 54), testWord.getRect());
    //                Assert.assertEquals("Tag0", testWord.getAttributeValue("TAGREFS"));
    //                Assert.assertEquals("Tag0", deskewedDoc.getTags().getTags().getChild("NamedEntityTag", null).getAttributeValue("ID"));
    //            }
    //
    //            i++;
    //        }
    //    }

    /**
     * @see MetsIndexer#getMetsCreateDate()
     * @verifies return CREATEDATE value
     */
    @Test
    public void getMetsCreateDate_shouldReturnCREATEDATEValue() throws Exception {
        Map<String, Path> dataFolders = new HashMap<>();
        MetsIndexer indexer = new MetsIndexer(hotfolder);
        indexer.initJDomXP(metsFile2);
        Date dateCreated = indexer.getMetsCreateDate();
        Assert.assertNotNull(dateCreated);
        Assert.assertEquals("2013-07-02T15:03:37", MetadataHelper.formatterISO8601Full.print(dateCreated.getTime()));

    }

    /**
     * @see MetsIndexer#getMetsCreateDate()
     * @verifies return null if date does not exist in METS
     */
    @Test
    public void getMetsCreateDate_shouldReturnNullIfDateDoesNotExistInMETS() throws Exception {
        Map<String, Path> dataFolders = new HashMap<>();
        MetsIndexer indexer = new MetsIndexer(hotfolder);
        indexer.initJDomXP(metsFile);
        Date dateCreated = indexer.getMetsCreateDate();
        Assert.assertNull(dateCreated);
    }

    /**
     * @see MetsIndexer#generatePageDocument(Element,String,Integer,ISolrWriteStrategy,Map)
     * @verifies add FILENAME_HTML-SANDBOXED field for url paths
     */
    @Test
    public void generatePageDocument_shouldAddFILENAME_HTMLSANDBOXEDFieldForUrlPaths() throws Exception {
        MetsIndexer indexer = new MetsIndexer(hotfolder);
        indexer.initJDomXP(Paths.get("resources/test/METS/ppn750544996.dv.mets.xml"));
        ISolrWriteStrategy writeStrategy = new LazySolrWriteStrategy(solrHelper);
        String xpath = "/mets:mets/mets:structMap[@TYPE=\"PHYSICAL\"]/mets:div/mets:div";
        List<Element> eleStructMapPhysicalList = indexer.xp.evaluateToElements(xpath, null);
        Assert.assertNotNull(eleStructMapPhysicalList);
        Assert.assertFalse(eleStructMapPhysicalList.isEmpty());

        int page = 1;
        Assert.assertTrue(indexer.generatePageDocument(eleStructMapPhysicalList.get(page - 1), String.valueOf(MetsIndexer.getNextIddoc(hotfolder
                .getSolrHelper())), page, writeStrategy, null));
        SolrInputDocument doc = writeStrategy.getPageDocForOrder(page);
        Assert.assertNotNull(doc);
        Assert.assertEquals("http://rosdok.uni-rostock.de/iiif/image-api/rosdok%252Fppn750544996%252Fphys_0001/full/full/0/native.jpg", doc
                .getFieldValue("FILENAME_HTML-SANDBOXED"));
        Assert.assertEquals("http://rosdok.uni-rostock.de/iiif/image-api/rosdok%252Fppn750544996%252Fphys_0001/full/full/0/native.jpg", doc
                .getFieldValue(SolrConstants.FILENAME));
    }

    /**
     * @see MetsIndexer#generatePageDocument(Element,String,Integer,ISolrWriteStrategy,Map)
     * @verifies create ALTO file from fileId if none provided in data folders
     */
    @Test
    public void generatePageDocument_shouldCreateALTOFileFromFileIdIfNoneProvidedInDataFolders() throws Exception {
        MetsIndexer indexer = new MetsIndexer(hotfolder);
        indexer.initJDomXP(Paths.get("resources/test/METS/ppn750542047_intrandatest.dv.mets.xml"));
        ISolrWriteStrategy writeStrategy = new LazySolrWriteStrategy(solrHelper);
        String xpath = "/mets:mets/mets:structMap[@TYPE=\"PHYSICAL\"]/mets:div/mets:div";
        List<Element> eleStructMapPhysicalList = indexer.xp.evaluateToElements(xpath, null);
        Assert.assertNotNull(eleStructMapPhysicalList);
        Assert.assertFalse(eleStructMapPhysicalList.isEmpty());

        Map<String, Path> dataFolders = new HashMap<>();
        Path altoPath = Paths.get("build/viewer/alto/750542047");
        Utils.checkAndCreateDirectory(altoPath);
        Assert.assertTrue(Files.isDirectory(altoPath));
        dataFolders.put(DataRepository.PARAM_ALTO_CONVERTED, altoPath);
        
        int page = 5;
        Assert.assertTrue(indexer.generatePageDocument(eleStructMapPhysicalList.get(page - 1), String.valueOf(MetsIndexer.getNextIddoc(hotfolder
                .getSolrHelper())), page, writeStrategy, dataFolders));
        SolrInputDocument doc = writeStrategy.getPageDocForOrder(page);
        Assert.assertNotNull(doc);
        Assert.assertTrue(Files.isRegularFile(Paths.get(altoPath.toAbsolutePath().toString(), "00000005.xml")));
    }

    /**
     * @see MetsIndexer#generatePageDocument(Element,String,Integer,ISolrWriteStrategy,Map)
     * @verifies create ALTO file from TEI correctly
     */
    @Test
    public void generatePageDocument_shouldCreateALTOFileFromTEICorrectly() throws Exception {
        Map<String, Path> dataFolders = new HashMap<>();
<<<<<<< HEAD
        dataFolders.put(DataRepository.PARAM_TEIWC, Paths.get("resources/test/METS/kleiuniv_PPN517154005/kleiuniv_PPN517154005_wc"));
=======
        Path altoPath = Paths.get("build/viewer/alto/PPN517154005");
        Utils.checkAndCreateDirectory(altoPath);
        Assert.assertTrue(Files.isDirectory(altoPath));
        dataFolders.put(DataRepository.PARAM_ALTO_CONVERTED, altoPath);
        dataFolders.put(DataRepository.PARAM_TEI, Paths.get("resources/test/METS/kleiuniv_PPN517154005/kleiuniv_PPN517154005_wc"));
>>>>>>> 64fab720

        MetsIndexer indexer = new MetsIndexer(hotfolder);
        indexer.initJDomXP(metsFile);
        String xpath = "/mets:mets/mets:structMap[@TYPE=\"PHYSICAL\"]/mets:div/mets:div";
        List<Element> eleStructMapPhysicalList = indexer.xp.evaluateToElements(xpath, null);
        ISolrWriteStrategy writeStrategy = new LazySolrWriteStrategy(solrHelper);

        int page = 1;
        Assert.assertTrue(indexer.generatePageDocument(eleStructMapPhysicalList.get(page - 1), String.valueOf(MetsIndexer.getNextIddoc(hotfolder
                .getSolrHelper())), page, writeStrategy, dataFolders));
        SolrInputDocument doc = writeStrategy.getPageDocForOrder(page);
        Assert.assertNotNull(doc);

        Assert.assertTrue(Files.isRegularFile(Paths.get(altoPath.toAbsolutePath().toString(), "00000001.xml")));
    }

    /**
     * @see MetsIndexer#generatePageDocument(Element,String,Integer,ISolrWriteStrategy,Map)
     * @verifies add fulltext field correctly
     */
    @Test
    public void generatePageDocument_shouldAddFulltextFieldCorrectly() throws Exception {
        Map<String, Path> dataFolders = new HashMap<>();
        dataFolders.put(DataRepository.PARAM_FULLTEXT, Paths.get("resources/test/METS/kleiuniv_PPN517154005/kleiuniv_PPN517154005_txt"));

        MetsIndexer indexer = new MetsIndexer(hotfolder);
        indexer.initJDomXP(metsFile);
        String xpath = "/mets:mets/mets:structMap[@TYPE=\"PHYSICAL\"]/mets:div/mets:div";
        List<Element> eleStructMapPhysicalList = indexer.xp.evaluateToElements(xpath, null);
        ISolrWriteStrategy writeStrategy = new LazySolrWriteStrategy(solrHelper);

        int page = 1;
        Assert.assertTrue(indexer.generatePageDocument(eleStructMapPhysicalList.get(page - 1), String.valueOf(MetsIndexer.getNextIddoc(hotfolder
                .getSolrHelper())), page, writeStrategy, dataFolders));
        SolrInputDocument doc = writeStrategy.getPageDocForOrder(page);
        Assert.assertNotNull(doc);
        Assert.assertTrue(doc.containsKey(SolrConstants.FULLTEXT));
        Assert.assertEquals(true, doc.getFieldValue(SolrConstants.FULLTEXTAVAILABLE));
    }

    /**
     * @see MetsIndexer#generatePageDocument(Element,String,Integer,ISolrWriteStrategy,Map)
     * @verifies add all basic fields
     */
    @Test
    public void generatePageDocument_shouldAddAllBasicFields() throws Exception {
        MetsIndexer indexer = new MetsIndexer(hotfolder);
        indexer.initJDomXP(metsFile);
        String xpath = "/mets:mets/mets:structMap[@TYPE=\"PHYSICAL\"]/mets:div/mets:div";
        List<Element> eleStructMapPhysicalList = indexer.xp.evaluateToElements(xpath, null);
        ISolrWriteStrategy writeStrategy = new LazySolrWriteStrategy(solrHelper);

        int page = 3;
        Assert.assertTrue(indexer.generatePageDocument(eleStructMapPhysicalList.get(page - 1), String.valueOf(MetsIndexer.getNextIddoc(hotfolder
                .getSolrHelper())), page, writeStrategy, null));
        SolrInputDocument doc = writeStrategy.getPageDocForOrder(page);
        Assert.assertNotNull(doc);
        Assert.assertNotNull(doc.getFieldValue(SolrConstants.IDDOC));
        Assert.assertNotNull(doc.getFieldValue(SolrConstants.GROUPFIELD));
        Assert.assertNotNull(DocType.PAGE.name(), doc.getFieldValue(SolrConstants.DOCTYPE));
        Assert.assertNotNull("image", doc.getFieldValue(SolrConstants.MIMETYPE));
        Assert.assertEquals("PHYS_0003", doc.getFieldValue(SolrConstants.PHYSID));
        Assert.assertEquals(3, doc.getFieldValue(SolrConstants.ORDER));
        Assert.assertEquals("1", doc.getFieldValue(SolrConstants.ORDERLABEL));
        Assert.assertEquals("urn:nbn:de:hebis:66:fuldig-2004", doc.getFieldValue(SolrConstants.IMAGEURN));
        Assert.assertNotNull("00000003.tif", doc.getFieldValue(SolrConstants.FILENAME));
    }

    /**
     * @see MetsIndexer#superupdate(Path,Path,DataRepository)
     * @verifies copy new METS file correctly
     */
    @Test
    public void superupdate_shouldCopyNewMETSFileCorrectly() throws Exception {
        Path viewerRootFolder = Paths.get("build/viewer");
        Assert.assertTrue(Files.isDirectory(viewerRootFolder));
        Path updatedMetsFolder = Paths.get(viewerRootFolder.toAbsolutePath().toString(), "updated_mets");
        Assert.assertTrue(Files.isDirectory(updatedMetsFolder));

        Path metsFile = Paths.get(viewerRootFolder.toAbsolutePath().toString(), "PPN123.UPDATED");
        Files.createFile(metsFile);
        Assert.assertTrue(Files.isRegularFile(metsFile));

        DataRepository dataRepository = new DataRepository(viewerRootFolder, "");
        MetsIndexer.superupdate(metsFile, updatedMetsFolder, dataRepository);

        Path newMetsFile = Paths.get(dataRepository.getDir(DataRepository.PARAM_INDEXED_METS).toAbsolutePath().toString(), "PPN123.xml");
        Assert.assertTrue(Files.isRegularFile(newMetsFile));
    }

    /**
     * @see MetsIndexer#superupdate(Path,Path,DataRepository)
     * @verifies copy old METS file to updated mets folder if file already exists
     */
    @Test
    public void superupdate_shouldCopyOldMETSFileToUpdatedMetsFolderIfFileAlreadyExists() throws Exception {
        Path viewerRootFolder = Paths.get("build/viewer");
        Assert.assertTrue(Files.isDirectory(viewerRootFolder));
        Path updatedMetsFolder = Paths.get(viewerRootFolder.toAbsolutePath().toString(), "updated_mets");
        Assert.assertTrue(Files.isDirectory(updatedMetsFolder));

        DataRepository dataRepository = new DataRepository(viewerRootFolder, "");
        Path metsFile = Paths.get(viewerRootFolder.toAbsolutePath().toString(), "PPN123.UPDATED");
        Files.createFile(metsFile);
        Assert.assertTrue(Files.isRegularFile(metsFile));
        MetsIndexer.superupdate(metsFile, updatedMetsFolder, dataRepository);

        Path newMetsFile = Paths.get(dataRepository.getDir(DataRepository.PARAM_INDEXED_METS).toAbsolutePath().toString(), "PPN123.xml");
        Assert.assertTrue(Files.isRegularFile(newMetsFile));

        metsFile = Paths.get(viewerRootFolder.toAbsolutePath().toString(), "PPN123.UPDATED");
        Files.createFile(metsFile);
        Assert.assertTrue(Files.isRegularFile(metsFile));
        MetsIndexer.superupdate(metsFile, updatedMetsFolder, dataRepository);

        Path oldMetsFile = Paths.get(updatedMetsFolder.toAbsolutePath().toString(), "PPN123.xml");
        String[] files = updatedMetsFolder.toFile().list();
        Assert.assertNotNull(files);
        Assert.assertEquals(1, files.length);
        Assert.assertTrue(files[0].startsWith("PPN123"));
        Assert.assertTrue(files[0].endsWith(".xml"));
    }
}<|MERGE_RESOLUTION|>--- conflicted
+++ resolved
@@ -57,7 +57,7 @@
     private static final String PI = "PPN517154005";
     private static final String PI2 = "H030001";
 
-    private Hotfolder hotfolder;
+    private static Hotfolder hotfolder;
 
     private Path metsFile;
     private Path metsFile2;
@@ -287,19 +287,11 @@
                 Assert.assertNotNull(doc.getFieldValue(SolrConstants.DOCSTRCT));
                 Assert.assertNotNull(doc.getFieldValue(SolrConstants.IMAGEURN));
                 Assert.assertNotNull(doc.getFieldValue(SolrConstants.FILEIDROOT));
-                Assert.assertNotNull(doc.getFieldValue(SolrConstants.FILENAME));
-                String fileName = (String) doc.getFieldValue(SolrConstants.FILENAME);
-                {
-<<<<<<< HEAD
-                    //                    List<String> values = (List<String>) doc.getFieldValue("MD_FULLTEXT");
-                    //                    Assert.assertNotNull(values);
-                    //                    Assert.assertFalse(values.isEmpty());
-=======
+                {
                     String value = (String) doc.getFieldValue(SolrConstants.FILENAME_FULLTEXT);
                     Assert.assertNotNull(value);
                     Assert.assertEquals("kleiuniv_PPN517154005/kleiuniv_PPN517154005_txt/" + FilenameUtils.getBaseName(fileName)
                             + AbstractIndexer.TXT_EXTENSION, value);
->>>>>>> 64fab720
                     Assert.assertEquals(true, doc.getFieldValue(SolrConstants.FULLTEXTAVAILABLE));
                 }
                 {
@@ -310,14 +302,6 @@
                     Assert.assertEquals(value, doc.getFieldValue(SolrConstants.GROUPFIELD));
                 }
                 Assert.assertNotNull(doc.getFieldValue(SolrConstants.IDDOC_OWNER));
-<<<<<<< HEAD
-                {
-                    String value = (String) doc.getFieldValue(SolrConstants.FILENAME_ALTO);
-                    Assert.assertNotNull(value);
-                    Assert.assertEquals(FilenameUtils.getBaseName(fileName) + AbstractIndexer.XML_EXTENSION, value);
-                }
-=======
->>>>>>> 64fab720
                 // DATEUPDATED from the top docstruct
                 Assert.assertNotNull(doc.getFieldValue(SolrConstants.DATEUPDATED));
                 // SORT_* fields from the direct owner docstruct
@@ -861,7 +845,7 @@
         Utils.checkAndCreateDirectory(altoPath);
         Assert.assertTrue(Files.isDirectory(altoPath));
         dataFolders.put(DataRepository.PARAM_ALTO_CONVERTED, altoPath);
-        
+
         int page = 5;
         Assert.assertTrue(indexer.generatePageDocument(eleStructMapPhysicalList.get(page - 1), String.valueOf(MetsIndexer.getNextIddoc(hotfolder
                 .getSolrHelper())), page, writeStrategy, dataFolders));
@@ -877,15 +861,11 @@
     @Test
     public void generatePageDocument_shouldCreateALTOFileFromTEICorrectly() throws Exception {
         Map<String, Path> dataFolders = new HashMap<>();
-<<<<<<< HEAD
-        dataFolders.put(DataRepository.PARAM_TEIWC, Paths.get("resources/test/METS/kleiuniv_PPN517154005/kleiuniv_PPN517154005_wc"));
-=======
         Path altoPath = Paths.get("build/viewer/alto/PPN517154005");
         Utils.checkAndCreateDirectory(altoPath);
         Assert.assertTrue(Files.isDirectory(altoPath));
         dataFolders.put(DataRepository.PARAM_ALTO_CONVERTED, altoPath);
-        dataFolders.put(DataRepository.PARAM_TEI, Paths.get("resources/test/METS/kleiuniv_PPN517154005/kleiuniv_PPN517154005_wc"));
->>>>>>> 64fab720
+        dataFolders.put(DataRepository.PARAM_TEIWC, Paths.get("resources/test/METS/kleiuniv_PPN517154005/kleiuniv_PPN517154005_wc"));
 
         MetsIndexer indexer = new MetsIndexer(hotfolder);
         indexer.initJDomXP(metsFile);
