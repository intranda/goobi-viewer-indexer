--- conflicted
+++ resolved
@@ -108,12 +108,7 @@
     public void index_shouldIndexRecordCorrectly() throws Exception {
         Map<String, Path> dataFolders = new HashMap<>();
         dataFolders.put(DataRepository.PARAM_FULLTEXT, Paths.get("resources/test/METS/kleiuniv_PPN517154005/kleiuniv_PPN517154005_txt"));
-<<<<<<< HEAD
         dataFolders.put(DataRepository.PARAM_TEIMETADATA, Paths.get("resources/test/METS/kleiuniv_PPN517154005/kleiuniv_PPN517154005_wc"));
-        dataFolders.put(DataRepository.PARAM_TILEDIMAGES, Paths.get("resources/test/METS/kleiuniv_PPN517154005/kleiuniv_PPN517154005_ptif"));
-=======
-        dataFolders.put(DataRepository.PARAM_TEI, Paths.get("resources/test/METS/kleiuniv_PPN517154005/kleiuniv_PPN517154005_wc"));
->>>>>>> 16baa957
         dataFolders.put(DataRepository.PARAM_OVERVIEW, Paths.get("resources/test/METS/kleiuniv_PPN517154005/kleiuniv_PPN517154005_overview"));
         String[] ret = new MetsIndexer(hotfolder).index(metsFile, false, dataFolders, null, 1);
         Assert.assertEquals(PI + ".xml", ret[0]);
