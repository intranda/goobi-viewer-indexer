--- conflicted
+++ resolved
@@ -125,20 +125,12 @@
      */
     @Test
     public void normalize_shouldConvertRomanNumeralsCorrectly() throws Exception {
-<<<<<<< HEAD
-        ValueNormalizer vn = new ValueNormalizer().setTargetLength(8).setRegex("foo ([C|I|M|V|X]+)(?:|.| f.| ff.| i.| ii.).*$").setConvertRoman(true);
-        Assert.assertEquals("foo 1 f.17", vn.normalize("foo I f.17"));
-        Assert.assertEquals("foo 6 f.17.1", vn.normalize("foo VI f.17.1"));
-        Assert.assertEquals("foo 8 f.1", vn.normalize("foo VIII f.1"));
-        Assert.assertEquals("foo 19", vn.normalize("foo XIX"));
-=======
         ValueNormalizer vn = new ValueNormalizer().setTargetLength(8).setRegex("foo ([C|I|M|V|X]+)(?:\\.| f\\.| ff\\.| i\\.| ii\\.)[0-9]+.*$").setConvertRoman(true);
         Assert.assertEquals("foo 1 f.17", vn.normalize("foo I f.17"));
         Assert.assertEquals("foo 8 ff.1", vn.normalize("foo VIII ff.1"));
         Assert.assertEquals("foo 9 i.24", vn.normalize("foo IX i.24"));
         Assert.assertEquals("foo 10 ii.123", vn.normalize("foo X ii.123"));
         Assert.assertEquals("foo 19.22", vn.normalize("foo XIX.22"));
->>>>>>> 7e50e34f
     }
 
     /**
