/**
 * This file is part of the Goobi Solr Indexer - a content indexing tool for the Goobi viewer and OAI-PMH/SRU interfaces.
 *
 * Visit these websites for more information.
 *          - http://www.intranda.com
 *          - http://digiverso.com
 *
 * This program is free software; you can redistribute it and/or modify it under the terms of the GNU General Public License as published by the Free
 * Software Foundation; either version 2 of the License, or (at your option) any later version.
 *
 * This program is distributed in the hope that it will be useful, but WITHOUT ANY WARRANTY; without even the implied warranty of MERCHANTABILITY or
 * FITNESS FOR A PARTICULAR PURPOSE. See the GNU General Public License for more details.
 *
 * You should have received a copy of the GNU General Public License along with this program. If not, see <http://www.gnu.org/licenses/>.
 */
package io.goobi.viewer.indexer.helper;

import java.io.File;
import java.nio.file.Files;
import java.util.List;
import java.util.Map;

import org.apache.logging.log4j.LogManager;
import org.apache.logging.log4j.Logger;
import org.junit.jupiter.api.Assertions;
import org.junit.jupiter.api.BeforeAll;
import org.junit.jupiter.api.Test;

import io.goobi.viewer.indexer.AbstractTest;
import io.goobi.viewer.indexer.SolrIndexerDaemon;
import io.goobi.viewer.indexer.model.SolrConstants.MetadataGroupType;
import io.goobi.viewer.indexer.model.config.FieldConfig;
import io.goobi.viewer.indexer.model.config.GroupEntity;
import io.goobi.viewer.indexer.model.config.NonSortConfiguration;
import io.goobi.viewer.indexer.model.config.SubfieldConfig;
import io.goobi.viewer.indexer.model.config.ValueNormalizer.ValueNormalizerPosition;
import io.goobi.viewer.indexer.model.datarepository.DataRepository;

class ConfigurationTest extends AbstractTest {

    /** Logger for this class. */
    private static final Logger logger = LogManager.getLogger(ConfigurationTest.class);

    private static Hotfolder hotfolder;

    @BeforeAll
    public static void setUpClass() throws Exception {
        AbstractTest.setUpClass();

        hotfolder = new Hotfolder(SolrIndexerDaemon.getInstance().getConfiguration().getHotfolderPath());
    }

    @Test
    void folderTest() throws Exception {
        Assertions.assertTrue(Files.isDirectory(hotfolder.getHotfolderPath()));
        Assertions.assertTrue(new File(SolrIndexerDaemon.getInstance().getConfiguration().getString("init.viewerHome")).isDirectory());
        Assertions.assertTrue(Files.isDirectory(hotfolder.getSuccessFolder()));
        Assertions.assertTrue(Files.isDirectory(hotfolder.getUpdatedMets()));
        Assertions.assertTrue(Files.isDirectory(hotfolder.getDeletedMets()));
        Assertions.assertTrue(Files.isDirectory(hotfolder.getErrorMets()));
    }

    @Test
    void configItemTest() throws Exception {
        List<String> fieldNames = SolrIndexerDaemon.getInstance().getConfiguration().getMetadataConfigurationManager().getListWithAllFieldNames();
        Assertions.assertEquals(122, fieldNames.size());
        List<FieldConfig> fieldConfigList =
                SolrIndexerDaemon.getInstance().getConfiguration().getMetadataConfigurationManager().getConfigurationListForField("MD_TESTFIELD");
        Assertions.assertNotNull(fieldConfigList);
        Assertions.assertEquals(1, fieldConfigList.size());
        FieldConfig fieldConfig = fieldConfigList.get(0);

        Assertions.assertNotNull(fieldConfig.getxPathConfigurations());
        Assertions.assertEquals(2, fieldConfig.getxPathConfigurations().size());
        Assertions.assertEquals("all", fieldConfig.getParents());
        Assertions.assertEquals("false", fieldConfig.getChild());
        Assertions.assertEquals("first", fieldConfig.getNode());
        Assertions.assertTrue(fieldConfig.isOneToken());
        Assertions.assertTrue(fieldConfig.isOneField());
        Assertions.assertEquals(" , ", fieldConfig.getOneFieldSeparator());
        Assertions.assertEquals("XXX", fieldConfig.getConstantValue());
        Assertions.assertTrue(fieldConfig.isLowercase());
        Assertions.assertTrue(fieldConfig.isAddToDefault());
        Assertions.assertFalse(fieldConfig.isAddUntokenizedVersion());
        Assertions.assertTrue(fieldConfig.isAddSortField());
        Assertions.assertTrue(fieldConfig.isAddSortFieldToTopstruct());
        Assertions.assertTrue(fieldConfig.isAddExistenceBoolean());
        Assertions.assertEquals("#", fieldConfig.getSplittingCharacter());
        Assertions.assertTrue(fieldConfig.isNormalizeYear());
        Assertions.assertEquals(2, fieldConfig.getNormalizeYearMinDigits());
        Assertions.assertTrue(fieldConfig.isGroupEntity());
        Assertions.assertTrue(fieldConfig.isAllowDuplicateValues());

        GroupEntity groupEntity = fieldConfig.getGroupEntity();
        Assertions.assertNotNull(groupEntity);
        Assertions.assertEquals(MetadataGroupType.OTHER, groupEntity.getType());
        Assertions.assertEquals("https://example.com?param1=value1&param2=value2", groupEntity.getUrl());
        {
            SubfieldConfig fieldSubconfig = groupEntity.getSubfields().get("field1");
            Assertions.assertNotNull(fieldSubconfig);
            Assertions.assertEquals(2, fieldSubconfig.getXpaths().size());
            Assertions.assertEquals("xpath1", fieldSubconfig.getXpaths().get(0));
            Assertions.assertEquals("xpath2", fieldSubconfig.getXpaths().get(1));
            Assertions.assertTrue(fieldSubconfig.isMultivalued());
            Assertions.assertTrue(fieldSubconfig.isAddSortField());
            Assertions.assertEquals("def", fieldSubconfig.getDefaultValues().get("xpath2"));
        }
        {
            SubfieldConfig fieldSubconfig = groupEntity.getSubfields().get("field2");
            Assertions.assertNotNull(fieldSubconfig);
            Assertions.assertEquals(1, fieldSubconfig.getXpaths().size());
            Assertions.assertEquals("xpath3", fieldSubconfig.getXpaths().get(0));
            Assertions.assertFalse(fieldSubconfig.isMultivalued());
        }

        Map<Object, String> replaceRules = fieldConfig.getReplaceRules();
        Assertions.assertNotNull(replaceRules);
        Assertions.assertEquals(2, replaceRules.size());
        logger.info(replaceRules.keySet().toString());
        Assertions.assertEquals("replace1 ", replaceRules.get("stringToReplace1 "));
        Assertions.assertEquals("replace2", replaceRules.get("REGEX:[ ]*stringToReplace2[ ]*"));

        List<NonSortConfiguration> nonSortConfigurations = fieldConfig.getNonSortConfigurations();
        Assertions.assertNotNull(nonSortConfigurations);
        Assertions.assertEquals(1, nonSortConfigurations.size());
        Assertions.assertEquals("nonSortPrefix", nonSortConfigurations.get(0).getPrefix());
        Assertions.assertEquals("nonSortSuffix", nonSortConfigurations.get(0).getSuffix());
    }

    @Test
    void metadataConfigTest() throws Exception {
        Assertions.assertEquals(122,
                SolrIndexerDaemon.getInstance().getConfiguration().getMetadataConfigurationManager().getListWithAllFieldNames().size());
        List<FieldConfig> configItems =
                SolrIndexerDaemon.getInstance().getConfiguration().getMetadataConfigurationManager().getConfigurationListForField("MD_TESTFIELD");
        Assertions.assertNotNull(configItems);
        Assertions.assertEquals(1, configItems.size());

        FieldConfig configItem = configItems.get(0);
        Assertions.assertEquals("MD_TESTFIELD", configItem.getFieldname());
        Assertions.assertEquals(2, configItem.getxPathConfigurations().size());
        Assertions.assertEquals("first", configItem.getNode());
        Assertions.assertEquals("all", configItem.getParents());
        Assertions.assertEquals("false", configItem.getChild());
        Assertions.assertTrue(configItem.isOneToken());
        Assertions.assertTrue(configItem.isOneField());
        Assertions.assertEquals("XXX", configItem.getConstantValue());
        Assertions.assertTrue(configItem.isLowercase());
        Assertions.assertTrue(configItem.isAddToDefault());
        Assertions.assertFalse(configItem.isAddUntokenizedVersion());
        Assertions.assertTrue(configItem.isAddSortField());
        Assertions.assertTrue(configItem.isAddSortFieldToTopstruct());
        Assertions.assertEquals("#", configItem.getSplittingCharacter());
        Assertions.assertTrue(configItem.isNormalizeYear());
        Assertions.assertTrue(configItem.isInterpolateYears());
        Assertions.assertEquals(2, configItem.getReplaceRules().size());
        Assertions.assertEquals("replace1 ", configItem.getReplaceRules().get("stringToReplace1 "));
        Assertions.assertEquals("replace2", configItem.getReplaceRules().get("REGEX:[ ]*stringToReplace2[ ]*"));
        Assertions.assertEquals(1, configItem.getNonSortConfigurations().size());
        Assertions.assertEquals("nonSortPrefix", configItem.getNonSortConfigurations().get(0).getPrefix());
        Assertions.assertEquals("nonSortSuffix", configItem.getNonSortConfigurations().get(0).getSuffix());

        // Value normalizers
        Assertions.assertNotNull(configItem.getValueNormalizers());
        Assertions.assertEquals(2, configItem.getValueNormalizers().size());
        Assertions.assertTrue(configItem.getValueNormalizers().get(0).isConvertRoman());
        Assertions.assertEquals("foo ([C|I|M|V|X]+) .*$", configItem.getValueNormalizers().get(0).getRegex());
        Assertions.assertEquals(5, configItem.getValueNormalizers().get(1).getTargetLength());
        Assertions.assertEquals('a', configItem.getValueNormalizers().get(1).getFiller());
        Assertions.assertEquals(ValueNormalizerPosition.FRONT, configItem.getValueNormalizers().get(1).getPosition());
        Assertions.assertEquals("foo ([0-9]+) .*$", configItem.getValueNormalizers().get(1).getRegex());

        Assertions.assertEquals("mods:coordinates/point", configItem.getGeoJSONSource());
        Assertions.assertEquals(" / ", configItem.getGeoJSONSourceSeparator());
    }

    /**
     * @see Configuration#getViewerUrl()
     * @verifies return correct value
     */
    @Test
    void getViewerUrl_shouldReturnCorrectValue() throws Exception {
        Assertions.assertEquals("http://localhost:8080/viewer", SolrIndexerDaemon.getInstance().getConfiguration().getViewerUrl());
    }

    /**
     * @see Configuration#getPageCountStart()
     * @verifies return correct value
     */
    @Test
    void getPageCountStart_shouldReturnCorrectValue() throws Exception {
        Assertions.assertEquals(0, SolrIndexerDaemon.getInstance().getConfiguration().getPageCountStart());
    }

    /**
     * @see Configuration#initNamespaces()
     * @verifies add custom namespaces correctly
     */
    @Test
    void initNamespaces_shouldAddCustomNamespacesCorrectly() throws Exception {
        SolrIndexerDaemon.getInstance().getConfiguration().initNamespaces();
<<<<<<< HEAD
        Assert.assertEquals(19, SolrIndexerDaemon.getInstance().getConfiguration().getNamespaces().size());
        Assert.assertNotNull(SolrIndexerDaemon.getInstance().getConfiguration().getNamespaces().get("intranda"));
=======
        Assertions.assertEquals(18, SolrIndexerDaemon.getInstance().getConfiguration().getNamespaces().size());
        Assertions.assertNotNull(SolrIndexerDaemon.getInstance().getConfiguration().getNamespaces().get("intranda"));
>>>>>>> cf13bfc5
    }

    /**
     * @see Configuration#getViewerHome()
     * @verifies return correct value
     */
    @Test
    void getViewerHome_shouldReturnCorrectValue() throws Exception {
        Assertions.assertEquals("target/viewer/", SolrIndexerDaemon.getInstance().getConfiguration().getViewerHome());
    }

    /**
     * @see Configuration#getEmptyOrderLabelReplacement()
     * @verifies return correct value
     */
    @Test
    void getEmptyOrderLabelReplacement_shouldReturnCorrectValue() throws Exception {
        Assertions.assertEquals("X", SolrIndexerDaemon.getInstance().getConfiguration().getEmptyOrderLabelReplacement());
    }

    /**
     * @see Configuration#getDataRepositoryConfigurations()
     * @verifies return all items
     */
    @Test
    void getDataRepositoryConfigurations_shouldReturnAllItems() throws Exception {
        List<DataRepository> resp = SolrIndexerDaemon.getInstance().getConfiguration().getDataRepositoryConfigurations();
        Assertions.assertEquals(3, resp.size());
        Assertions.assertEquals("target/viewer/data/1", resp.get(0).getPath());
        Assertions.assertEquals("target/viewer/data/2", resp.get(1).getPath());
        Assertions.assertEquals("target/viewer/data/3", resp.get(2).getPath());
        Assertions.assertEquals(10737418240L, resp.get(0).getBuffer());
        Assertions.assertEquals(104857600L, resp.get(1).getBuffer());
        Assertions.assertEquals(1000L, resp.get(2).getBuffer());
    }

    /**
     * @see Configuration#getViewerAuthorizationToken()
     * @verifies return correct value
     */
    @Test
    void getViewerAuthorizationToken_shouldReturnCorrectValue() throws Exception {
        Assertions.assertEquals("test", SolrIndexerDaemon.getInstance().getConfiguration().getViewerAuthorizationToken());
    }

    /**
     * @see Configuration#isCountHotfolderFiles()
     * @verifies return correct value
     */
    @Test
    void isCountHotfolderFiles_shouldReturnCorrectValue() throws Exception {
        Assertions.assertFalse(SolrIndexerDaemon.getInstance().getConfiguration().isCountHotfolderFiles());
    }

    /**
     * @see Configuration#isAuthorityDataCacheEnabled()
     * @verifies return correct value
     */
    @Test
    void isAuthorityDataCacheEnabled_shouldReturnCorrectValue() throws Exception {
        Assertions.assertFalse(SolrIndexerDaemon.getInstance().getConfiguration().isAuthorityDataCacheEnabled());
    }

    /**
     * @see Configuration#getAuthorityDataCacheSizeWarningThreshold()
     * @verifies return correct value
     */
    @Test
    void getAuthorityDataCacheSizeWarningThreshold_shouldReturnCorrectValue() throws Exception {
        Assertions.assertEquals(100, SolrIndexerDaemon.getInstance().getConfiguration().getAuthorityDataCacheSizeWarningThreshold());
    }

    /**
     * @see Configuration#getAuthorityDataCacheRecordTTL()
     * @verifies return correct value
     */
    @Test
    void getAuthorityDataCacheRecordTTL_shouldReturnCorrectValue() throws Exception {
        Assertions.assertEquals(12, SolrIndexerDaemon.getInstance().getConfiguration().getAuthorityDataCacheRecordTTL());
    }

    /**
     * @see Configuration#isProxyEnabled()
     * @verifies return correct value
     */
    @Test
    void isProxyEnabled_shouldReturnCorrectValue() throws Exception {
        Assertions.assertTrue(SolrIndexerDaemon.getInstance().getConfiguration().isProxyEnabled());
    }

    /**
     * @see Configuration#getProxyUrl()
     * @verifies return correct value
     */
    @Test
    void getProxyUrl_shouldReturnCorrectValue() throws Exception {
        Assertions.assertEquals("my.proxy", SolrIndexerDaemon.getInstance().getConfiguration().getProxyUrl());
    }

    /**
     * @see Configuration#getProxyPort()
     * @verifies return correct value
     */
    @Test
    void getProxyPort_shouldReturnCorrectValue() throws Exception {
        Assertions.assertEquals(9999, SolrIndexerDaemon.getInstance().getConfiguration().getProxyPort());
    }

    /**
     * @see Configuration#isHostProxyWhitelisted(String)
     * @verifies return true if host whitelisted
     */
    @Test
    void isHostProxyWhitelistedd_shouldReturnTrueIfHostWhitelisted() throws Exception {
        Assertions.assertTrue(SolrIndexerDaemon.getInstance().getConfiguration().isHostProxyWhitelisted("http://localhost:1234"));
    }

    /**
     * @see Configuration#checkEmailConfiguration()
     * @verifies return false until all values configured
     */
    @Test
    void checkEmailConfiguration_shouldReturnFalseUntilAllValuesConfigured() throws Exception {
        Assertions.assertFalse(SolrIndexerDaemon.getInstance().getConfiguration().checkEmailConfiguration());
        SolrIndexerDaemon.getInstance().getConfiguration().overrideValue("init.email.recipients", "recipient@example.com");
        Assertions.assertFalse(SolrIndexerDaemon.getInstance().getConfiguration().checkEmailConfiguration());
        SolrIndexerDaemon.getInstance().getConfiguration().overrideValue("init.email.smtpServer", "smtp.example.com");
        Assertions.assertFalse(SolrIndexerDaemon.getInstance().getConfiguration().checkEmailConfiguration());
        SolrIndexerDaemon.getInstance().getConfiguration().overrideValue("init.email.smtpSenderAddress", "sender@example.com");
        Assertions.assertFalse(SolrIndexerDaemon.getInstance().getConfiguration().checkEmailConfiguration());
        SolrIndexerDaemon.getInstance().getConfiguration().overrideValue("init.email.smtpSenderName", "Sender");
        Assertions.assertFalse(SolrIndexerDaemon.getInstance().getConfiguration().checkEmailConfiguration());
        SolrIndexerDaemon.getInstance().getConfiguration().overrideValue("init.email.smtpSecurity", "NONE");
        Assertions.assertTrue(SolrIndexerDaemon.getInstance().getConfiguration().checkEmailConfiguration());
    }

    /**
     * @see Configuration#getHotfolderPath()
     * @verifies return correct value
     */
    @Test
    void getHotfolderPath_shouldReturnCorrectValue() throws Exception {
        Assertions.assertEquals("target/viewer/hotfolder/", SolrIndexerDaemon.getInstance().getConfiguration().getHotfolderPath());
    }

    /**
     * @see Configuration#getHotfolderPaths()
     * @verifies return all values
     */
    @Test
    void getHotfolderPaths_shouldReturnAllValues() throws Exception {
        Assertions.assertEquals(2, SolrIndexerDaemon.getInstance().getConfiguration().getHotfolderPaths().size());
    }

    /**
     * @see Configuration#getOldSolrUrl()
     * @verifies return correct value
     */
    @Test
    void getOldSolrUrl_shouldReturnCorrectValue() throws Exception {
        Assertions.assertEquals("https://viewer-testing-index.goobi.io/solr/indexer-testing",
                SolrIndexerDaemon.getInstance().getConfiguration().getSolrUrl());
    }
}<|MERGE_RESOLUTION|>--- conflicted
+++ resolved
@@ -199,13 +199,8 @@
     @Test
     void initNamespaces_shouldAddCustomNamespacesCorrectly() throws Exception {
         SolrIndexerDaemon.getInstance().getConfiguration().initNamespaces();
-<<<<<<< HEAD
-        Assert.assertEquals(19, SolrIndexerDaemon.getInstance().getConfiguration().getNamespaces().size());
-        Assert.assertNotNull(SolrIndexerDaemon.getInstance().getConfiguration().getNamespaces().get("intranda"));
-=======
-        Assertions.assertEquals(18, SolrIndexerDaemon.getInstance().getConfiguration().getNamespaces().size());
+        Assertions.assertEquals(19, SolrIndexerDaemon.getInstance().getConfiguration().getNamespaces().size());
         Assertions.assertNotNull(SolrIndexerDaemon.getInstance().getConfiguration().getNamespaces().get("intranda"));
->>>>>>> cf13bfc5
     }
 
     /**
