/**
 * This file is part of the Goobi Solr Indexer - a content indexing tool for the Goobi viewer and OAI-PMH/SRU interfaces.
 *
 * Visit these websites for more information.
 *          - http://www.intranda.com
 *          - http://digiverso.com
 *
 * This program is free software; you can redistribute it and/or modify it under the terms of the GNU General Public License as published by the Free
 * Software Foundation; either version 2 of the License, or (at your option) any later version.
 *
 * This program is distributed in the hope that it will be useful, but WITHOUT ANY WARRANTY; without even the implied warranty of MERCHANTABILITY or
 * FITNESS FOR A PARTICULAR PURPOSE. See the GNU General Public License for more details.
 *
 * You should have received a copy of the GNU General Public License along with this program. If not, see <http://www.gnu.org/licenses/>.
 */
package io.goobi.viewer.indexer;

import static org.junit.jupiter.api.Assertions.assertEquals;
import static org.junit.jupiter.api.Assertions.assertNotNull;
import static org.junit.jupiter.api.Assertions.assertNull;
import static org.junit.jupiter.api.Assertions.assertTrue;

import java.awt.Dimension;
import java.io.File;
import java.nio.file.Files;
import java.nio.file.Path;
import java.nio.file.Paths;
import java.util.Collections;
import java.util.HashMap;
import java.util.HashSet;
import java.util.List;
import java.util.Map;
import java.util.Optional;
import java.util.Set;
import java.util.UUID;

import org.apache.commons.io.FileUtils;
import org.apache.commons.io.FilenameUtils;
import org.apache.commons.lang3.StringUtils;
import org.apache.solr.common.SolrDocument;
import org.apache.solr.common.SolrDocumentList;
import org.apache.solr.common.SolrInputDocument;
import org.jdom2.Document;
import org.jdom2.Element;
import org.junit.jupiter.api.AfterAll;
import org.junit.jupiter.api.Assertions;
import org.junit.jupiter.api.BeforeAll;
import org.junit.jupiter.api.BeforeEach;
import org.junit.jupiter.api.Test;

import io.goobi.viewer.indexer.helper.Hotfolder;
import io.goobi.viewer.indexer.helper.JDomXP;
import io.goobi.viewer.indexer.helper.JDomXP.FileFormat;
import io.goobi.viewer.indexer.helper.MetadataHelper;
import io.goobi.viewer.indexer.helper.SolrSearchIndex;
import io.goobi.viewer.indexer.helper.TextHelper;
import io.goobi.viewer.indexer.model.GroupedMetadata;
import io.goobi.viewer.indexer.model.IndexObject;
import io.goobi.viewer.indexer.model.LuceneField;
import io.goobi.viewer.indexer.model.SolrConstants;
import io.goobi.viewer.indexer.model.datarepository.DataRepository;
import io.goobi.viewer.indexer.model.writestrategy.AbstractWriteStrategy;
import io.goobi.viewer.indexer.model.writestrategy.ISolrWriteStrategy;
import io.goobi.viewer.indexer.model.writestrategy.LazySolrWriteStrategy;

class IndexerTest extends AbstractSolrEnabledTest {

    private Path metsFile;
    private Path lidoFile;
    private static String libraryPath = "";

    @Override
    @BeforeEach
    public void setUp() throws Exception {
        super.setUp();
        hotfolder = new Hotfolder(SolrIndexerDaemon.getInstance().getConfiguration().getHotfolderPath());

        metsFile = Paths.get("src/test/resources/METS/kleiuniv_PPN517154005/kleiuniv_PPN517154005.xml");
        assertTrue(Files.isRegularFile(metsFile));
        lidoFile = Paths.get("src/test/resources/LIDO/khm_lido_export.xml");
        assertTrue(Files.isRegularFile(lidoFile));
    }

    @BeforeAll
    public static void setUpBeforeClass() {
        File libraryFile = new File("src/test/resources/lib/libopenjp2.so");
        libraryPath = System.getProperty("java.library.path");
        System.setProperty("java.library.path", libraryPath + ":" + libraryFile.getParentFile().getAbsolutePath());
    }

    @AfterAll
    public static void cleanUpAfterClass() {
        if (StringUtils.isNotBlank(libraryPath)) {
            System.setProperty("java.library.path", libraryPath);
        }
    }

    /**
     * @see Indexer#handleError(Path,String,FileFormat)
     * @verifies write log file and copy of mets file into errorMets
     */
    @Test
    void handleError_shouldWriteLogFileAndCopyOfMetsFileIntoErrorMets() {
        Indexer indexer = new MetsIndexer(hotfolder);
        indexer.handleError(metsFile, "lorem ipsum dolor sit amet", FileFormat.METS);
        assertTrue(Files.isRegularFile(
                Paths.get(hotfolder.getErrorMets().toString(), FilenameUtils.getBaseName(metsFile.getFileName().toString()) + ".log")));
        assertTrue(Files.isRegularFile(Paths.get(hotfolder.getErrorMets().toString(), metsFile.getFileName().toString())));
    }

    /**
     * @see Indexer#delete(String,boolean,SolrSearchIndex)
     * @verifies throw IllegalArgumentException if pi empty
     */
    @Test
    void delete_shouldThrowIllegalArgumentExceptionIfPiEmpty() {
        SolrSearchIndex searchIndex = SolrIndexerDaemon.getInstance().getSearchIndex();
        Assertions.assertThrows(IllegalArgumentException.class, () -> Indexer.delete("", false, searchIndex));
    }

    /**
     * @see Indexer#delete(String,boolean,SolrSearchIndex)
     * @verifies throw IllegalArgumentException if searchIndex null
     */
    @Test
    void delete_shouldThrowIllegalArgumentExceptionIfSearchIndexNull() {
        Assertions.assertThrows(IllegalArgumentException.class, () -> Indexer.delete("foo", false, null));
    }

    /**
     * @see Indexer#delete(String,boolean,SolrSearchIndex)
     * @verifies return false if pi not found
     */
    @Test
    void delete_shouldReturnFalseIfPiNotFound() throws Exception {
        Assertions.assertFalse(Indexer.delete("foo", false, SolrIndexerDaemon.getInstance().getSearchIndex()));
    }

    /**
     * @see Indexer#delete(String,boolean)
     * @verifies delete METS record from index completely
     */
    @Test
    void delete_shouldDeleteMETSRecordFromIndexCompletely() throws Exception {
        String pi = "PPN517154005";
        Map<String, Path> dataFolders = new HashMap<>();
        dataFolders.put(DataRepository.PARAM_MEDIA, Paths.get("src/test/resources/METS/kleiuniv_PPN517154005/kleiuniv_PPN517154005_tif"));
        dataFolders.put(DataRepository.PARAM_FULLTEXT, Paths.get("src/test/resources/METS/kleiuniv_PPN517154005/kleiuniv_PPN517154005_txt"));
        dataFolders.put(DataRepository.PARAM_TEIWC, Paths.get("src/test/resources/METS/kleiuniv_PPN517154005/kleiuniv_PPN517154005_wc"));
        String[] ret = new MetsIndexer(hotfolder).index(metsFile, dataFolders, null, 1, false);
        assertEquals(pi + ".xml", ret[0]);
        assertNull(ret[1]);
        {
            SolrDocumentList docList = SolrIndexerDaemon.getInstance().getSearchIndex().search(SolrConstants.PI_TOPSTRUCT + ":" + pi, null);
            assertEquals(22, docList.size());
        }
        assertTrue(Indexer.delete(pi, false, SolrIndexerDaemon.getInstance().getSearchIndex()));
        {
            SolrDocumentList docList = SolrIndexerDaemon.getInstance().getSearchIndex().search(SolrConstants.PI_TOPSTRUCT + ":" + pi, null);
            assertTrue(docList.isEmpty());
        }
    }

    /**
     * @see Indexer#delete(String,boolean)
     * @verifies delete LIDO record from index completely
     */
    @Test
    void delete_shouldDeleteLIDORecordFromIndexCompletely() throws Exception {
        String pi = "V0011127";
        Map<String, Path> dataFolders = new HashMap<>();
        List<Document> lidoDocs = JDomXP.splitLidoFile(lidoFile.toFile());
        String[] ret = new LidoIndexer(hotfolder).index(lidoDocs.get(0), dataFolders, null, 1,
                SolrIndexerDaemon.getInstance().getConfiguration().getStringList("init.lido.imageXPath"), false, false);
        assertEquals(pi, ret[0], "ERROR: " + ret[1]);
        String iddoc;
        {
            SolrDocumentList docList = SolrIndexerDaemon.getInstance().getSearchIndex().search(SolrConstants.PI + ":" + pi, null);
            assertEquals(1, docList.size());
            iddoc = (String) docList.get(0).getFieldValue(SolrConstants.IDDOC);
            assertNotNull(iddoc);
        }
        {
            SolrDocumentList docList =
                    SolrIndexerDaemon.getInstance()
                            .getSearchIndex()
                            .search(SolrConstants.PI_TOPSTRUCT + ":" + pi + " OR " + SolrConstants.IDDOC_OWNER + ":" + iddoc, null);
            assertEquals(3, docList.size());
        }
        assertTrue(Indexer.delete(pi, false, SolrIndexerDaemon.getInstance().getSearchIndex()));
        {
            SolrDocumentList docList =
                    SolrIndexerDaemon.getInstance()
                            .getSearchIndex()
                            .search(SolrConstants.PI_TOPSTRUCT + ":" + pi + " OR " + SolrConstants.IDDOC_OWNER + ":" + iddoc, null);
            assertTrue(docList.isEmpty());
        }
    }

    /**
     * @see Indexer#delete(String,boolean)
     * @verifies leave trace document for METS record if requested
     */
    @Test
    void delete_shouldLeaveTraceDocumentForMETSRecordIfRequested() throws Exception {
        String pi = "PPN517154005";
        Map<String, Path> dataFolders = new HashMap<>();
        dataFolders.put(DataRepository.PARAM_MEDIA, Paths.get("src/test/resources/METS/kleiuniv_PPN517154005/kleiuniv_PPN517154005_tif"));
        dataFolders.put(DataRepository.PARAM_FULLTEXT, Paths.get("src/test/resources/METS/kleiuniv_PPN517154005/kleiuniv_PPN517154005_txt"));
        dataFolders.put(DataRepository.PARAM_TEIWC, Paths.get("src/test/resources/METS/kleiuniv_PPN517154005/kleiuniv_PPN517154005_wc"));
        String[] ret = new MetsIndexer(hotfolder).index(metsFile, dataFolders, null, 1, false);
        assertEquals(pi + ".xml", ret[0]);
        assertNull(ret[1]);
        {
            SolrDocumentList docList = SolrIndexerDaemon.getInstance().getSearchIndex().search(SolrConstants.PI_TOPSTRUCT + ":" + pi, null);
            assertEquals(22, docList.size());
        }
        assertTrue(Indexer.delete(pi, true, SolrIndexerDaemon.getInstance().getSearchIndex()));
        {
            SolrDocumentList docList = SolrIndexerDaemon.getInstance().getSearchIndex().search(SolrConstants.PI + ":" + pi, null);
            assertEquals(1, docList.size());
            SolrDocument doc = docList.get(0);
            assertNotNull(doc.getFieldValue(SolrConstants.DATEDELETED));
            assertNotNull(doc.getFieldValue(SolrConstants.GROUPFIELD));
            assertNotNull(doc.getFieldValues(SolrConstants.IMAGEURN_OAI));
            assertEquals(16, doc.getFieldValues(SolrConstants.IMAGEURN_OAI).size());
        }
    }

    /**
     * @see Indexer#delete(String,boolean)
     * @verifies leave trace document for LIDO record if requested
     */
    @Test
    void delete_shouldLeaveTraceDocumentForLIDORecordIfRequested() throws Exception {
        String pi = "V0011127";
        Map<String, Path> dataFolders = new HashMap<>();
        List<Document> lidoDocs = JDomXP.splitLidoFile(lidoFile.toFile());
        String[] ret = new LidoIndexer(hotfolder).index(lidoDocs.get(0), dataFolders, null, 1,
                SolrIndexerDaemon.getInstance().getConfiguration().getStringList("init.lido.imageXPath"), false, false);
        assertEquals(pi, ret[0]);
        String iddoc;
        {
            SolrDocumentList docList = SolrIndexerDaemon.getInstance().getSearchIndex().search(SolrConstants.PI + ":" + pi, null);
            assertEquals(1, docList.size());
            iddoc = (String) docList.get(0).getFieldValue(SolrConstants.IDDOC);
            assertNotNull(iddoc);
        }
        {
            SolrDocumentList docList =
                    SolrIndexerDaemon.getInstance()
                            .getSearchIndex()
                            .search(SolrConstants.PI_TOPSTRUCT + ":" + pi + " OR " + SolrConstants.IDDOC_OWNER + ":" + iddoc, null);
            assertEquals(3, docList.size());
        }
        assertTrue(Indexer.delete(pi, true, SolrIndexerDaemon.getInstance().getSearchIndex()));
        {
            SolrDocumentList docList = SolrIndexerDaemon.getInstance().getSearchIndex().search(SolrConstants.PI + ":" + pi, null);
            assertEquals(1, docList.size());
            SolrDocument doc = docList.get(0);
            assertNotNull(doc.getFieldValue(SolrConstants.DATEDELETED));
            assertNotNull(doc.getFieldValue(SolrConstants.GROUPFIELD));
        }
    }

    /**
     * @see Indexer#cleanUpDefaultField(String)
     * @verifies replace irrelevant chars with spaces correctly
     */
    @Test
    void cleanUpDefaultField_shouldReplaceIrrelevantCharsWithSpacesCorrectly() {
        assertEquals("A B C D", Indexer.cleanUpDefaultField(" A,B;C:D,  "));
    }

    /**
     * @see Indexer#cleanUpDefaultField(String)
     * @verifies return null if field null
     */
    @Test
    void cleanUpDefaultField_shouldReturnNullIfFieldNull() {
        assertNull(Indexer.cleanUpDefaultField(null));
    }

    /**
     * @see Indexer#cleanUpNamedEntityValue(String)
     * @verifies clean up value correctly
     */
    @Test
    void cleanUpNamedEntityValue_shouldCleanUpValueCorrectly() {
        assertEquals("abcd", Indexer.cleanUpNamedEntityValue("\"(abcd,\""));
    }

    /**
     * @see Indexer#cleanUpNamedEntityValue(String)
     * @verifies throw IllegalArgumentException given null
     */
    @Test
    void cleanUpNamedEntityValue_shouldThrowIllegalArgumentExceptionGivenNull() {
        Assertions.assertThrows(IllegalArgumentException.class, () -> Indexer.cleanUpNamedEntityValue(null));
    }

    /**
     * @see Indexer#getSize(Map,SolrInputDocument)
     * @verifies return size correctly
     */
    @Test
    void getSize_shouldReturnSizeCorrectly() throws Exception {

        String[] filenames = { "00000001.tif", "00225231.png", "test1.jp2" };
        Dimension[] imageSizes = { new Dimension(3192, 4790), new Dimension(2794, 3838), new Dimension(3448, 6499) };

        File dataFolder = new File("src/test/resources/image_size");

        int i = 0;
        File outputFolder = new File(dataFolder, "output");
        try {
            for (String filename : filenames) {
                if (outputFolder.isDirectory()) {
                    FileUtils.deleteDirectory(outputFolder);
                }
                outputFolder.mkdirs();

                Optional<Dimension> dim = Indexer.getSize(dataFolder.toPath(), filename);
                // jp2 image files cannot be read because of missing jp2 library
                assertTrue(dim.isPresent());
                assertEquals(imageSizes[i], dim.get(), "Image size of " + filename + " is " + dim + ", but should be " + imageSizes[i]);
                i++;
            }
        } finally {
            if (outputFolder.isDirectory()) {
                FileUtils.deleteDirectory(outputFolder);
            }
        }
    }

    /**
     * @see Indexer#generateAnnotationDocs(Map,Path,String,String,Map)
     * @verifies return empty list if dataFolder null
     */
    @Test
    void generateAnnotationDocs_shouldReturnEmptyListIfDataFolderNull() throws Exception {
        List<SolrInputDocument> docs = new MetsIndexer(hotfolder).generateAnnotationDocs(Collections.emptyMap(), null, "PPN517154005", null, null);
        assertTrue(docs.isEmpty());
    }

    /**
     * @see Indexer#generateAnnotationDocs(Map,Path,String,String,Map)
     * @verifies create docs correctly
     */
    @Test
    void generateAnnotationDocs_shouldCreateDocsCorrectly() throws Exception {
        Map<Integer, SolrInputDocument> pageDocs = new HashMap<>(2);
        {
            SolrInputDocument pageDoc = new SolrInputDocument();
            pageDoc.setField(SolrConstants.IDDOC, 123);
            pageDoc.setField(SolrConstants.ORDER, 1);
            pageDoc.setField(SolrConstants.DOCSTRCT_TOP, "topstruct");
            pageDocs.put(1, pageDoc);
        }
        {
            SolrInputDocument pageDoc = new SolrInputDocument();
            pageDoc.setField(SolrConstants.IDDOC, 124);
            pageDoc.setField(SolrConstants.ORDER, 2);
            pageDoc.setField(SolrConstants.DOCSTRCT_TOP, "topstruct");
            pageDocs.put(2, pageDoc);
        }
        {
            SolrInputDocument pageDoc = new SolrInputDocument();
            pageDoc.setField(SolrConstants.IDDOC, 133);
            pageDoc.setField(SolrConstants.ORDER, 10);
            pageDoc.setField(SolrConstants.DOCSTRCT_TOP, "topstruct");
            pageDocs.put(10, pageDoc);
        }

        Path dataFolder = Paths.get("src/test/resources/WebAnnotations");
        assertTrue(Files.isDirectory(dataFolder));

        List<SolrInputDocument> docs = new MetsIndexer(hotfolder).generateAnnotationDocs(pageDocs, dataFolder, "PPN517154005", null, null);
        assertEquals(3, docs.size());
        {
            SolrInputDocument doc = docs.stream()
                    .filter(d -> d.getFieldValue(SolrConstants.MD_ANNOTATION_ID).equals("geo"))
                    .findAny()
                    .orElseThrow(() -> new IllegalStateException("No annotation with id 'geo'"));
            assertEquals("PPN517154005", doc.getFieldValue(SolrConstants.PI_TOPSTRUCT));
            assertEquals("topstruct", doc.getFieldValue(SolrConstants.DOCSTRCT_TOP));
            assertNull(doc.getFieldValue(SolrConstants.ORDER));
            assertNull(doc.getFieldValue(SolrConstants.IDDOC_OWNER));
            assertEquals("9.967025 51.521737", doc.getFieldValue("MD_COORDS"));
            assertEquals(SolrConstants.UGC_TYPE_ADDRESS, doc.getFieldValue(SolrConstants.UGCTYPE));
            assertNotNull(doc.getFieldValue("MD_BODY"));
            //            assertEquals(SolrConstants._UGC_TYPE_ADDRESS + " Leipzig", docs.get(0).getFieldValue(SolrConstants.UGCTERMS));
        }
        {
            SolrInputDocument doc = docs.stream()
                    .filter(d -> d.getFieldValue(SolrConstants.MD_ANNOTATION_ID).equals("PPN517154005_3"))
                    .findAny()
                    .orElseThrow(() -> new IllegalStateException("No annotation with id 'PPN517154005_3'"));
            assertEquals("PPN517154005", doc.getFieldValue(SolrConstants.PI_TOPSTRUCT));
            assertEquals("topstruct", doc.getFieldValue(SolrConstants.DOCSTRCT_TOP));
            assertEquals(2, doc.getFieldValue(SolrConstants.ORDER));
            assertEquals(124, doc.getFieldValue(SolrConstants.IDDOC_OWNER));
            assertEquals("Leipzig", doc.getFieldValue("MD_TEXT"));
            assertEquals("xywh=1378,3795,486,113", doc.getFieldValue(SolrConstants.UGCCOORDS));
            assertNotNull(doc.getFieldValue("MD_BODY"));
            assertEquals(SolrConstants.UGC_TYPE_ADDRESS, doc.getFieldValue(SolrConstants.UGCTYPE));
            assertEquals(SolrConstants.UGC_TYPE_ADDRESS + " Leipzig", doc.getFieldValue(SolrConstants.UGCTERMS));
        }
        {
            SolrInputDocument doc = docs.stream()
                    .filter(d -> d.getFieldValue(SolrConstants.MD_ANNOTATION_ID).equals("normdata"))
                    .findAny()
                    .orElseThrow(() -> new IllegalStateException("No annotation with id 'normdata'"));
            assertEquals("PPN517154005", doc.getFieldValue(SolrConstants.PI_TOPSTRUCT));
            assertEquals("topstruct", doc.getFieldValue(SolrConstants.DOCSTRCT_TOP));
            assertEquals(10, doc.getFieldValue(SolrConstants.ORDER));
            assertEquals(133, doc.getFieldValue(SolrConstants.IDDOC_OWNER));
            assertNotNull(doc.getFieldValue("MD_BODY"));
            assertEquals("Spaß in AC02949962", doc.getFieldValue(SolrConstants.ACCESSCONDITION));
            assertEquals(SolrConstants.UGC_TYPE_ADDRESS, doc.getFieldValue(SolrConstants.UGCTYPE));
        }
    }

    /**
     * @see Indexer#addGroupedMetadataDocs(ISolrWriteStrategy,IndexObject)
     * @verifies add docs correctly
     */
    @Test
    void addGroupedMetadataDocs_shouldAddDocsCorrectly() throws Exception {
        LazySolrWriteStrategy strategy = (LazySolrWriteStrategy) AbstractWriteStrategy.create(null, new HashMap<>(), hotfolder);
        Indexer indexer = new MetsIndexer(hotfolder);
        IndexObject indexObj = new IndexObject(UUID.randomUUID().toString());
        GroupedMetadata gmd = new GroupedMetadata();
        gmd.setLabel("MD_GROUP");
        gmd.setMainValue("a");
        gmd.getFields().add(new LuceneField("MD_ONE", "foo"));
        gmd.getFields().add(new LuceneField("MD_TWO", "bar"));
        indexObj.getGroupedMetadataFields().add(gmd);

        indexer.addGroupedMetadataDocs(strategy, indexObj, indexObj.getGroupedMetadataFields(), indexObj.getIddoc());
        assertEquals(1, strategy.getDocsToAdd().size());
        assertEquals("foo", strategy.getDocsToAdd().get(0).getFieldValue("MD_ONE"));
        assertEquals("bar", strategy.getDocsToAdd().get(0).getFieldValue("MD_TWO"));
    }

    /**
     * @see Indexer#addGroupedMetadataDocs(ISolrWriteStrategy,IndexObject)
     * @verifies set PI_TOPSTRUCT to child docstruct metadata
     */
    @Test
    void addGroupedMetadataDocs_shouldSetPI_TOPSTRUCTToChildDocstructMetadata() throws Exception {
        LazySolrWriteStrategy strategy = (LazySolrWriteStrategy) AbstractWriteStrategy.create(null, new HashMap<>(), hotfolder);
        Indexer indexer = new MetsIndexer(hotfolder);
        IndexObject indexObj = new IndexObject(UUID.randomUUID().toString());
        indexObj.setTopstructPI("PPN123");
        GroupedMetadata gmd = new GroupedMetadata();
        gmd.setLabel("MD_GROUP");
        gmd.setMainValue("a");
        indexObj.getGroupedMetadataFields().add(gmd);

        indexer.addGroupedMetadataDocs(strategy, indexObj, indexObj.getGroupedMetadataFields(), indexObj.getIddoc());
        assertEquals(1, strategy.getDocsToAdd().size());
        assertEquals("PPN123", strategy.getDocsToAdd().get(0).getFieldValue(SolrConstants.PI_TOPSTRUCT));
    }

    /**
     * @see Indexer#addGroupedMetadataDocs(ISolrWriteStrategy,IndexObject)
     * @verifies set DOCSTRCT_TOP
     */
    @Test
    void addGroupedMetadataDocs_shouldSetDOCSTRCT_TOP() throws Exception {
        LazySolrWriteStrategy strategy = (LazySolrWriteStrategy) AbstractWriteStrategy.create(null, new HashMap<>(), hotfolder);
        Indexer indexer = new MetsIndexer(hotfolder);
        IndexObject indexObj = new IndexObject(UUID.randomUUID().toString());
        indexObj.addToLucene(SolrConstants.DOCSTRCT_TOP, "monograph");
        GroupedMetadata gmd = new GroupedMetadata();
        gmd.setLabel("MD_GROUP");
        gmd.setMainValue("a");
        indexObj.getGroupedMetadataFields().add(gmd);

        indexer.addGroupedMetadataDocs(strategy, indexObj, indexObj.getGroupedMetadataFields(), indexObj.getIddoc());
        assertEquals(1, strategy.getDocsToAdd().size());
        assertEquals("monograph", strategy.getDocsToAdd().get(0).getFieldValue(SolrConstants.DOCSTRCT_TOP));
    }

    /**
     * @see Indexer#addGroupedMetadataDocs(ISolrWriteStrategy,IndexObject)
     * @verifies skip fields correctly
     */
    @Test
    void addGroupedMetadataDocs_shouldSkipFieldsCorrectly() throws Exception {
        LazySolrWriteStrategy strategy = (LazySolrWriteStrategy) AbstractWriteStrategy.create(null, new HashMap<>(), hotfolder);
        Indexer indexer = new MetsIndexer(hotfolder);
        IndexObject indexObj = new IndexObject(UUID.randomUUID().toString());
        {
            GroupedMetadata gmd = new GroupedMetadata();
            gmd.setLabel("MD_GROUP");
            gmd.setMainValue("a");
            gmd.getFields().add(new LuceneField("MD_ONE", "foo"));
            gmd.setSkip(true); // skip this group
            indexObj.getGroupedMetadataFields().add(gmd);
        }
        {
            GroupedMetadata gmd = new GroupedMetadata();
            gmd.setLabel("MD_GROUP2");
            gmd.setMainValue("a");
            gmd.getFields().add(new LuceneField("MD_TWO", "bar"));
            indexObj.getGroupedMetadataFields().add(gmd);
        }

        indexer.addGroupedMetadataDocs(strategy, indexObj, indexObj.getGroupedMetadataFields(), indexObj.getIddoc());
        assertEquals(1, strategy.getDocsToAdd().size());
        assertNull(strategy.getDocsToAdd().get(0).getFieldValue("MD_ONE"));
        assertEquals("bar", strategy.getDocsToAdd().get(0).getFieldValue("MD_TWO"));
    }

    /**
     * @see Indexer#addGroupedMetadataDocs(ISolrWriteStrategy,IndexObject)
     * @verifies add authority metadata to group metadata docs correctly
     */
    @Test
    void addGroupedMetadataDocs_shouldAddAuthorityMetadataToGroupMetadataDocsCorrectly() throws Exception {
        LazySolrWriteStrategy strategy = (LazySolrWriteStrategy) AbstractWriteStrategy.create(null, new HashMap<>(), hotfolder);
        Indexer indexer = new MetsIndexer(hotfolder);
        IndexObject indexObj = new IndexObject(UUID.randomUUID().toString());
        GroupedMetadata gmd = new GroupedMetadata();
        gmd.setLabel("MD_GROUP");
        gmd.setMainValue("a");
        gmd.getAuthorityDataFields().add(new LuceneField("MD_ONE", "foo"));
        gmd.getAuthorityDataFields().add(new LuceneField("MD_TWO", "bar"));
        gmd.getAuthorityDataFields().add(new LuceneField("BOOL_WHAT", "true"));
        gmd.getAuthorityDataFields().add(new LuceneField(MetadataHelper.FIELD_WKT_COORDS, "1,2,3,1"));
        gmd.getAuthorityDataFields().add(new LuceneField(MetadataHelper.FIELD_HAS_WKT_COORDS, "true"));
        indexObj.getGroupedMetadataFields().add(gmd);

        indexer.addGroupedMetadataDocs(strategy, indexObj, indexObj.getGroupedMetadataFields(), indexObj.getIddoc());

        Assertions.assertFalse(gmd.isAddCoordsToDocstruct());

        // Values are not added to metadata docs
        assertEquals(1, strategy.getDocsToAdd().size());
        assertNotNull(strategy.getDocsToAdd().get(0).getFieldValue("MD_ONE"));
        assertEquals("foo", strategy.getDocsToAdd().get(0).getFieldValue("MD_ONE"));
        assertNotNull(strategy.getDocsToAdd().get(0).getFieldValue("MD_TWO"));
        assertEquals("bar", strategy.getDocsToAdd().get(0).getFieldValue("MD_TWO"));

    }

    /**
     * @see Indexer#addGroupedMetadataDocs(ISolrWriteStrategy,IndexObject)
     * @verifies add authority metadata to docstruct doc correctly except coordinates
     */
    @Test
    void addGroupedMetadataDocs_shouldAddAuthorityMetadataToDocstructDocCorrectlyExceptCoordinates() throws Exception {
        LazySolrWriteStrategy strategy = (LazySolrWriteStrategy) AbstractWriteStrategy.create(null, new HashMap<>(), hotfolder);
        Indexer indexer = new MetsIndexer(hotfolder);
        IndexObject indexObj = new IndexObject(UUID.randomUUID().toString());
        GroupedMetadata gmd = new GroupedMetadata();
        gmd.setLabel("MD_GROUP");
        gmd.setMainValue("a");
        gmd.setAddAuthorityDataToDocstruct(true);
        gmd.getAuthorityDataFields().add(new LuceneField("MD_ONE", "foo"));
        gmd.getAuthorityDataFields().add(new LuceneField("MD_TWO", "bar"));
        gmd.getAuthorityDataFields().add(new LuceneField("BOOL_WHAT", "true"));
        gmd.getAuthorityDataFields().add(new LuceneField(MetadataHelper.FIELD_WKT_COORDS, "1,2,3,1"));
        gmd.getAuthorityDataFields().add(new LuceneField(MetadataHelper.FIELD_HAS_WKT_COORDS, "true"));
        indexObj.getGroupedMetadataFields().add(gmd);

        indexer.addGroupedMetadataDocs(strategy, indexObj, indexObj.getGroupedMetadataFields(), indexObj.getIddoc());

        Assertions.assertFalse(gmd.isAddCoordsToDocstruct());

        // Values are not added to metadata docs
        assertEquals(1, strategy.getDocsToAdd().size());
        assertNull(strategy.getDocsToAdd().get(0).getFieldValue("MD_ONE"));
        assertNull(strategy.getDocsToAdd().get(0).getFieldValue("MD_TWO"));

        // Coordinate fields are still on metadata docs
        assertNotNull(strategy.getDocsToAdd().get(0).getFieldValue(MetadataHelper.FIELD_WKT_COORDS));
        assertNotNull(strategy.getDocsToAdd().get(0).getFieldValue(MetadataHelper.FIELD_HAS_WKT_COORDS));

        // Regular authority metadata are rerouted to IndexObject
        assertNotNull(indexObj.getLuceneFieldWithName("MD_ONE"));
        assertEquals("foo", indexObj.getLuceneFieldWithName("MD_ONE").getValue());
        assertNotNull(indexObj.getLuceneFieldWithName("MD_TWO"));
        assertEquals("bar", indexObj.getLuceneFieldWithName("MD_TWO").getValue());
        assertNotNull(indexObj.getLuceneFieldWithName("BOOL_WHAT"));
        assertEquals("true", indexObj.getLuceneFieldWithName("BOOL_WHAT").getValue());

        // Except for coordinate fields
        assertNull(indexObj.getLuceneFieldWithName(MetadataHelper.FIELD_WKT_COORDS));
        assertNull(indexObj.getLuceneFieldWithName(MetadataHelper.FIELD_HAS_WKT_COORDS));
    }

    /**
     * @see Indexer#addGroupedMetadataDocs(ISolrWriteStrategy,IndexObject)
     * @verifies add coordinates to docstruct doc correctly
     */
    @Test
    void addGroupedMetadataDocs_shouldAddCoordinatesToDocstructDocCorrectly() throws Exception {
        LazySolrWriteStrategy strategy = (LazySolrWriteStrategy) AbstractWriteStrategy.create(null, new HashMap<>(), hotfolder);
        Indexer indexer = new MetsIndexer(hotfolder);
        IndexObject indexObj = new IndexObject(UUID.randomUUID().toString());
        GroupedMetadata gmd = new GroupedMetadata();
        gmd.setLabel("MD_GROUP");
        gmd.setMainValue("a");
        gmd.setAddCoordsToDocstruct(true);
        gmd.getAuthorityDataFields().add(new LuceneField(MetadataHelper.FIELD_WKT_COORDS, "1,2,3,1"));
        gmd.getAuthorityDataFields().add(new LuceneField(MetadataHelper.FIELD_HAS_WKT_COORDS, "true"));
        indexObj.getGroupedMetadataFields().add(gmd);

        indexer.addGroupedMetadataDocs(strategy, indexObj, indexObj.getGroupedMetadataFields(), indexObj.getIddoc());

        // Coordinate fields are no longer on metadata docs
        assertNull(strategy.getDocsToAdd().get(0).getFieldValue(MetadataHelper.FIELD_WKT_COORDS));
        assertNull(strategy.getDocsToAdd().get(0).getFieldValue(MetadataHelper.FIELD_HAS_WKT_COORDS));

        // Coordinate fields are rerouted to IndexObject
        assertNotNull(indexObj.getLuceneFieldWithName(MetadataHelper.FIELD_WKT_COORDS));
        assertEquals("1,2,3,1", indexObj.getLuceneFieldWithName(MetadataHelper.FIELD_WKT_COORDS).getValue());
        assertNotNull(indexObj.getLuceneFieldWithName(MetadataHelper.FIELD_HAS_WKT_COORDS));
        assertEquals("true", indexObj.getLuceneFieldWithName(MetadataHelper.FIELD_HAS_WKT_COORDS).getValue());
    }

    /**
     * @see Indexer#addGroupedMetadataDocs(ISolrWriteStrategy,IndexObject,List)
     * @verifies recursively add child metadata
     */
    @Test
    void addGroupedMetadataDocs_shouldRecursivelyAddChildMetadata() throws Exception {
        LazySolrWriteStrategy strategy = (LazySolrWriteStrategy) AbstractWriteStrategy.create(null, new HashMap<>(), hotfolder);
        Indexer indexer = new MetsIndexer(hotfolder);
        IndexObject indexObj = new IndexObject(UUID.randomUUID().toString());
        GroupedMetadata gmd = new GroupedMetadata();
        gmd.setLabel("MD_GROUP");
        gmd.setMainValue("a");
        gmd.getFields().add(new LuceneField("MD_ONE", "foo"));
        gmd.getFields().add(new LuceneField("MD_TWO", "bar"));
        indexObj.getGroupedMetadataFields().add(gmd);

        GroupedMetadata gmdChild = new GroupedMetadata();
        gmdChild.setLabel("MD_GROUP");
        gmdChild.setMainValue("a");
        gmdChild.getFields().add(new LuceneField("MD_ONE", "foo"));
        gmdChild.getFields().add(new LuceneField("MD_TWO", "bar"));
        gmd.getChildren().add(gmdChild);

        GroupedMetadata gmdGrandchild = new GroupedMetadata();
        gmdGrandchild.setLabel("MD_GROUP");
        gmdGrandchild.setMainValue("a");
        gmdGrandchild.getFields().add(new LuceneField("MD_ONE", "foo"));
        gmdGrandchild.getFields().add(new LuceneField("MD_TWO", "bar"));
        gmdChild.getChildren().add(gmdGrandchild);

        indexer.addGroupedMetadataDocs(strategy, indexObj, indexObj.getGroupedMetadataFields(), indexObj.getIddoc());
        assertEquals(3, strategy.getDocsToAdd().size());

        String iddocParent = (String) strategy.getDocsToAdd().get(0).getFieldValue(SolrConstants.IDDOC);
        assertNotNull(iddocParent);
        assertEquals("foo", strategy.getDocsToAdd().get(0).getFieldValue("MD_ONE"));
        assertEquals("bar", strategy.getDocsToAdd().get(0).getFieldValue("MD_TWO"));

        String iddocChild = (String) strategy.getDocsToAdd().get(1).getFieldValue(SolrConstants.IDDOC);
        assertNotNull(iddocChild);
        assertEquals(iddocParent, strategy.getDocsToAdd().get(1).getFieldValue(SolrConstants.IDDOC_OWNER));
        assertEquals("foo", strategy.getDocsToAdd().get(1).getFieldValue("MD_ONE"));
        assertEquals("bar", strategy.getDocsToAdd().get(1).getFieldValue("MD_TWO"));

        String iddocGrandchild = (String) strategy.getDocsToAdd().get(2).getFieldValue(SolrConstants.IDDOC);
        assertNotNull(iddocGrandchild);
        assertEquals(iddocChild, strategy.getDocsToAdd().get(2).getFieldValue(SolrConstants.IDDOC_OWNER));
        assertEquals("foo", strategy.getDocsToAdd().get(2).getFieldValue("MD_ONE"));
        assertEquals("bar", strategy.getDocsToAdd().get(2).getFieldValue("MD_TWO"));
    }

    /**
     * @see Indexer#addIndexFieldsFromAltoData(SolrInputDocument,Map,Map,String,String,String,int,boolean)
     * @verifies return false if altodata null
     */
    @Test
    void addIndexFieldsFromAltoData_shouldReturnFalseIfAltodataNull() throws Exception {
        Assertions.assertFalse(
                new MetsIndexer(hotfolder).addIndexFieldsFromAltoData(new SolrInputDocument(new HashMap<>()), null, Collections.emptyMap(),
                        DataRepository.PARAM_ALTO, "PPN123", "00000010", 10, false));
    }

    /**
     * @see Indexer#addIndexFieldsFromAltoData(SolrInputDocument,Map,Map,String,String,String,int,boolean)
     * @verifies throw IllegalArgumentException if doc null
     */
    @Test
    void addIndexFieldsFromAltoData_shouldThrowIllegalArgumentExceptionIfDocNull() {
        Assertions.assertThrows(IllegalArgumentException.class,
                () -> new MetsIndexer(hotfolder).addIndexFieldsFromAltoData(null, Collections.emptyMap(), Collections.emptyMap(),
                        DataRepository.PARAM_ALTO, "PPN123", "00000010", 10, false));
    }

    /**
     * @see Indexer#addIndexFieldsFromAltoData(SolrInputDocument,Map,Map,String,String,String,int,boolean)
     * @verifies throw IllegalArgumentException if dataFolders null
     */
    @Test
    void addIndexFieldsFromAltoData_shouldThrowIllegalArgumentExceptionIfDataFoldersNull() {
        Assertions.assertThrows(IllegalArgumentException.class,
                () -> new MetsIndexer(hotfolder).addIndexFieldsFromAltoData(new SolrInputDocument(new HashMap<>()), Collections.emptyMap(), null,
                        DataRepository.PARAM_ALTO, "PPN123", "00000010", 10, false));
    }

    /**
     * @see Indexer#addIndexFieldsFromAltoData(SolrInputDocument,Map,Map,String,String,String,int,boolean)
     * @verifies throw IllegalArgumentException if pi null
     */
    @Test
    void addIndexFieldsFromAltoData_shouldThrowIllegalArgumentExceptionIfPiNull() {
        Assertions.assertThrows(IllegalArgumentException.class,
                () -> new MetsIndexer(hotfolder).addIndexFieldsFromAltoData(new SolrInputDocument(new HashMap<>()), Collections.emptyMap(),
                        Collections.emptyMap(),
                        DataRepository.PARAM_ALTO, null, "00000010", 10, false));
    }

    /**
     * @see Indexer#addIndexFieldsFromAltoData(SolrInputDocument,Map,Map,String,String,String,int,boolean)
     * @verifies throw IllegalArgumentException if baseFileName null
     */
    @Test
    void addIndexFieldsFromAltoData_shouldThrowIllegalArgumentExceptionIfBaseFileNameNull() {
        Assertions.assertThrows(IllegalArgumentException.class,
                () -> new MetsIndexer(hotfolder).addIndexFieldsFromAltoData(new SolrInputDocument(new HashMap<>()), Collections.emptyMap(),
                        Collections.emptyMap(),
                        DataRepository.PARAM_ALTO, "PPN123", null, 10, false));
    }

    /**
     * @see Indexer#addIndexFieldsFromAltoData(SolrInputDocument,Map,Map,String,String,String,int,boolean)
     * @verifies add filename for native alto file
     */
    @Test
    void addIndexFieldsFromAltoData_shouldAddFilenameForNativeAltoFile() throws Exception {
        Indexer indexer = new MetsIndexer(hotfolder);
        indexer.setDataRepository(new DataRepository("src/test/resources", true));
        Map<String, Path> dataFolders = new HashMap<>();
        dataFolders.put(DataRepository.PARAM_ALTO, Paths.get("src/test/resources/ALTO/"));
        assertTrue(Files.isDirectory(dataFolders.get(DataRepository.PARAM_ALTO)));
        SolrInputDocument doc = new SolrInputDocument(new HashMap<>());
        File altoFile = new File(dataFolders.get(DataRepository.PARAM_ALTO).toAbsolutePath().toString(), "00000010.xml");
        Map<String, Object> altoData = TextHelper.readAltoFile(altoFile);

        assertTrue(indexer.addIndexFieldsFromAltoData(doc, altoData, dataFolders, DataRepository.PARAM_ALTO, "PPN123", "00000010", 10, false));
        assertEquals("alto/PPN123/00000010.xml", doc.getFieldValue(SolrConstants.FILENAME_ALTO));
    }

    /**
     * @see Indexer#addIndexFieldsFromAltoData(SolrInputDocument,Map,Map,String,String,String,int,boolean)
     * @verifies add filename for crowdsourcing alto file
     */
    @Test
    void addIndexFieldsFromAltoData_shouldAddFilenameForCrowdsourcingAltoFile() throws Exception {
        Indexer indexer = new MetsIndexer(hotfolder);
        indexer.setDataRepository(new DataRepository("src/test/resources", true));
        Map<String, Path> dataFolders = new HashMap<>();
        dataFolders.put(DataRepository.PARAM_ALTOCROWD, Paths.get("src/test/resources/ALTO/"));
        assertTrue(Files.isDirectory(dataFolders.get(DataRepository.PARAM_ALTOCROWD)));
        SolrInputDocument doc = new SolrInputDocument(new HashMap<>());
        File altoFile = new File(dataFolders.get(DataRepository.PARAM_ALTOCROWD).toAbsolutePath().toString(), "00000010.xml");
        Map<String, Object> altoData = TextHelper.readAltoFile(altoFile);

        assertTrue(indexer.addIndexFieldsFromAltoData(doc, altoData, dataFolders, DataRepository.PARAM_ALTOCROWD, "PPN123", "00000010", 10, false));
        assertEquals("alto_crowd/PPN123/00000010.xml", doc.getFieldValue(SolrConstants.FILENAME_ALTO));
    }

    /**
     * @see Indexer#addIndexFieldsFromAltoData(SolrInputDocument,Map,Map,String,String,String,int,boolean)
     * @verifies add filename for converted alto file
     */
    @Test
    void addIndexFieldsFromAltoData_shouldAddFilenameForConvertedAltoFile() throws Exception {
        Indexer indexer = new MetsIndexer(hotfolder);
        indexer.setDataRepository(new DataRepository("build/viewer", true));
        Map<String, Path> dataFolders = new HashMap<>();
        dataFolders.put(DataRepository.PARAM_ABBYY, Paths.get("src/test/resources/ABBYYXML"));
        assertTrue(Files.isDirectory(dataFolders.get(DataRepository.PARAM_ABBYY)));
        SolrInputDocument doc = new SolrInputDocument(new HashMap<>());
        File abbyyfile = new File(dataFolders.get(DataRepository.PARAM_ABBYY).toAbsolutePath().toString(), "00000001.xml");
        Map<String, Object> altoData = TextHelper.readAbbyyToAlto(abbyyfile);

        assertTrue(
                indexer.addIndexFieldsFromAltoData(doc, altoData, dataFolders, DataRepository.PARAM_ALTO_CONVERTED, "PPN123", "00000001", 1, true));
        assertEquals("alto/PPN123/00000001.xml", doc.getFieldValue(SolrConstants.FILENAME_ALTO));
    }

    /**
     * @see Indexer#addIndexFieldsFromAltoData(SolrInputDocument,Map,Map,String,String,String,int,boolean)
     * @verifies add fulltext
     */
    @Test
    void addIndexFieldsFromAltoData_shouldAddFulltext() throws Exception {
        Indexer indexer = new MetsIndexer(hotfolder);
        indexer.setDataRepository(new DataRepository("src/test/resources", true));
        Map<String, Path> dataFolders = new HashMap<>();
        dataFolders.put(DataRepository.PARAM_ALTO, Paths.get("src/test/resources/ALTO/"));
        assertTrue(Files.isDirectory(dataFolders.get(DataRepository.PARAM_ALTO)));
        SolrInputDocument doc = new SolrInputDocument(new HashMap<>());
        File altoFile = new File(dataFolders.get(DataRepository.PARAM_ALTO).toAbsolutePath().toString(), "00000010.xml");
        Map<String, Object> altoData = TextHelper.readAltoFile(altoFile);

        assertTrue(indexer.addIndexFieldsFromAltoData(doc, altoData, dataFolders, DataRepository.PARAM_ALTO, "PPN123", "00000010", 10, false));
        assertNotNull(doc.getFieldValue(SolrConstants.FULLTEXT));
    }

    /**
     * @see Indexer#addIndexFieldsFromAltoData(SolrInputDocument,Map,Map,String,String,String,int,boolean)
     * @verifies add width and height
     */
    @Test
    void addIndexFieldsFromAltoData_shouldAddWidthAndHeight() throws Exception {
        Indexer indexer = new MetsIndexer(hotfolder);
        indexer.setDataRepository(new DataRepository("src/test/resources", true));
        Map<String, Path> dataFolders = new HashMap<>();
        dataFolders.put(DataRepository.PARAM_ALTO, Paths.get("src/test/resources/ALTO/"));
        assertTrue(Files.isDirectory(dataFolders.get(DataRepository.PARAM_ALTO)));
        SolrInputDocument doc = new SolrInputDocument(new HashMap<>());
        File altoFile = new File(dataFolders.get(DataRepository.PARAM_ALTO).toAbsolutePath().toString(), "00000010.xml");
        Map<String, Object> altoData = TextHelper.readAltoFile(altoFile);

        assertTrue(
                indexer.addIndexFieldsFromAltoData(doc, altoData, dataFolders, DataRepository.PARAM_ALTO, "PPN123", "00000010", 10, false));
        assertEquals("2480", doc.getFieldValue(SolrConstants.WIDTH));
        assertEquals("3508", doc.getFieldValue(SolrConstants.HEIGHT));
    }

    /**
     * @see Indexer#addNamedEntitiesFields(Map,SolrInputDocument)
     * @verifies add field
     */
    @Test
    void addNamedEntitiesFields_shouldAddField() {
        Map<String, Object> altoData = new HashMap<>(1);
        altoData.put(SolrConstants.NAMEDENTITIES, Collections.singletonList("LOCATION###Göttingen###https://www.geonames.org/2918632"));
        SolrInputDocument doc = new SolrInputDocument(new HashMap<>());

        Indexer.addNamedEntitiesFields(altoData, doc);
        assertEquals("Göttingen", doc.getFieldValue("NE_LOCATION"));
    }

    /**
     * @see Indexer#addNamedEntitiesFields(Map,SolrInputDocument)
     * @verifies add untokenized field
     */
    @Test
    void addNamedEntitiesFields_shouldAddUntokenizedField() {
        Map<String, Object> altoData = new HashMap<>(1);
        altoData.put(SolrConstants.NAMEDENTITIES, Collections.singletonList("LOCATION###Göttingen###https://www.geonames.org/2918632"));
        SolrInputDocument doc = new SolrInputDocument(new HashMap<>());

        Indexer.addNamedEntitiesFields(altoData, doc);
        assertEquals("Göttingen", doc.getFieldValue("NE_LOCATION_UNTOKENIZED"));
    }

    /**
     * @see Indexer#generateUserGeneratedContentDocsForPage(SolrInputDocument,Path,String,String,Map,int,String)
     * @verifies return empty list if dataFolder null
     */
    @Test
    void generateUserGeneratedContentDocsForPage_shouldReturnEmptyListIfDataFolderNull() throws Exception {
        Indexer indexer = new MetsIndexer(hotfolder);
        List<SolrInputDocument> result =
                indexer.generateUserGeneratedContentDocsForPage(new SolrInputDocument("foo", "bar"), null, "foo", null, Collections.emptyMap(), 1,
                        "foo");
        assertTrue(result.isEmpty());
    }

    /**
     * @see Indexer#generateUserGeneratedContentDocForPage(Element,SolrInputDocument,String,String,Map,int)
     * @verifies throw IllegalArgumentException if eleContent null
     */
    @Test
    void generateUserGeneratedContentDocForPage_shouldThrowIllegalArgumentExceptionIfEleContentNull() {
        Assertions.assertThrows(IllegalArgumentException.class,
                () -> new MetsIndexer(hotfolder).generateUserGeneratedContentDocForPage(null, null, "foo", null, Collections.emptyMap(), 1));
    }

    /**
     * @see Indexer#generateUserCommentDocsForPage(SolrInputDocument,Path,String,String,Map,int)
     * @verifies return empty list if dataFolder null
     */
    @Test
    void generateUserCommentDocsForPage_shouldReturnEmptyListIfDataFolderNull() throws Exception {
        Indexer indexer = new MetsIndexer(hotfolder);
        List<SolrInputDocument> result =
                indexer.generateUserCommentDocsForPage(new SolrInputDocument("foo", "bar"), null, "foo", null, Collections.emptyMap(), 1);
        assertTrue(result.isEmpty());
    }

    /**
     * @see Indexer#generateUserCommentDocsForPage(SolrInputDocument,Path,String,String,Map,int,String)
     * @verifies construct doc correctly
     */
    @Test
    void generateUserCommentDocsForPage_shouldConstructDocCorrectly() throws Exception {
        Path dataFolder = Paths.get("src/test/resources/ugc");
        assertTrue(Files.isDirectory(dataFolder));

        DocUpdateIndexer indexer = new DocUpdateIndexer(hotfolder);

        String docstrct = "monograph";
        SolrInputDocument ownerDoc = new SolrInputDocument();
        ownerDoc.setField(SolrConstants.IDDOC_OWNER, 123L);
        ownerDoc.setField(SolrConstants.DOCSTRCT_TOP, docstrct);
        List<SolrInputDocument> docs =
                indexer.generateUserCommentDocsForPage(ownerDoc, dataFolder, "PPN123", "PPN-anchor", null, 2);
        Assertions.assertNotNull(docs);
        Assertions.assertEquals(0, docs.size());
    }
    
    /**
     * @see Indexer#generateUserCommentDocsForPage(SolrInputDocument,Path,String,String,Map,int,String)
     * @verifies skip comments for other pages
     */
    @Test
    void generateUserCommentDocsForPage_shouldSkipCommentsForOtherPages() throws Exception {
        Path dataFolder = Paths.get("src/test/resources/ugc");
        Assertions.assertTrue(Files.isDirectory(dataFolder));

        DocUpdateIndexer indexer = new DocUpdateIndexer(hotfolder);

        String docstrct = "monograph";
        SolrInputDocument ownerDoc = new SolrInputDocument();
        ownerDoc.setField(SolrConstants.IDDOC_OWNER, 123L);
        ownerDoc.setField(SolrConstants.DOCSTRCT_TOP, docstrct);
        List<SolrInputDocument> docs =
                indexer.generateUserCommentDocsForPage(ownerDoc, dataFolder, "PPN123", "PPN-anchor", null, 1);
<<<<<<< HEAD
        assertNotNull(docs);
        assertEquals(2, docs.size());

        // Cannot guarantee reading order from file system, so check for either/or values
        for (SolrInputDocument doc : docs) {
            assertEquals(1, doc.getFieldValue(SolrConstants.ORDER));
            assertEquals(123L, doc.getFieldValue(SolrConstants.IDDOC_OWNER));
            assertEquals(docstrct, doc.getFieldValue(SolrConstants.DOCSTRCT_TOP));
            assertTrue("a comment".equals(doc.getFieldValue("MD_TEXT")) || "another comment".equals(doc.getFieldValue("MD_TEXT")));
            assertTrue("COMMENT  a comment".equals(doc.getFieldValue(SolrConstants.UGCTERMS))
                    || "COMMENT  another comment".equals(doc.getFieldValue(SolrConstants.UGCTERMS)));
            assertTrue("http://localhost:8080/viewer/api/v1/annotations/comment_13/".equals(doc.getFieldValue("MD_ANNOTATION_ID"))
                    || "http://localhost:8080/viewer/api/v1/annotations/comment_14/".equals(doc.getFieldValue("MD_ANNOTATION_ID")));
        }
=======
        Assertions.assertNotNull(docs);
        Assertions.assertEquals(2, docs.size());
>>>>>>> d8ccb00e
    }

    /**
     * @see Indexer#parseMimeType(SolrInputDocument,String)
     * @verifies parse mime type from mp4 file correctly
     */
    @Test
    void parseMimeType_shouldParseMimeTypeFromMp4FileCorrectly() {
        SolrInputDocument doc = new SolrInputDocument();
        Indexer.parseMimeType(doc, "src/text/resouces/LIDO/1292624_media/Film77.mp4");

        assertEquals("video/mp4", doc.getFieldValue(SolrConstants.MIMETYPE));
        assertEquals("Film77.mp4", doc.getFieldValue(SolrConstants.FILENAME + "_MP4"));
    }

    /**
     * @see Indexer#addGroupedMetadataDocs(GroupedMetadata,ISolrWriteStrategy,IndexObject,long,Set,List)
     * @verifies throw IllegalArgumentException if gmd null
     */
    @Test
    void addGroupedMetadataDocs_shouldThrowIllegalArgumentExceptionIfGmdNull() throws Exception {
        Indexer indexer = new MetsIndexer(hotfolder);
        IndexObject indexObj = new IndexObject(UUID.randomUUID().toString());
        ISolrWriteStrategy strategy = AbstractWriteStrategy.create(null, new HashMap<>(), hotfolder);
        Assertions.assertThrows(IllegalArgumentException.class,
                () -> indexer.addGroupedMetadataDocs(null, strategy, indexObj, UUID.randomUUID().toString(), new HashSet<>(),
                        Collections.emptyList()));
    }

    /**
     * @see Indexer#addGroupedMetadataDocs(GroupedMetadata,ISolrWriteStrategy,IndexObject,long,Set,List)
     * @verifies throw IllegalArgumentException indexObj null
     */
    @Test
    void addGroupedMetadataDocs_shouldThrowIllegalArgumentExceptionIndexObjNull() throws Exception {
        Indexer indexer = new MetsIndexer(hotfolder);
        GroupedMetadata gmd = new GroupedMetadata();
        ISolrWriteStrategy strategy = AbstractWriteStrategy.create(null, new HashMap<>(), hotfolder);
        Assertions.assertThrows(IllegalArgumentException.class,
                () -> indexer.addGroupedMetadataDocs(gmd, strategy, null, UUID.randomUUID().toString(), new HashSet<>(), Collections.emptyList()));
    }

    /**
     * @see Indexer#addGroupedMetadataDocs(GroupedMetadata,ISolrWriteStrategy,IndexObject,long,Set,List)
     * @verifies throw IllegalArgumentException if writeStrategy null
     */
    @Test
    void addGroupedMetadataDocs_shouldThrowIllegalArgumentExceptionIfWriteStrategyNull() {
        Indexer indexer = new MetsIndexer(hotfolder);
        IndexObject indexObj = new IndexObject(UUID.randomUUID().toString());
        GroupedMetadata gmd = new GroupedMetadata();
        Assertions.assertThrows(IllegalArgumentException.class,
                () -> indexer.addGroupedMetadataDocs(gmd, null, indexObj, UUID.randomUUID().toString(), new HashSet<>(),
                        Collections.emptyList()));
    }

    /**
     * @see Indexer#addGroupedMetadataDocs(GroupedMetadata,ISolrWriteStrategy,IndexObject,long,Set,List)
     * @verifies add BOOL_WKT_COORDINATES true to docstruct if WKT_COORDS found
     */
    @Test
    void addGroupedMetadataDocs_shouldAddBOOL_WKT_COORDINATESTrueToDocstructIfWKT_COORDSFound() throws Exception {
        Indexer indexer = new MetsIndexer(hotfolder);
        indexer.setDataRepository(new DataRepository("src/test/resources", true));

        IndexObject indexObj = new IndexObject(UUID.randomUUID().toString());
        GroupedMetadata gmd = new GroupedMetadata();
        gmd.setMainValue("foo");
        gmd.setAddCoordsToDocstruct(true);
        gmd.getAuthorityDataFields().add(new LuceneField(MetadataHelper.FIELD_WKT_COORDS, "1.0, 2.0, 3.0, 4.0"));
        gmd.getAuthorityDataFields().add(new LuceneField(MetadataHelper.FIELD_HAS_WKT_COORDS, "false"));
        indexer.addGroupedMetadataDocs(gmd, AbstractWriteStrategy.create(null, new HashMap<>(), hotfolder), indexObj, UUID.randomUUID().toString(),
                new HashSet<>(), Collections.emptyList());
        assertEquals(2, indexObj.getLuceneFields().size());
        assertEquals(MetadataHelper.FIELD_HAS_WKT_COORDS, indexObj.getLuceneFields().get(0).getField());
        assertEquals("true", indexObj.getLuceneFields().get(0).getValue());
    }

    /**
     * @see Indexer#checkOldDataFolder(Map,String,String)
     * @verifies throw IllegalArgumentException if dataFolders null
     */
    @Test
    void checkOldDataFolder_shouldThrowIllegalArgumentExceptionIfDataFoldersNull() {
        Indexer indexer = new MetsIndexer(hotfolder);
        Assertions.assertThrows(IllegalArgumentException.class, () -> indexer.checkOldDataFolder(null, DataRepository.PARAM_ALTO, "foo"));
    }

    /**
     * @see Indexer#checkOldDataFolder(Map,String,String)
     * @verifies throw IllegalArgumentException if paramName null
     */
    @Test
    void checkOldDataFolder_shouldThrowIllegalArgumentExceptionIfParamNameNull() {
        Indexer indexer = new MetsIndexer(hotfolder);
        Assertions.assertThrows(IllegalArgumentException.class, () -> indexer.checkOldDataFolder(Collections.emptyMap(), null, "foo"));
    }

    /**
     * @see Indexer#checkOldDataFolder(Map,String,String)
     * @verifies throw IllegalArgumentException if pi null
     */
    @Test
    void checkOldDataFolder_shouldThrowIllegalArgumentExceptionIfPiNull() {
        Indexer indexer = new MetsIndexer(hotfolder);
        Assertions.assertThrows(IllegalArgumentException.class,
                () -> indexer.checkOldDataFolder(Collections.emptyMap(), DataRepository.PARAM_ALTO, null));
    }

    /**
     * @see Indexer#checkDataFolders(String)
     * @verifies add data folder paths correctly
     */
    @Test
    void checkDataFolders_shouldAddDataFolderPathsCorrectly() throws Exception {
        String fileNameRoot = "foo";
        assertTrue(Files
                .isDirectory(Files.createDirectory(Paths.get(hotfolder.getHotfolderPath().toString(), fileNameRoot + Indexer.FOLDER_SUFFIX_MEDIA))));
        assertTrue(Files.isDirectory(Files.createDirectory(Paths.get(hotfolder.getHotfolderPath().toString(), fileNameRoot + "_txt"))));
        assertTrue(
                Files.isDirectory(
                        Files.createDirectory(Paths.get(hotfolder.getHotfolderPath().toString(), fileNameRoot + Indexer.FOLDER_SUFFIX_TXTCROWD))));
        assertTrue(Files.isDirectory(Files.createDirectory(Paths.get(hotfolder.getHotfolderPath().toString(), fileNameRoot + "_wc"))));
        assertTrue(Files.isDirectory(Files.createDirectory(Paths.get(hotfolder.getHotfolderPath().toString(), fileNameRoot + "_alto"))));
        assertTrue(
                Files.isDirectory(
                        Files.createDirectory(Paths.get(hotfolder.getHotfolderPath().toString(), fileNameRoot + Indexer.FOLDER_SUFFIX_ALTOCROWD))));
        assertTrue(Files.isDirectory(Files.createDirectory(Paths.get(hotfolder.getHotfolderPath().toString(), fileNameRoot + "_xml"))));
        assertTrue(Files.isDirectory(Files.createDirectory(Paths.get(hotfolder.getHotfolderPath().toString(), fileNameRoot + "_pdf"))));
        assertTrue(Files.isDirectory(Files.createDirectory(Paths.get(hotfolder.getHotfolderPath().toString(), fileNameRoot + "_mix"))));
        assertTrue(Files.isDirectory(Files.createDirectory(Paths.get(hotfolder.getHotfolderPath().toString(), fileNameRoot + "_src"))));
        assertTrue(Files.isDirectory(Files.createDirectory(Paths.get(hotfolder.getHotfolderPath().toString(), fileNameRoot + "_ugc"))));
        assertTrue(Files.isDirectory(Files.createDirectory(Paths.get(hotfolder.getHotfolderPath().toString(), fileNameRoot + "_cms"))));
        assertTrue(Files.isDirectory(Files.createDirectory(Paths.get(hotfolder.getHotfolderPath().toString(), fileNameRoot + "_tei"))));
        assertTrue(
                Files.isDirectory(Files.createDirectory(Paths.get(hotfolder.getHotfolderPath().toString(), fileNameRoot + "_annotations"))));
        assertTrue(
                Files.isDirectory(Files
                        .createDirectory(Paths.get(hotfolder.getHotfolderPath().toString(), fileNameRoot + Indexer.FOLDER_SUFFIX_DOWNLOADIMAGES))));

        Map<String, Path> result = Indexer.checkDataFolders(hotfolder.getHotfolderPath(), fileNameRoot);
        assertNotNull(result);
        assertNotNull(result.get(DataRepository.PARAM_MEDIA));
        assertNotNull(result.get(DataRepository.PARAM_FULLTEXT));
        assertNotNull(result.get(DataRepository.PARAM_FULLTEXTCROWD));
        assertNotNull(result.get(DataRepository.PARAM_TEIWC));
        assertNotNull(result.get(DataRepository.PARAM_ALTO));
        assertNotNull(result.get(DataRepository.PARAM_ALTOCROWD));
        assertNotNull(result.get(DataRepository.PARAM_ABBYY));
        assertNotNull(result.get(DataRepository.PARAM_PAGEPDF));
        assertNotNull(result.get(DataRepository.PARAM_MIX));
        assertNotNull(result.get(DataRepository.PARAM_SOURCE));
        assertNotNull(result.get(DataRepository.PARAM_UGC));
        assertNotNull(result.get(DataRepository.PARAM_CMS));
        assertNotNull(result.get(DataRepository.PARAM_TEIMETADATA));
        assertNotNull(result.get(DataRepository.PARAM_ANNOTATIONS));
        assertNotNull(result.get(DataRepository.PARAM_DOWNLOAD_IMAGES_TRIGGER));
    }

    /**
     * @see Indexer#checkReindexSettings(Map,Map)
     * @verifies throw IllegalArgumentException if dataFolders null
     */
    @Test
    void checkReindexSettings_shouldThrowIllegalArgumentExceptionIfDataFoldersNull() {
        Assertions.assertThrows(IllegalArgumentException.class, () -> Indexer.checkReindexSettings(null, Collections.emptyMap()));
    }

    /**
     * @see Indexer#checkReindexSettings(Map,Map)
     * @verifies throw IllegalArgumentException if reindexSettings null
     */
    @Test
    void checkReindexSettings_shouldThrowIllegalArgumentExceptionIfReindexSettingsNull() {
        Assertions.assertThrows(IllegalArgumentException.class, () -> Indexer.checkReindexSettings(Collections.emptyMap(), null));
    }

    /**
     * @see Indexer#checkReindexSettings(Map,Map)
     * @verifies add reindex flags correctly if data folders missing
     */
    @Test
    void checkReindexSettings_shouldAddReindexFlagsCorrectlyIfDataFoldersMissing() {
        Map<String, Boolean> reindexSettings = new HashMap<>();

        Indexer.checkReindexSettings(Collections.emptyMap(), reindexSettings);
        assertTrue(reindexSettings.get(DataRepository.PARAM_MEDIA));
        assertTrue(reindexSettings.get(DataRepository.PARAM_FULLTEXT));
        assertTrue(reindexSettings.get(DataRepository.PARAM_FULLTEXTCROWD));
        assertTrue(reindexSettings.get(DataRepository.PARAM_TEIWC));
        assertTrue(reindexSettings.get(DataRepository.PARAM_ALTO));
        assertTrue(reindexSettings.get(DataRepository.PARAM_ALTOCROWD));
        assertTrue(reindexSettings.get(DataRepository.PARAM_ABBYY));
        assertTrue(reindexSettings.get(DataRepository.PARAM_MIX));
        assertTrue(reindexSettings.get(DataRepository.PARAM_UGC));
        assertTrue(reindexSettings.get(DataRepository.PARAM_CMS));
        assertTrue(reindexSettings.get(DataRepository.PARAM_TEIMETADATA));
        assertTrue(reindexSettings.get(DataRepository.PARAM_ANNOTATIONS));
    }

    /**
     * @see Indexer#checkReindexSettings(Map,Map)
     * @verifies not add reindex flags if data folders present
     */
    @Test
    void checkReindexSettings_shouldNotAddReindexFlagsIfDataFoldersPresent() {
        Map<String, Boolean> reindexSettings = new HashMap<>();

        Map<String, Path> dataFolders = new HashMap<>();
        Path p = Paths.get("foo");
        dataFolders.put(DataRepository.PARAM_MEDIA, p);
        dataFolders.put(DataRepository.PARAM_FULLTEXT, p);
        dataFolders.put(DataRepository.PARAM_FULLTEXTCROWD, p);
        dataFolders.put(DataRepository.PARAM_TEIWC, p);
        dataFolders.put(DataRepository.PARAM_ALTO, p);
        dataFolders.put(DataRepository.PARAM_ALTOCROWD, p);
        dataFolders.put(DataRepository.PARAM_ABBYY, p);
        dataFolders.put(DataRepository.PARAM_MIX, p);
        dataFolders.put(DataRepository.PARAM_UGC, p);
        dataFolders.put(DataRepository.PARAM_CMS, p);
        dataFolders.put(DataRepository.PARAM_TEIMETADATA, p);
        dataFolders.put(DataRepository.PARAM_ANNOTATIONS, p);

        Indexer.checkReindexSettings(dataFolders, reindexSettings);
        assertNull(reindexSettings.get(DataRepository.PARAM_MEDIA));
        assertNull(reindexSettings.get(DataRepository.PARAM_FULLTEXT));
        assertNull(reindexSettings.get(DataRepository.PARAM_FULLTEXTCROWD));
        assertNull(reindexSettings.get(DataRepository.PARAM_TEIWC));
        assertNull(reindexSettings.get(DataRepository.PARAM_ALTO));
        assertNull(reindexSettings.get(DataRepository.PARAM_ALTOCROWD));
        assertNull(reindexSettings.get(DataRepository.PARAM_ABBYY));
        assertNull(reindexSettings.get(DataRepository.PARAM_MIX));
        assertNull(reindexSettings.get(DataRepository.PARAM_UGC));
        assertNull(reindexSettings.get(DataRepository.PARAM_CMS));
        assertNull(reindexSettings.get(DataRepository.PARAM_TEIMETADATA));
        assertNull(reindexSettings.get(DataRepository.PARAM_ANNOTATIONS));
    }

    //    /**
    //     * @see Indexer#getImageDimensionsFromIIIF(String)
    //     * @verifies fetch dimensions correctly
    //     */
    //    @Test
    //    void getImageDimensionsFromIIIF_shouldFetchDimensionsCorrectly() throws Exception {
    //        int[] dim = Indexer.getImageDimensionsFromIIIF("https://rosdok.uni-rostock.de/iiif/image-api/rosdok%252Fppn894068725%252Fphys_0001/info.json");
    //        assertEquals(2, dim.length);
    //        assertEquals(1427, dim[0]);
    //        assertEquals(2220, dim[1]);
    //    }

    /**
     * @see Indexer#checkReindexSettings(Map,Map)
     * @verifies return alt value correctly
     */
    @Test
    void checkThumbnailFileName_shouldReturnAltValueCorrectly() {
        SolrInputDocument doc = new SolrInputDocument();
        doc.setField("FILENAME_JPEG", "001.jpg");
        assertEquals("001.jpg", Indexer.checkThumbnailFileName("001.ogg", doc));

        doc.setField("FILENAME_TIFF", "001.tif");
        assertEquals("001.tif", Indexer.checkThumbnailFileName("001.ogg", doc));
    }

    /**
     * @see Indexer#checkReindexSettings(Map,Map)
     * @verifies return fileName if image
     */
    @Test
    void checkThumbnailFileName_shouldReturnFileNameIfImage() {
        SolrInputDocument doc = new SolrInputDocument();
        doc.setField("FILENAME_JPEG", "001.jpg");
        assertEquals("001.png", Indexer.checkThumbnailFileName("001.png", doc));
    }

    /**
     * @see Indexer#checkReindexSettings(Map,Map)
     * @verifies return fileName if url
     */
    @Test
    void checkThumbnailFileName_shouldReturnFileNameIfUrl() {
        SolrInputDocument doc = new SolrInputDocument();
        doc.setField("FILENAME_JPEG", "001.jpg");
        assertEquals("https://foo.bar/info.json", Indexer.checkThumbnailFileName("https://foo.bar/info.json", doc));
    }
}<|MERGE_RESOLUTION|>--- conflicted
+++ resolved
@@ -884,7 +884,7 @@
      * @verifies return empty list if dataFolder null
      */
     @Test
-    void generateUserCommentDocsForPage_shouldReturnEmptyListIfDataFolderNull() throws Exception {
+    void generateUserCommentDocsForPage_shouldReturnEmptyListIfDataFolderNull() {
         Indexer indexer = new MetsIndexer(hotfolder);
         List<SolrInputDocument> result =
                 indexer.generateUserCommentDocsForPage(new SolrInputDocument("foo", "bar"), null, "foo", null, Collections.emptyMap(), 1);
@@ -896,30 +896,9 @@
      * @verifies construct doc correctly
      */
     @Test
-    void generateUserCommentDocsForPage_shouldConstructDocCorrectly() throws Exception {
+    void generateUserCommentDocsForPage_shouldConstructDocCorrectly() {
         Path dataFolder = Paths.get("src/test/resources/ugc");
         assertTrue(Files.isDirectory(dataFolder));
-
-        DocUpdateIndexer indexer = new DocUpdateIndexer(hotfolder);
-
-        String docstrct = "monograph";
-        SolrInputDocument ownerDoc = new SolrInputDocument();
-        ownerDoc.setField(SolrConstants.IDDOC_OWNER, 123L);
-        ownerDoc.setField(SolrConstants.DOCSTRCT_TOP, docstrct);
-        List<SolrInputDocument> docs =
-                indexer.generateUserCommentDocsForPage(ownerDoc, dataFolder, "PPN123", "PPN-anchor", null, 2);
-        Assertions.assertNotNull(docs);
-        Assertions.assertEquals(0, docs.size());
-    }
-    
-    /**
-     * @see Indexer#generateUserCommentDocsForPage(SolrInputDocument,Path,String,String,Map,int,String)
-     * @verifies skip comments for other pages
-     */
-    @Test
-    void generateUserCommentDocsForPage_shouldSkipCommentsForOtherPages() throws Exception {
-        Path dataFolder = Paths.get("src/test/resources/ugc");
-        Assertions.assertTrue(Files.isDirectory(dataFolder));
 
         DocUpdateIndexer indexer = new DocUpdateIndexer(hotfolder);
 
@@ -929,7 +908,6 @@
         ownerDoc.setField(SolrConstants.DOCSTRCT_TOP, docstrct);
         List<SolrInputDocument> docs =
                 indexer.generateUserCommentDocsForPage(ownerDoc, dataFolder, "PPN123", "PPN-anchor", null, 1);
-<<<<<<< HEAD
         assertNotNull(docs);
         assertEquals(2, docs.size());
 
@@ -944,10 +922,27 @@
             assertTrue("http://localhost:8080/viewer/api/v1/annotations/comment_13/".equals(doc.getFieldValue("MD_ANNOTATION_ID"))
                     || "http://localhost:8080/viewer/api/v1/annotations/comment_14/".equals(doc.getFieldValue("MD_ANNOTATION_ID")));
         }
-=======
-        Assertions.assertNotNull(docs);
-        Assertions.assertEquals(2, docs.size());
->>>>>>> d8ccb00e
+    }
+
+    /**
+     * @see Indexer#generateUserCommentDocsForPage(SolrInputDocument,Path,String,String,Map,int,String)
+     * @verifies skip comments for other pages
+     */
+    @Test
+    void generateUserCommentDocsForPage_shouldSkipCommentsForOtherPages() {
+        Path dataFolder = Paths.get("src/test/resources/ugc");
+        assertTrue(Files.isDirectory(dataFolder));
+
+        DocUpdateIndexer indexer = new DocUpdateIndexer(hotfolder);
+
+        String docstrct = "monograph";
+        SolrInputDocument ownerDoc = new SolrInputDocument();
+        ownerDoc.setField(SolrConstants.IDDOC_OWNER, 123L);
+        ownerDoc.setField(SolrConstants.DOCSTRCT_TOP, docstrct);
+        List<SolrInputDocument> docs =
+                indexer.generateUserCommentDocsForPage(ownerDoc, dataFolder, "PPN123", "PPN-anchor", null, 1);
+        assertNotNull(docs);
+        assertEquals(0, docs.size());
     }
 
     /**
