--- conflicted
+++ resolved
@@ -343,13 +343,8 @@
      */
     @Test
     void generateAnnotationDocs_shouldReturnEmptyListIfDataFolderNull() throws Exception {
-<<<<<<< HEAD
         List<SolrInputDocument> docs = new MetsIndexer(hotfolder).generateAnnotationDocs(Collections.emptyMap(), null, "PPN517154005", null, null);
         assertTrue(docs.isEmpty());
-=======
-        List<SolrInputDocument> docs = new MetsIndexer(hotfolder).generateAnnotationDocs(Collections.emptyMap(), null, PI_KLEIUNIV, null, null);
-        Assertions.assertTrue(docs.isEmpty());
->>>>>>> 457ddc2e
     }
 
     /**
@@ -384,20 +379,14 @@
         Path dataFolder = Paths.get("src/test/resources/WebAnnotations");
         assertTrue(Files.isDirectory(dataFolder));
 
-<<<<<<< HEAD
         List<SolrInputDocument> docs = new MetsIndexer(hotfolder).generateAnnotationDocs(pageDocs, dataFolder, "PPN517154005", null, null);
         assertEquals(3, docs.size());
-=======
-        List<SolrInputDocument> docs = new MetsIndexer(hotfolder).generateAnnotationDocs(pageDocs, dataFolder, PI_KLEIUNIV, null, null);
-        Assertions.assertEquals(3, docs.size());
->>>>>>> 457ddc2e
         {
             SolrInputDocument doc = docs.stream()
                     .filter(d -> d.getFieldValue(SolrConstants.MD_ANNOTATION_ID).equals("geo"))
                     .findAny()
                     .orElseThrow(() -> new IllegalStateException("No annotation with id 'geo'"));
-<<<<<<< HEAD
-            assertEquals("PPN517154005", doc.getFieldValue(SolrConstants.PI_TOPSTRUCT));
+            assertEquals(PI_KLEIUNIV, doc.getFieldValue(SolrConstants.PI_TOPSTRUCT));
             assertEquals("topstruct", doc.getFieldValue(SolrConstants.DOCSTRCT_TOP));
             assertNull(doc.getFieldValue(SolrConstants.ORDER));
             assertNull(doc.getFieldValue(SolrConstants.IDDOC_OWNER));
@@ -405,24 +394,13 @@
             assertEquals(SolrConstants.UGC_TYPE_ADDRESS, doc.getFieldValue(SolrConstants.UGCTYPE));
             assertNotNull(doc.getFieldValue("MD_BODY"));
             //            assertEquals(SolrConstants._UGC_TYPE_ADDRESS + " Leipzig", docs.get(0).getFieldValue(SolrConstants.UGCTERMS));
-=======
-            Assertions.assertEquals(PI_KLEIUNIV, doc.getFieldValue(SolrConstants.PI_TOPSTRUCT));
-            Assertions.assertEquals("topstruct", doc.getFieldValue(SolrConstants.DOCSTRCT_TOP));
-            Assertions.assertNull(doc.getFieldValue(SolrConstants.ORDER));
-            Assertions.assertNull(doc.getFieldValue(SolrConstants.IDDOC_OWNER));
-            Assertions.assertEquals("9.967025 51.521737", doc.getFieldValue("MD_COORDS"));
-            Assertions.assertEquals(SolrConstants.UGC_TYPE_ADDRESS, doc.getFieldValue(SolrConstants.UGCTYPE));
-            Assertions.assertNotNull(doc.getFieldValue("MD_BODY"));
-            //            Assertions.assertEquals(SolrConstants._UGC_TYPE_ADDRESS + " Leipzig", docs.get(0).getFieldValue(SolrConstants.UGCTERMS));
->>>>>>> 457ddc2e
         }
         {
             SolrInputDocument doc = docs.stream()
                     .filter(d -> d.getFieldValue(SolrConstants.MD_ANNOTATION_ID).equals("PPN517154005_3"))
                     .findAny()
                     .orElseThrow(() -> new IllegalStateException("No annotation with id 'PPN517154005_3'"));
-<<<<<<< HEAD
-            assertEquals("PPN517154005", doc.getFieldValue(SolrConstants.PI_TOPSTRUCT));
+            assertEquals(PI_KLEIUNIV, doc.getFieldValue(SolrConstants.PI_TOPSTRUCT));
             assertEquals("topstruct", doc.getFieldValue(SolrConstants.DOCSTRCT_TOP));
             assertEquals(2, doc.getFieldValue(SolrConstants.ORDER));
             assertEquals(124, doc.getFieldValue(SolrConstants.IDDOC_OWNER));
@@ -431,24 +409,12 @@
             assertNotNull(doc.getFieldValue("MD_BODY"));
             assertEquals(SolrConstants.UGC_TYPE_ADDRESS, doc.getFieldValue(SolrConstants.UGCTYPE));
             assertEquals(SolrConstants.UGC_TYPE_ADDRESS + " Leipzig", doc.getFieldValue(SolrConstants.UGCTERMS));
-=======
-            Assertions.assertEquals(PI_KLEIUNIV, doc.getFieldValue(SolrConstants.PI_TOPSTRUCT));
-            Assertions.assertEquals("topstruct", doc.getFieldValue(SolrConstants.DOCSTRCT_TOP));
-            Assertions.assertEquals(2, doc.getFieldValue(SolrConstants.ORDER));
-            Assertions.assertEquals(124, doc.getFieldValue(SolrConstants.IDDOC_OWNER));
-            Assertions.assertEquals("Leipzig", doc.getFieldValue("MD_TEXT"));
-            Assertions.assertEquals("xywh=1378,3795,486,113", doc.getFieldValue(SolrConstants.UGCCOORDS));
-            Assertions.assertNotNull(doc.getFieldValue("MD_BODY"));
-            Assertions.assertEquals(SolrConstants.UGC_TYPE_ADDRESS, doc.getFieldValue(SolrConstants.UGCTYPE));
-            Assertions.assertEquals(SolrConstants.UGC_TYPE_ADDRESS + " Leipzig", doc.getFieldValue(SolrConstants.UGCTERMS));
->>>>>>> 457ddc2e
         }
         {
             SolrInputDocument doc = docs.stream()
                     .filter(d -> d.getFieldValue(SolrConstants.MD_ANNOTATION_ID).equals("normdata"))
                     .findAny()
                     .orElseThrow(() -> new IllegalStateException("No annotation with id 'normdata'"));
-<<<<<<< HEAD
             assertEquals("PPN517154005", doc.getFieldValue(SolrConstants.PI_TOPSTRUCT));
             assertEquals("topstruct", doc.getFieldValue(SolrConstants.DOCSTRCT_TOP));
             assertEquals(10, doc.getFieldValue(SolrConstants.ORDER));
@@ -456,15 +422,6 @@
             assertNotNull(doc.getFieldValue("MD_BODY"));
             assertEquals("Spaß in AC02949962", doc.getFieldValue(SolrConstants.ACCESSCONDITION));
             assertEquals(SolrConstants.UGC_TYPE_ADDRESS, doc.getFieldValue(SolrConstants.UGCTYPE));
-=======
-            Assertions.assertEquals(PI_KLEIUNIV, doc.getFieldValue(SolrConstants.PI_TOPSTRUCT));
-            Assertions.assertEquals("topstruct", doc.getFieldValue(SolrConstants.DOCSTRCT_TOP));
-            Assertions.assertEquals(10, doc.getFieldValue(SolrConstants.ORDER));
-            Assertions.assertEquals(133, doc.getFieldValue(SolrConstants.IDDOC_OWNER));
-            Assertions.assertNotNull(doc.getFieldValue("MD_BODY"));
-            Assertions.assertEquals("Spaß in AC02949962", doc.getFieldValue(SolrConstants.ACCESSCONDITION));
-            Assertions.assertEquals(SolrConstants.UGC_TYPE_ADDRESS, doc.getFieldValue(SolrConstants.UGCTYPE));
->>>>>>> 457ddc2e
         }
     }
 
