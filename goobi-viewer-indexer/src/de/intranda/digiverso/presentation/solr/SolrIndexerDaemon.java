/**
 * This file is part of the Goobi Solr Indexer - a content indexing tool for the Goobi viewer and OAI-PMH/SRU interfaces.
 *
 * Visit these websites for more information.
 *          - http://www.intranda.com
 *          - http://digiverso.com
 *
 * This program is free software; you can redistribute it and/or modify it under the terms of the GNU General Public License as published by the Free
 * Software Foundation; either version 2 of the License, or (at your option) any later version.
 *
 * This program is distributed in the hope that it will be useful, but WITHOUT ANY WARRANTY; without even the implied warranty of MERCHANTABILITY or
 * FITNESS FOR A PARTICULAR PURPOSE. See the GNU General Public License for more details.
 *
 * You should have received a copy of the GNU General Public License along with this program. If not, see <http://www.gnu.org/licenses/>.
 */
package de.intranda.digiverso.presentation.solr;

import java.nio.file.Files;

import org.apache.commons.lang.StringUtils;
import org.jdom2.Document;
import org.jdom2.Element;
import org.slf4j.Logger;
import org.slf4j.LoggerFactory;

import de.intranda.digiverso.presentation.solr.helper.Configuration;
import de.intranda.digiverso.presentation.solr.helper.Hotfolder;
import de.intranda.digiverso.presentation.solr.helper.SolrHelper;
import de.intranda.digiverso.presentation.solr.model.FatalIndexerException;

/**
 * Entry Point into Application.
 */
public final class SolrIndexerDaemon {

    /** Logger for this class. */
    private static final Logger logger = LoggerFactory.getLogger(SolrIndexerDaemon.class);

<<<<<<< HEAD
    public static final String VERSION = "3.2.20170810";
    private static final int MIN_SCHEMA_VERSION = 20170717;
=======
    public static final String VERSION = "3.2.20170817";
    private static final int MIN_SCHEMA_VERSION = 20170710;
>>>>>>> d556d0d2
    private static final String SCHEMA_VERSION_PREFIX = "goobi_viewer-";
    private static final int DEFAULT_SLEEP_INTERVAL = 1000;

    private static final Object lock = new Object();
    private static volatile SolrIndexerDaemon instance = null;

    private String confFilename = "indexerconfig_solr_worldviews.xml";
    private int sleepInterval = 1000;
    private volatile boolean running = false;

    public static SolrIndexerDaemon getInstance() {
        SolrIndexerDaemon indexer = instance;
        if (indexer == null) {
            synchronized (lock) {
                // Another thread might have initialized instance by now
                indexer = instance;
                if (indexer == null) {
                    indexer = new SolrIndexerDaemon();
                    instance = indexer;
                }
            }
        }

        return indexer;
    }

    public static void main(String[] args) {
        String configFileName = null;
        boolean noUpdate = false;
        boolean cleanupAnchors = false;

        if (args.length > 0) {
            configFileName = args[0];
            if (args.length > 1) {
                if (args[1].equalsIgnoreCase("-noupdate")) {
                    noUpdate = true;
                } else if (args[1].equalsIgnoreCase("-cleanupGrievingAnchors")) {
                    cleanupAnchors = true;
                }
            }
        }

        try {
            SolrIndexerDaemon.getInstance().start(configFileName, noUpdate, cleanupAnchors);
        } catch (FatalIndexerException e) {
            logger.error(e.getMessage(), e);
            System.exit(-1);
        }
    }

    /**
     * 
     * @param configFilePath
     * @param noUpdate
     * @param cleanupAnchors
     * @throws FatalIndexerException
     */
    public void start(String configFilePath, boolean noUpdate, boolean cleanupAnchors) throws FatalIndexerException {
        if (running) {
            logger.warn("Indexer is already running");
            return;
        }
        logger.info("Goobi Solr Indexer, v{}", VERSION);
        if (StringUtils.isNotEmpty(configFilePath)) {
            confFilename = configFilePath;
        }
        if (noUpdate) {
            MetsIndexer.noTimestampUpdate = true;
            LidoIndexer.noTimestampUpdate = true;
        }
        if (MetsIndexer.noTimestampUpdate) {
            logger.warn("WARNING: No update mode - DATEUPDATED timestamps will not be updated.");
        }

        // create hotfolder
        Hotfolder hotfolder = new Hotfolder(confFilename, SolrHelper.getNewHttpSolrServer(confFilename));

        // TODO move to Hotfolder.java
        if (hotfolder.isDataRepositoriesEnabled() && (hotfolder.getDataRepositories() == null || hotfolder.getDataRepositories().isEmpty())) {
            throw new FatalIndexerException("No data repositories found, exiting...");
        }
        if (hotfolder.getSuccess() == null || !Files.isDirectory(hotfolder.getSuccess())) {
            throw new FatalIndexerException("Configured path for 'successFolder' does not exist, exiting...");
        }
        if (!checkSolrSchemaName(hotfolder.getSolrHelper().getSolrSchemaDocument())) {
            throw new FatalIndexerException("Incompatible Solr schema, exiting..");
        }

        running = true;

        if (cleanupAnchors) {
            logger.info("GRIEVING ANCHOR CLEANUP MODE");
            logger.info("Removed {} anchor documents with no volumes.", hotfolder.getSolrHelper().removeGrievingAnchors());
            logger.info("Shutting down...");
            running = false;
            return;
        }
        // Set the hotfolder sleep interval
        try {
            sleepInterval = Integer.valueOf(Configuration.getInstance().getConfiguration("sleep"));
            if (sleepInterval < 1000) {
                sleepInterval = DEFAULT_SLEEP_INTERVAL;
                logger.warn("Sleep interval must be at lest 1000 ms, using default interval of {} ms instead.", DEFAULT_SLEEP_INTERVAL);
            } else {
                logger.info("Sleep interval is {} ms.", sleepInterval);
            }
        } catch (NumberFormatException e) {
            sleepInterval = DEFAULT_SLEEP_INTERVAL;
            logger.warn("<sleep> must contain an numerical value, using default interval of {} ms instead.", DEFAULT_SLEEP_INTERVAL);
        }

        MetsIndexer.fulltextCharset = Configuration.getInstance().getConfiguration("fulltextEncoding");
        if (StringUtils.isBlank(MetsIndexer.fulltextCharset)) {
            MetsIndexer.fulltextCharset = MetsIndexer.DEFAULT_FULLTEXT_CHARSET;
        }
        logger.info("Full-text encoding is '{}'.", MetsIndexer.fulltextCharset);

        logger.info("Using {} CPU thread(s).", Configuration.getInstance().getThreads());

        // main loop
        logger.info("Program started, monitoring hotfolder...");
        while (running) {
            hotfolder.scan();
            try {
                Thread.sleep(sleepInterval);
            } catch (InterruptedException e) {
                logger.error(e.getMessage(), e);
            }
        }
    }

    public void stop() {
        logger.info("Stopping indexer...");
        running = false;
    }

    private static boolean checkSolrSchemaName(Document doc) {
        if (doc != null) {
            Element eleRoot = doc.getRootElement();
            if (eleRoot != null) {
                String schemaName = eleRoot.getAttributeValue("name");
                if (StringUtils.isNotEmpty(schemaName)) {
                    try {
                        if (schemaName.length() > SCHEMA_VERSION_PREFIX.length() && Integer.parseInt(schemaName.substring(SCHEMA_VERSION_PREFIX
                                .length())) >= SolrIndexerDaemon.MIN_SCHEMA_VERSION) {
                            return true;
                        }
                    } catch (NumberFormatException e) {
                        logger.error("Schema version must contain a number.");
                    }
                    logger.error("Solr schema is not up to date; required: {}{}, found: {}", SCHEMA_VERSION_PREFIX, MIN_SCHEMA_VERSION, schemaName);
                }
            }
        } else {
            logger.error("Could not read the Solr schema name.");
        }

        return false;
    }
}<|MERGE_RESOLUTION|>--- conflicted
+++ resolved
@@ -36,13 +36,8 @@
     /** Logger for this class. */
     private static final Logger logger = LoggerFactory.getLogger(SolrIndexerDaemon.class);
 
-<<<<<<< HEAD
-    public static final String VERSION = "3.2.20170810";
+    public static final String VERSION = "3.2.20170817";
     private static final int MIN_SCHEMA_VERSION = 20170717;
-=======
-    public static final String VERSION = "3.2.20170817";
-    private static final int MIN_SCHEMA_VERSION = 20170710;
->>>>>>> d556d0d2
     private static final String SCHEMA_VERSION_PREFIX = "goobi_viewer-";
     private static final int DEFAULT_SLEEP_INTERVAL = 1000;
 
@@ -88,7 +83,7 @@
         try {
             SolrIndexerDaemon.getInstance().start(configFileName, noUpdate, cleanupAnchors);
         } catch (FatalIndexerException e) {
-            logger.error(e.getMessage(), e);
+            logger.error(e.getMessage());
             System.exit(-1);
         }
     }
