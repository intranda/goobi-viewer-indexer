--- conflicted
+++ resolved
@@ -95,7 +95,6 @@
     public static final String ALTO_FILEGROUP = "FULLTEXT";
     public static final String ANCHOR_UPDATE_EXTENSION = ".UPDATED";
     public static final String DEFAULT_FULLTEXT_CHARSET = "Cp1250";
-
 
     public static String fulltextCharset = DEFAULT_FULLTEXT_CHARSET;
 
@@ -1351,11 +1350,7 @@
             }
 
             // Read word coords from TEI only if none has been read from ALTO for this page yet
-<<<<<<< HEAD
-            if (!foundCrowdsourcingData && dataFolders.get(DataRepository.PARAM_TEIWC) != null) {
-=======
-            if (!altoWritten && !foundCrowdsourcingData && dataFolders.get(DataRepository.PARAM_TEI) != null) {
->>>>>>> 48062287
+            if (!altoWritten && !foundCrowdsourcingData && dataFolders.get(DataRepository.PARAM_TEIWC) != null) {
                 try {
                     altoData = TextHelper.readTeiToAlto(new File(dataFolders.get(DataRepository.PARAM_TEIWC).toAbsolutePath().toString(), baseFileName
                             + XML_EXTENSION));
