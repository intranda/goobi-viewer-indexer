--- conflicted
+++ resolved
@@ -530,11 +530,7 @@
      * @throws FatalIndexerException
      */
     boolean generatePageDocument(Element eleResourceSet, String iddoc, Integer order, ISolrWriteStrategy writeStrategy, Map<String, Path> dataFolders,
-<<<<<<< HEAD
-            List<String> imageXPaths, boolean downloadExternalImages) {
-=======
-            boolean downloadExternalImages) throws FatalIndexerException {
->>>>>>> 54b6e6c2
+            List<String> imageXPaths, boolean downloadExternalImages) throws FatalIndexerException {
         if (order == null) {
             // TODO parallel processing of pages will required Goobi to put values starting with 1 into the ORDER attribute
         }
