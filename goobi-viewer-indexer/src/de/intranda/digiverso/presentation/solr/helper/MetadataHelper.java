/**
 * This file is part of the Goobi Solr Indexer - a content indexing tool for the Goobi viewer and OAI-PMH/SRU interfaces.
 *
 * Visit these websites for more information.
 *          - http://www.intranda.com
 *          - http://digiverso.com
 *
 * This program is free software; you can redistribute it and/or modify it under the terms of the GNU General Public License as published by the Free
 * Software Foundation; either version 2 of the License, or (at your option) any later version.
 *
 * This program is distributed in the hope that it will be useful, but WITHOUT ANY WARRANTY; without even the implied warranty of MERCHANTABILITY or
 * FITNESS FOR A PARTICULAR PURPOSE. See the GNU General Public License for more details.
 *
 * You should have received a copy of the GNU General Public License along with this program. If not, see <http://www.gnu.org/licenses/>.
 */
package de.intranda.digiverso.presentation.solr.helper;

import java.text.DecimalFormat;
import java.util.ArrayList;
import java.util.Calendar;
import java.util.Collections;
import java.util.Date;
import java.util.HashMap;
import java.util.HashSet;
import java.util.List;
import java.util.Map;
import java.util.Set;
import java.util.regex.MatchResult;
import java.util.regex.Matcher;
import java.util.regex.Pattern;

import org.apache.commons.collections.MultiMap;
import org.apache.commons.lang.StringEscapeUtils;
import org.apache.commons.lang.StringUtils;
import org.jdom2.Attribute;
import org.jdom2.Element;
import org.jdom2.filter.Filters;
import org.joda.time.MutableDateTime;
import org.joda.time.format.DateTimeFormat;
import org.joda.time.format.DateTimeFormatter;
import org.joda.time.format.ISODateTimeFormat;
import org.slf4j.Logger;
import org.slf4j.LoggerFactory;

import de.intranda.digiverso.normdataimporter.NormDataImporter;
import de.intranda.digiverso.normdataimporter.model.NormData;
import de.intranda.digiverso.normdataimporter.model.NormDataValue;
import de.intranda.digiverso.presentation.solr.model.FatalIndexerException;
import de.intranda.digiverso.presentation.solr.model.GroupedMetadata;
import de.intranda.digiverso.presentation.solr.model.IndexObject;
import de.intranda.digiverso.presentation.solr.model.LuceneField;
import de.intranda.digiverso.presentation.solr.model.NonSortConfiguration;
import de.intranda.digiverso.presentation.solr.model.SolrConstants;
import de.intranda.digiverso.presentation.solr.model.config.FieldConfig;
import de.intranda.digiverso.presentation.solr.model.config.XPathConfig;

public class MetadataHelper {

    /** Logger for this class. */
    private static final Logger logger = LoggerFactory.getLogger(MetadataHelper.class);

    private static final String DEFAULT_MULTIVALUE_SEPARATOR = " ; ";
    private static final String XPATH_ROOT_PLACEHOLDER = "{{{ROOT}}}";

    private static String multiValueSeparator = DEFAULT_MULTIVALUE_SEPARATOR;

    public static final ThreadLocal<DecimalFormat> FORMAT_TWO_DIGITS = new ThreadLocal<DecimalFormat>() {

        @Override
        protected DecimalFormat initialValue() {
            return new DecimalFormat("00");
        }
    };
    public static final ThreadLocal<DecimalFormat> FORMAT_FOUR_DIGITS = new ThreadLocal<DecimalFormat>() {

        @Override
        protected DecimalFormat initialValue() {
            return new DecimalFormat("0000");
        }
    };
    public static final ThreadLocal<DecimalFormat> FORMAT_EIGHT_DIGITS = new ThreadLocal<DecimalFormat>() {

        @Override
        protected DecimalFormat initialValue() {
            return new DecimalFormat("00000000");
        }
    };


    public static DateTimeFormatter formatterISO8601Full = DateTimeFormat.forPattern("yyyy-MM-dd'T'HH:mm:ss");
    public static DateTimeFormatter formatterISO8601Date = ISODateTimeFormat.date(); // yyyy-MM-dd
    public static DateTimeFormatter formatterISO8601YearMonth = DateTimeFormat.forPattern("yyyy-MM");
    public static DateTimeFormatter formatterDEDate = DateTimeFormat.forPattern("dd.MM.yyyy");
    public static DateTimeFormatter formatterUSDate = DateTimeFormat.forPattern("MM/dd/yyyy");
    public static DateTimeFormatter formatterCNDate = DateTimeFormat.forPattern("yyyy.MM.dd");
    public static DateTimeFormatter formatterJPDate = DateTimeFormat.forPattern("yyyy/MM/dd");;
    public static DateTimeFormatter formatterBasicDateTime = DateTimeFormat.forPattern("yyyyMMddHHmmss");
    public static DateTimeFormatter formatterISO8601DateTimeFullWithTimeZone = DateTimeFormat.forPattern("yyyy-MM-dd'T'HH:mm:ss'Z'");

    public static List<String> addNormDataFieldsToDefault;

    /**
     * Retrieves configured metadata fields from the given XML node. Written for LIDO events, but should theoretically work for any METS or LIDO node.
     * 
     * @param element
     * @param queryPrefix
     * @param indexObj The IndexObject is needed to alter its DEFAULT field value.
     * @return
     * @throws FatalIndexerException
     */
    @SuppressWarnings("rawtypes")
    public static List<LuceneField> retrieveElementMetadata(Element element, String queryPrefix, IndexObject indexObj, JDomXP xp)
            throws FatalIndexerException {
        List<LuceneField> ret = new ArrayList<>();

        Set<Integer> centuries = new HashSet<>();
        List<String> fieldNamesList = Configuration.getInstance().getMetadataConfigurationManager().getListWithAllFieldNames();
        StringBuilder sbDefaultMetadataValues = new StringBuilder();
        if (indexObj.getDefaultValue() != null) {
            sbDefaultMetadataValues.append(indexObj.getDefaultValue());
        }
        for (String fieldName : fieldNamesList) {
            List<FieldConfig> configurationItemList = Configuration.getInstance().getMetadataConfigurationManager().getConfigurationListForField(
                    fieldName);
            for (FieldConfig configurationItem : configurationItemList) {
                // Constant value instead of XPath
                if (configurationItem.getConstantValue() != null) {
                    StringBuilder sbValue = new StringBuilder(configurationItem.getConstantValue());
                    if (configurationItem.getValuepostfix().length() > 0) {
                        sbValue.append(configurationItem.getValuepostfix());
                    }
                    String value = sbValue.toString().trim();
                    if (configurationItem.isOneToken()) {
                        value = toOneToken(value, configurationItem.getSplittingCharacter());
                    }
                    LuceneField luceneField = new LuceneField(configurationItem.getFieldname(), value);
                    ret.add(luceneField);
                    if (configurationItem.isAddToDefault()) {
                        addValueToDefault(configurationItem.getConstantValue(), sbDefaultMetadataValues);
                    }
                    continue;
                }

                List<Element> elementsToIterateOver = new ArrayList<>();
                elementsToIterateOver.add(element);

                // If a field needs child and/or parent values, add those elements to the iteration list
                Set<String> childrenAndAncestors = new HashSet<>();
                // children
                if (configurationItem.getChild().equals("all")) {
                    List<Attribute> childrenNodeList = xp.evaluateToAttributes("mets:div/attribute::DMDID", indexObj.getRootStructNode());
                    if (childrenNodeList != null) {
                        for (Attribute attribute : childrenNodeList) {
                            String d = attribute.getValue();
                            if (StringUtils.isNotEmpty(d)) {
                                childrenAndAncestors.add(d);
                            }
                        }
                    }
                }
                // ancestors
                IndexObject parent = indexObj.getParent();
                if (parent != null && !parent.isAnchor()) {
                    switch (configurationItem.getParents()) {
                        case "first":
                            if (parent.getDmdid() != null) {
                                childrenAndAncestors.add(parent.getDmdid());
                            } else {
                                logger.warn("DMDID for Parent element '{}' not found.", parent.getLogId());
                            }
                            break;
                        case "all":
                            if (parent.getDmdid() != null) {
                                childrenAndAncestors.add(parent.getDmdid());
                            } else {
                                logger.warn("DMDID for Parent element '{}' not found.", parent.getLogId());
                            }
                            while (parent.getParent() != null && !parent.getParent().isAnchor()) {
                                parent = parent.getParent();
                                if (parent.getDmdid() != null) {
                                    childrenAndAncestors.add(parent.getDmdid());
                                } else {
                                    logger.warn("DMDID for Parent element '{}' not found.", parent.getLogId());
                                }
                            }
                            break;
                        default: // nothing
                    }
                }
                for (String dmdId : childrenAndAncestors) {
                    Element eleMdWrap = xp.getMdWrap(dmdId);
                    if (eleMdWrap != null) {
                        elementsToIterateOver.add(eleMdWrap);
                    } else {
                        logger.warn("Field {}: mets:mdWrap section not found for DMDID {}", fieldName, dmdId);
                    }
                }

                boolean breakfirst = false;
                if (configurationItem.getNode().equalsIgnoreCase("first")) {
                    breakfirst = true;
                }

                // Collect values from XPath expressions
                List<String> fieldValues = new ArrayList<>();
                for (XPathConfig xpathConfig : configurationItem.getxPathConfigurations()) {
                    if (xpathConfig == null) {
                        logger.error("An XPath expression for {} is null.", configurationItem.getFieldname());
                        continue;
                    }
                    String xpath = xpathConfig.getxPath();
                    String fieldValue = "";
                    String query;
                    // Cut off "displayForm" if the field is to be aggregated
                    if (configurationItem.isGroupEntity() && xpath.endsWith("/mods:displayForm")) {
                        xpath = xpath.substring(0, xpath.length() - 17);
                        logger.debug("new xpath: {}", xpath);
                    }
                    if (xpath.contains(XPATH_ROOT_PLACEHOLDER)) {
                        // Replace the placeholder with the prefix (e.g. in expresions using concat())
                        query = xpath.replace(XPATH_ROOT_PLACEHOLDER, queryPrefix);
                    } else {
                        // User prefix as prefix
                        query = queryPrefix + xpath;
                    }
                    if (xpath.startsWith("teiHeader"))
                        logger.info("XPath: {}", query);
                    for (Element currentElement : elementsToIterateOver) {
                        List list = xp.evaluate(query, currentElement);
                        if (list != null) {
                            if (xpath.startsWith("teiHeader"))
                                logger.info("found: {}", list.size());
                            for (Object xpathAnswerObject : list) {
                                if (configurationItem.isGroupEntity()) {
                                    // Aggregated / grouped metadata
                                    Element eleMods = (Element) xpathAnswerObject;
                                    GroupedMetadata gmd = getGroupedMetadata(eleMods, configurationItem.getGroupEntityFields(), configurationItem
                                            .getFieldname());
                                    List<LuceneField> normData = new ArrayList<>();
                                    boolean groupFieldAlreadyReplaced = false;
                                    String normIdentifier = null;
<<<<<<< HEAD

                                    // Add the relevant value as a non-grouped metadata value (for term browsing, etc.)
                                    if (gmd.getMainValue() != null) {
                                        fieldValue = gmd.getMainValue();
                                        // Apply XPath prefix
                                        if (StringUtils.isNotEmpty(xpathConfig.getPrefix())) {
                                            fieldValue = xpathConfig.getPrefix() + fieldValue;
                                        }
                                        // Apply XPath suffix
                                        if (StringUtils.isNotEmpty(xpathConfig.getSuffix())) {
                                            fieldValue = fieldValue + xpathConfig.getSuffix();
                                        }
                                        fieldValues.add(fieldValue);
                                    }

                                    // Retrieve normdata
                                    if (gmd.getNormUri() != null) {
                                        normData.addAll(retrieveNormData(sbDefaultMetadataValues, sbNormDataTerms, gmd.getNormUri(),
                                                addNormDataFieldsToDefault, configurationItem.getReplaceRules()));
                                        // Add default norm data name to the docstruct doc so that it can be searched
                                        for (LuceneField normField : normData) {
                                            switch (normField.getField()) {
                                                case "NORM_NAME":
                                                    // Add NORM_NAME as MD_*_UNTOKENIZED and to DEFAULT to the docstruct
                                                    if (StringUtils.isNotBlank(normField.getValue())) {
                                                        // fieldValues.add(normField.getValue());
                                                        if (configurationItem.isAddToDefault()) {
                                                            // Add norm value to DEFAULT
                                                            addValueToDefault(normField.getValue(), sbDefaultMetadataValues);
=======
                                    StringBuilder sbNormDataTerms = new StringBuilder();
                                    for (LuceneField field : groupMetadata) {
                                        if ((field.getField().equals("MD_VALUE") || (eleMods.getName().equals("name") && field.getField().equals(
                                                "MD_DISPLAYFORM")) || (eleMods.getName().equals("location") && field.getField().equals(
                                                        "MD_LOCATION"))) && !fieldValues.contains(field.getValue())) {
                                            // Add the relevant value as a non-grouped metadata value (for term browsing, etc.)
                                            fieldValue = field.getValue();
                                            // Apply XPath prefix
                                            if (StringUtils.isNotEmpty(xpathConfig.getPrefix())) {
                                                fieldValue = xpathConfig.getPrefix() + fieldValue;
                                            }
                                            // Apply XPath suffix
                                            if (StringUtils.isNotEmpty(xpathConfig.getSuffix())) {
                                                fieldValue = fieldValue + xpathConfig.getSuffix();
                                            }
                                            fieldValues.add(fieldValue);
                                        } else if (field.getField().equals(NormDataImporter.FIELD_URI)) {
                                            normData.addAll(retrieveNormData(sbDefaultMetadataValues, sbNormDataTerms, field.getValue(),
                                                    addNormDataFieldsToDefault, configurationItem.getReplaceRules()));
                                            // Add default norm data name to the docstruct doc so that it can be searched
                                            for (LuceneField normField : normData) {
                                                switch (normField.getField()) {
                                                    case "NORM_NAME":
                                                        // Add NORM_NAME as MD_*_UNTOKENIZED and to DEFAULT to the docstruct
                                                        if (StringUtils.isNotBlank(normField.getValue())) {
                                                            // fieldValues.add(normField.getValue());
                                                            if (configurationItem.isAddToDefault()) {
                                                                // Add norm value to DEFAULT
                                                                addValueToDefault(normField.getValue(), sbDefaultMetadataValues);
                                                            }
                                                            if (configurationItem.isAddUntokenizedVersion() || fieldName.startsWith("MD_")) {
                                                                ret.add(new LuceneField(new StringBuilder(fieldName).append(
                                                                        SolrConstants._UNTOKENIZED).toString(), normField.getValue()));
                                                            }
>>>>>>> 48062287
                                                        }
                                                        if (configurationItem.isAddUntokenizedVersion() || fieldName.startsWith("MD_")) {
                                                            ret.add(new LuceneField(new StringBuilder(fieldName).append(SolrConstants._UNTOKENIZED)
                                                                    .toString(), normField.getValue()));
                                                        }
                                                    }
                                                    break;
                                                case "NORM_IDENTIFIER":
                                                    // If a NORM_IDENTIFIER exists for this metadata group, use it to replace the value of GROUPFIELD
                                                    for (LuceneField groupField : gmd.getFields()) {
                                                        if (groupField.getField().equals(SolrConstants.GROUPFIELD)) {
                                                            groupField.setValue(normField.getValue());
                                                            groupFieldAlreadyReplaced = true;
                                                            break;
                                                        }
                                                        normIdentifier = normField.getValue();
                                                    }
                                                    break;
                                                default: // nothing
                                            }
                                        }
                                    }
                                    for (LuceneField field : gmd.getFields()) {
                                        // Apply modifications configured for the main field to all the group field values
                                        String moddedValue = applyAllModifications(configurationItem, field.getValue());
                                        field.setValue(moddedValue);

                                        if (configurationItem.isAddToDefault()) {
                                            // Add main value to DEFAULT
                                            if (StringUtils.isNotBlank(fieldValue)) {
                                                addValueToDefault(fieldValue, sbDefaultMetadataValues);
                                            }
                                            // Add grouped metadata field to DEFAULT
                                            if (StringUtils.isNotEmpty(field.getValue()) && !moddedValue.equals(fieldValue)) {
                                                switch (field.getField()) {
                                                    case SolrConstants.LABEL:
                                                    case SolrConstants.METADATATYPE:
                                                        // skip
                                                        break;
                                                    default:
                                                        addValueToDefault(moddedValue, sbDefaultMetadataValues);
                                                }
                                            }
                                        }
                                    }

                                    // If there was no existing GROUPFIELD in the group metadata, add one now using the norm identifier
                                    if (!groupFieldAlreadyReplaced && StringUtils.isNotEmpty(normIdentifier)) {
                                        gmd.getFields().add(new LuceneField(SolrConstants.GROUPFIELD, normIdentifier));
                                    }
                                    // Add MD_VALUE as DEFAULT to the metadata doc
                                    if (configurationItem.isAddToDefault() && StringUtils.isNotBlank(fieldValue)) {
                                        gmd.getFields().add(new LuceneField(SolrConstants.DEFAULT, fieldValue));
                                    }
                                    gmd.getFields().addAll(normData); // Add norm data outside the loop over groupMetadata
                                    
                                    if (!indexObj.getGroupedMetadataFields().contains(gmd)) {
                                        indexObj.getGroupedMetadataFields().add(gmd);
                                    }
<<<<<<< HEAD
=======
                                    // NORMDATATERMS is now in the metadata docs, not docstructs
                                    if (sbNormDataTerms.length() > 0) {
                                        groupMetadata.add(new LuceneField(SolrConstants.NORMDATATERMS, sbNormDataTerms.toString()));
                                    }
                                    groupMetadata.addAll(normData); // Add norm data outside the loop over groupMetadata
                                    indexObj.getGroupedMetadataFields().add(groupMetadata);
>>>>>>> 48062287
                                } else {
                                    // Regular metadata
                                    String xpathAnswerString = JDomXP.objectToString(xpathAnswerObject);
                                    if (StringUtils.isNotBlank(xpathAnswerString)) {
                                        xpathAnswerString = xpathAnswerString.trim();
                                        xpathAnswerString = new StringBuilder(xpathAnswerString).append(configurationItem.getValuepostfix())
                                                .toString();
                                        fieldValue = xpathAnswerString.trim();
                                        if (configurationItem.isOneToken()) {
                                            fieldValue = toOneToken(fieldValue, configurationItem.getSplittingCharacter());
                                        }
                                        if (fieldName.startsWith("DATE_")) {
                                            if ((fieldValue = convertDateStringForSolrField(fieldValue)) == null) {
                                                continue;
                                            }
                                        }
                                        // Apply XPath prefix
                                        if (StringUtils.isNotEmpty(xpathConfig.getPrefix())) {
                                            fieldValue = xpathConfig.getPrefix() + fieldValue;
                                        }
                                        // Apply XPath suffix
                                        if (StringUtils.isNotEmpty(xpathConfig.getSuffix())) {
                                            fieldValue = fieldValue + xpathConfig.getSuffix();
                                        }
                                        if (configurationItem.isOneField()) {
                                            if (fieldValues.isEmpty()) {
                                                fieldValues.add("");
                                            }
                                            StringBuilder sb = new StringBuilder();
                                            sb.append(fieldValues.get(0));
                                            if (sb.length() > 0) {
                                                sb.append(multiValueSeparator);
                                            }
                                            sb.append(fieldValue);
                                            fieldValues.set(0, sb.toString());
                                        } else {
                                            fieldValues.add(fieldValue);
                                        }
                                    } else {
                                        logger.debug("Null or empty string value returned for XPath query '{}'.", query);
                                    }
                                }
                            }
                        }
                    }
                }

                for (String fieldValue : fieldValues) {
                    // CURRENTNOSORT must be along  value
                    if (fieldName.equals(SolrConstants.CURRENTNOSORT)) {
                        try {
                            fieldValue = String.valueOf(Integer.valueOf(fieldValue));
                        } catch (NumberFormatException e) {
                            logger.error("{} cannot be written because it is not a integer value: {}", SolrConstants.CURRENTNOSORT, fieldValue);
                            continue;
                        }
                    }
                    // Apply string modifications configured for this field
                    fieldValue = applyAllModifications(configurationItem, fieldValue);
                    // Add value to DEFAULT
                    if (configurationItem.isAddToDefault() && StringUtils.isNotBlank(fieldValue)) {
                        addValueToDefault(fieldValue, sbDefaultMetadataValues);
                    }
                    // Add normalized year
                    if (configurationItem.isNormalizeYear()) {
                        List<LuceneField> normalizedFields = parseDatesAndCenturies(centuries, fieldValue, configurationItem
                                .getNormalizeYearMinDigits());
                        ret.addAll(normalizedFields);
                        // Add sort fields for normalized years, centuries, etc.
                        for (LuceneField normalizedDateField : normalizedFields) {
                            addSortField(normalizedDateField.getField(), normalizedDateField.getValue(), SolrConstants.SORTNUM_, configurationItem
                                    .getNonSortConfigurations(), ret);
                        }
                    }
                    // Add Solr field
                    LuceneField luceneField = new LuceneField(fieldName, fieldValue);
                    ret.add(luceneField);

                    // Make sure non-sort characters are removed before adding _UNTOKENIZED and SORT_ fields
                    if (configurationItem.isAddSortField()) {
                        addSortField(configurationItem.getFieldname(), fieldValue, SolrConstants.SORT_, configurationItem.getNonSortConfigurations(),
                                ret);
                    }
                    if (configurationItem.isAddUntokenizedVersion() || fieldName.startsWith("MD_")) {
                        ret.add(new LuceneField(new StringBuilder(fieldName).append(SolrConstants._UNTOKENIZED).toString(), fieldValue));
                    }

                    // Abort after first value, if so configured
                    if (breakfirst) {
                        break;
                    }
                }
                // Add years in between collected YEAR values, if so configured
                if (configurationItem.isInterpolateYears()) {
                    ret.addAll(completeYears(ret));
                }
            }
        }
        if (sbDefaultMetadataValues.length() > 0)

        {
            indexObj.setDefaultValue(sbDefaultMetadataValues.toString());
        }
        ret.addAll(completeCenturies(ret));

        return ret;

    }

    /**
     * 
     * @param sbDefaultMetadataValues
     * @param sbNormDataTerms
     * @param url
     * @param addToDefaultFields
     * @param replaceRulesaddToDefaultfields
     * @param url URL to query.
     * @return
     */
    private static List<LuceneField> retrieveNormData(StringBuilder sbDefaultMetadataValues, StringBuilder sbNormDataTerms, String url,
            List<String> addToDefaultFields, Map<Object, String> replaceRules) {
        if (sbDefaultMetadataValues == null) {
            throw new IllegalArgumentException("sbDefaultMetadataValues may not be null");
        }
        if (sbNormDataTerms == null) {
            throw new IllegalArgumentException("sbNormDataTerms may not be null");
        }
        if (url == null) {
            throw new IllegalArgumentException("url may not be null");
        }
        List<LuceneField> ret = new ArrayList<>();

        // If it's just an identifier, assume it's GND
        if (!url.startsWith("http")) {
            url = "http://d-nb.info/gnd/" + url;
        }
        Map<String, List<NormData>> normDataListMap = NormDataImporter.importNormData(url);
        for (String key : normDataListMap.keySet()) {
            if (normDataListMap.get(key) == null) {
                logger.warn("No normdata set found.");
                continue;
            }
            for (NormData normData : normDataListMap.get(key)) {
                if (normData.getKey().startsWith("NORM_")) {
                    // IKFN norm data browsing hack
                    for (NormDataValue val : normData.getValues()) {
                        if (StringUtils.isNotBlank(val.getText()) && !normData.getKey().equals("NORM_STATICPAGE")) {
                            String textValue = val.getText();
                            if (replaceRules != null) {
                                textValue = applyReplaceRules(textValue, replaceRules);
                            }
                            // Remove 'start of string' and 'string terminator' chars to prevent values like "Albach, Julius ˜vonœ"
                            //                            if (StringUtils.contains(textValue, '\u0098') && StringUtils.contains(textValue, '\u009C')) {
                            //                                StringUtils.replaceChars(textValue, '\u0098', '\u0000');
                            //                                StringUtils.replaceChars(textValue, '\u009C', '\u0000');
                            //                                logger.info("Cleaned up '{}'", textValue);
                            //                            }

                            ret.add(new LuceneField(normData.getKey(), textValue));
                            ret.add(new LuceneField(normData.getKey() + SolrConstants._UNTOKENIZED, textValue));

                            String valWithSpaces = new StringBuilder(" ").append(textValue).append(' ').toString();

                            // Add to DEFAULT
                            if (addToDefaultFields != null && !addToDefaultFields.isEmpty() && addToDefaultFields.contains(normData.getKey())
                                    && !sbDefaultMetadataValues.toString().contains(valWithSpaces)) {
                                addValueToDefault(textValue, sbDefaultMetadataValues);
                                logger.trace("Added to DEFAULT: {}", textValue);
                            }

                            // Add to the norm data search field NORMDATATERMS
                            if (!normData.getKey().startsWith("NORM_URI") && !sbNormDataTerms.toString().contains(valWithSpaces)) {
                                sbNormDataTerms.append(valWithSpaces);
                                logger.trace("Added to NORMDATATERMS: {}", textValue);
                            }

                            // Add aggregated Aggregate place fields into the same untokenized field for term browsing
                            if (normData.getKey().equals("NORM_ALTNAME")) {
                                ret.add(new LuceneField("NORM_NAME_SEARCH", textValue));
                                ret.add(new LuceneField("NORM_NAME" + SolrConstants._UNTOKENIZED, textValue));
                            } else if (normData.getKey().startsWith("NORM_PLACE")) {
                                ret.add(new LuceneField("NORM_PLACE_SEARCH", textValue));
                                ret.add(new LuceneField("NORM_PLACE" + SolrConstants._UNTOKENIZED, textValue));
                            } else if (normData.getKey().equals("NORM_LIFEPERIOD")) {
                                String[] valueSplit = textValue.split("-");
                                if (valueSplit.length > 0) {
                                    for (String date : valueSplit) {
                                        ret.add(new LuceneField("NORM_DATE_SEARCH", date.trim()));
                                        ret.add(new LuceneField("NORM_DATE" + SolrConstants._UNTOKENIZED, date.trim()));
                                    }
                                }
                            }
                        }
                    }
                }
            }
        }

        return ret;
    }

    /**
     * Finds and writes metadata to the given IndexObject without considering any child elements.
     * 
     * @param indexObj The IndexObject into which the metadata shall be written.
     * @param element The JDOM Element relative to which to search.
     * @param queryPrefix
     * @throws FatalIndexerException
     */
    public static void writeMetadataToObject(IndexObject indexObj, Element element, String queryPrefix, JDomXP xp) throws FatalIndexerException {
        List<LuceneField> fields = retrieveElementMetadata(element, queryPrefix, indexObj, xp);

        for (LuceneField field : fields) {
            if (indexObj.getLuceneFieldWithName(field.getField()) != null) {
                boolean duplicate = false;

                // Do not write duplicate fields (same name + value)
                for (LuceneField f : indexObj.getLuceneFields()) {
                    if (f.getField().equals(field.getField()) && (((f.getValue() != null) && f.getValue().equals(field.getValue())) || field
                            .getField().startsWith(SolrConstants.SORT_))) {
                        duplicate = true;
                        break;
                    }
                }
                if (duplicate) {
                    logger.debug("Duplicate field found: {}:{}", field.getField(), indexObj.getLuceneFieldWithName(field.getField()).getValue());
                    continue;
                }
            }
            if (field.getField().equals(SolrConstants.ACCESSCONDITION)) {
                // Add access conditions to a separate list
                indexObj.getAccessConditions().add(field.getValue());
            } else {
                indexObj.addToLucene(field);
            }
            // Extract language code from the field name and add it to the topstruct indexObj
            //            if (field.getField().startsWith("MD_TEXT_")) {
            //                String language = extractLanguageCodeFromMetadataField(field.getField());
            //                if (StringUtils.isNotEmpty(language)) {
            //                    IndexObject obj = indexObj;
            //                    while (obj.getParent() != null && !obj.getParent().isAnchor()) {
            //                        obj = obj.getParent();
            //                    }
            //                    obj.getLanguages().add(language);
            //                }
            //            }

            // logger.debug("METADATA " + fieldName + " : " + field.getValue());

            indexObj.setDefaultValue(indexObj.getDefaultValue().trim());
        }
    }

    /**
     * 
     * @param configurationItem
     * @param fieldValue
     * @param sbDefaultMetadataValues
     * @return
     * @throws FatalIndexerException
     */
    private static String applyAllModifications(FieldConfig configurationItem, String fieldValue) throws FatalIndexerException {
        if (StringUtils.isEmpty(fieldValue)) {
            return fieldValue;
        }

        fieldValue = applyReplaceRules(fieldValue, configurationItem.getReplaceRules());
        fieldValue = applyValueDefaultModifications(fieldValue);

        if (configurationItem.getFieldname().equals(SolrConstants.PI)) {
            fieldValue = applyIdentifierModifications(fieldValue);
        }

        if (configurationItem.isLowercase()) {
            fieldValue = fieldValue.toLowerCase();
        }

        if (configurationItem.getNonSortConfigurations() != null) {
            for (NonSortConfiguration nonSortConfig : configurationItem.getNonSortConfigurations()) {
                // Remove non-sort characters
                if (nonSortConfig.getPrefix() != null) {
                    fieldValue = fieldValue.replaceAll(nonSortConfig.getPrefix(), "");
                }
                if (nonSortConfig.getSuffix() != null) {
                    fieldValue = fieldValue.replaceAll(nonSortConfig.getSuffix(), "");
                }
            }
        }

        return fieldValue;
    }

    /**
     * 
     * @param value
     * @param replaceRules
     * @return
     * @should apply rules correctly
     * @should throw IllegalArgumentException if value is null
     * @should throw IllegalArgumentException if replaceRules is null
     */
    public static String applyReplaceRules(String value, Map<Object, String> replaceRules) {
        if (value == null) {
            throw new IllegalArgumentException("value may not be null");
        }
        if (replaceRules == null) {
            throw new IllegalArgumentException("replaceRules may not be null");
        }
        String ret = value;
        for (Object key : replaceRules.keySet()) {
            if (key instanceof Character) {
                StringBuffer sb = new StringBuffer();
                sb.append(key);
                ret = ret.replace(sb.toString(), replaceRules.get(key));
            } else if (key instanceof String) {
                logger.debug("replace rule: {} -> {}", key, replaceRules.get(key));
                if (((String) key).startsWith("REGEX:")) {
                    ret = ret.replaceAll(((String) key).substring(6), replaceRules.get(key));
                } else {
                    ret = ret.replace((String) key, replaceRules.get(key));
                }
            } else {
                logger.error("Unknown replacement key type of '{}: {}", key.toString(), key.getClass().getName());
            }
        }

        return ret;
    }

    /**
     * 
     * @param fieldValue
     * @return
     */
    public static String applyValueDefaultModifications(String fieldValue) {
        String ret = fieldValue;
        if (StringUtils.isNotEmpty(ret)) {
            // Remove any prior HTML escaping, otherwise strings like '&amp;amp;' might occur
            ret = StringEscapeUtils.unescapeHtml(ret);
        }

        return ret;
    }

    /**
     * 
     * @param pi
     * @return
     * @throws FatalIndexerException
     * @should trim identifier
     * @should apply replace rules
     * @should replace spaces with underscores
     * @should replace commas with underscores
     */
    public static String applyIdentifierModifications(String pi) throws FatalIndexerException {
        if (StringUtils.isEmpty(pi)) {
            return pi;
        }
        String ret = pi.trim();
        // Apply replace rules defined for the field PI
        List<FieldConfig> configItems = Configuration.getInstance().getMetadataConfigurationManager().getConfigurationListForField(
                SolrConstants.PI);
        if (configItems != null && !configItems.isEmpty()) {
            Map<Object, String> replaceRules = configItems.get(0).getReplaceRules();
            if (replaceRules != null && !replaceRules.isEmpty()) {
                ret = MetadataHelper.applyReplaceRules(ret, replaceRules);
            }
        }
        ret = ret.replace(" ", "_");
        ret = ret.replace(",", "_");
        ret = ret.replace(":", "_");

        return ret;
    }

    /**
     * Adds a SORT_* version of the given field, but only if no field by that name exists yet.
     * 
     * @param fieldName
     * @param fieldValue
     * @param numerical If true, SORTNUM_ will be used instead of SORT_
     * @param nonSortConfigurations
     * @param retList
     * @should add regular sort fields correctly
     * @should add numerical sort fields correctly
     * @should not add existing fields
     */
    static void addSortField(String fieldName, String fieldValue, String sortFieldPrefix, List<NonSortConfiguration> nonSortConfigurations,
            List<LuceneField> retList) {
        if (fieldName == null) {
            throw new IllegalArgumentException("fieldName may not be null");
        }
        if (fieldValue == null) {
            throw new IllegalArgumentException("fieldValue may not be null");
        }
        if (sortFieldPrefix == null) {
            throw new IllegalArgumentException("sortFieldPrefix may not be null");
        }

        String sortFieldName = sortFieldPrefix + fieldName.replace("MD_", "");
        for (LuceneField field : retList) {
            if (field.getField().equals(sortFieldName)) {
                // A sort field by that name already exists (only one may be added to a doc)
                return;
            }
        }
        if (nonSortConfigurations != null && !nonSortConfigurations.isEmpty()) {
            for (NonSortConfiguration nonSortConfig : nonSortConfigurations) {
                // remove non-sort characters and anything between them
                StringBuilder regex = new StringBuilder();
                if (nonSortConfig.getPrefix() != null) {
                    regex.append(nonSortConfig.getPrefix());
                }
                regex.append("[\\w|\\W]*");
                if (nonSortConfig.getSuffix() != null) {
                    regex.append(nonSortConfig.getSuffix());
                }
                fieldValue = fieldValue.replaceAll(regex.toString(), "").trim();
                // logger.info("Non-sort regex: {}", regex);
                // logger.info("fieldValue: {}", fieldValue);
            }
        }
        logger.debug("Adding sorting field {}: {}", sortFieldName, fieldValue);
        retList.add(new LuceneField(sortFieldName, fieldValue));
    }

    /**
     * Removes any non-alphanumeric characters from 'value'. If 'splittingChar' is given, replace its occurrences in 'value' with periods.
     * 
     * @param inValue String
     * @param splittingChar
     * @return String
     **/
    private static String toOneToken(String inValue, String splittingChar) {
        String value = inValue;
        if (StringUtils.isNotEmpty(splittingChar)) {
            value = value.replaceAll(" ", "");
            value = value.replaceAll("[^\\w|" + splittingChar + "]", "");
            value = value.replace("_", "");
            value = value.replace(splittingChar, ".");
            // logger.info(value);
        } else {
            value = value.replaceAll("[\\W]", "");
        }

        // while (value.contains(replacementChar + replacementChar)) {
        // value = value.replace(replacementChar + replacementChar, replacementChar);
        // // do not do replaceAll() here, it will reduce the string to a single "."
        // }
        return value;
    }

    public static String getAnchorPi(JDomXP xp) throws FatalIndexerException {
        String query =
                "/mets:mets/mets:dmdSec/mets:mdWrap[@MDTYPE='MODS']/mets:xmlData/mods:mods/mods:relatedItem[@type='host']/mods:recordInfo/mods:recordIdentifier";
        List<Element> relatedItemList = xp.evaluateToElements(query, null);
        if ((relatedItemList != null) && (!relatedItemList.isEmpty())) {
            return relatedItemList.get(0).getText();
        }

        return null;
    }

    /**
     * Retrieves the PI value from the given METS document object.
     * 
     * @param prefix
     * @param xp
     * @return String or null
     * @throws FatalIndexerException
     */
    @SuppressWarnings({ "unchecked" })
    public static String getPIFromXML(String prefix, JDomXP xp) throws FatalIndexerException {
        List<Map<String, Object>> piConfig = Configuration.getInstance().getFieldConfiguration().get(SolrConstants.PI);
        if (piConfig != null) {
            List<XPathConfig> xPathConfigurations = (ArrayList<XPathConfig>) piConfig.get(0).get("xpath");
            for (XPathConfig xPathConfig : xPathConfigurations) {
                String query = prefix + xPathConfig.getxPath();
                List<String> list = new ArrayList<>();
                List<Object> oList = xp.evaluate(query, null);
                if ((oList != null) && (!oList.isEmpty())) {
                    for (Object object : oList) {
                        list.add(JDomXP.objectToString(object));
                    }
                    if (!list.isEmpty() && StringUtils.isNotBlank(list.get(0))) {
                        return list.get(0);
                    }
                }
            }
        }

        return null;
    }

    /**
     * 
     * @param centuries
     * @param value
     * @param normalizeYearMinDigits
     * @return List of generated LuceneFields.
     */
    private static List<LuceneField> parseDatesAndCenturies(Set<Integer> centuries, String value, int normalizeYearMinDigits) {
        List<LuceneField> ret = new ArrayList<>();

        if (StringUtils.isNotEmpty(value)) {
            for (PrimitiveDate date : normalizeDate(value, normalizeYearMinDigits)) {
                if (date.getYear() != null) {
                    ret.add(new LuceneField(SolrConstants.YEAR, String.valueOf(date.getYear())));
                    int century = getCentury(date.getYear());
                    if (!centuries.contains(century)) {
                        ret.add(new LuceneField(SolrConstants.CENTURY, String.valueOf(century)));
                        centuries.add(century);
                    }
                    if (date.getMonth() != null) {
                        ret.add(new LuceneField(SolrConstants.YEARMONTH, date.getYear() + FORMAT_TWO_DIGITS.get().format(date.getMonth())));
                        if (date.getDay() != null) {
                            ret.add(new LuceneField(SolrConstants.YEARMONTHDAY, date.getYear() + FORMAT_TWO_DIGITS.get().format(date.getMonth())
                                    + FORMAT_TWO_DIGITS.get().format(date.getDay())));
                        }
                    }
                }
            }
        }

        return ret;
    }

    /**
     * Extract dates from the given string and returns them as a list.
     * 
     * @param dateString
     * @param normalizeYearMinDigits
     * @return List of parsed PrimitiveDates.
     * @should parse german date formats correctly
     * @should parse rfc date formats correctly
     * @should parse american date formats correctly
     * @should parse chinese date formats correctly
     * @should parse japanese date formats correctly
     * @should parse year ranges correctly
     * @should parse single years correctly
     * @should throw IllegalArgumentException if normalizeYearMinDigits less than 1
     */
    protected static List<PrimitiveDate> normalizeDate(String dateString, int normalizeYearMinDigits) {
        if (normalizeYearMinDigits < 1) {
            throw new IllegalArgumentException("normalizeYearMinDigits must be at least 1");
        }

        List<PrimitiveDate> ret = new ArrayList<>();

        // Try known date formats first
        try {
            Date date = formatterDEDate.parseDateTime(dateString).toDate();
            ret.add(new PrimitiveDate(date));
            return ret;
        } catch (IllegalArgumentException e) {
        }
        try {
            Date date = formatterISO8601Date.parseDateTime(dateString).toDate();
            ret.add(new PrimitiveDate(date));
            return ret;
        } catch (IllegalArgumentException e) {
        }
        try {
            Date date = formatterISO8601YearMonth.parseDateTime(dateString).toDate();
            ret.add(new PrimitiveDate(date));
            return ret;
        } catch (IllegalArgumentException e) {
        }
        try {
            Date date = formatterUSDate.parseDateTime(dateString).toDate();
            ret.add(new PrimitiveDate(date));
            return ret;
        } catch (IllegalArgumentException e) {
        }
        try {
            Date date = formatterCNDate.parseDateTime(dateString).toDate();
            ret.add(new PrimitiveDate(date));
            return ret;
        } catch (IllegalArgumentException e) {
        }
        try {
            Date date = formatterJPDate.parseDateTime(dateString).toDate();
            ret.add(new PrimitiveDate(date));
            return ret;
        } catch (IllegalArgumentException e) {
        }

        // Try parsing year ranges
        if (dateString.contains("-") && dateString.charAt(0) != '-') {
            Pattern p = Pattern.compile("[\\d+]\\d+");
            Matcher m = p.matcher(dateString);
            while (m.find()) {
                try {
                    String sub = dateString.substring(m.start(), m.end());
                    if (sub.length() >= normalizeYearMinDigits) {
                        int year = Integer.valueOf(sub);
                        ret.add(new PrimitiveDate(year, null, null));
                    }
                } catch (NumberFormatException e) {
                    logger.error(e.getMessage());
                }
            }
            return ret;
        }
        // Try parsing remaining numbers
        Pattern p = Pattern.compile("[-]{0,1}\\d+");
        Matcher m = p.matcher(dateString);
        while (m.find()) {
            try {
                String sub = dateString.substring(m.start(), m.end());
                if (sub.length() >= (sub.charAt(0) == '-' ? (normalizeYearMinDigits + 1) : normalizeYearMinDigits)) {
                    int year = Integer.valueOf(sub);
                    ret.add(new PrimitiveDate(year, null, null));
                }
            } catch (NumberFormatException e) {
                logger.error(e.getMessage());
            }
        }

        return ret;
    }

    /**
     * Returns the number of the century to which the given year belongs.
     * 
     * @param year
     * @return
     * @should detect positive century correctly
     * @should detect negative century correctly
     * @should detect first century correctly
     */
    protected static int getCentury(long year) {
        boolean bc = false;
        String yearString = String.valueOf(year);
        if (yearString.charAt(0) == '-') {
            bc = true;
            yearString = yearString.substring(1);
        }
        if (yearString.length() > 2) {
            yearString = yearString.substring(0, yearString.length() - 2);
        } else {
            // First century years are <= 2
            yearString = "0";
        }
        int century = Integer.valueOf(yearString);
        if (bc) {
            century *= -1;
            century -= 1;
        } else {
            century++;
        }
        if (logger.isDebugEnabled()) {
            logger.debug("year: " + year + ", century: " + century);
        }

        return century;
    }

    /**
     * Adds additional CENTURY fields if there is a gap (e.g. 15th and 17th century implies 16th).
     * 
     * @param fields
     * @return
     * @should complete centuries correctly
     */
    protected static List<LuceneField> completeCenturies(List<LuceneField> fields) {
        return completeIntegerValues(fields, SolrConstants.CENTURY, new HashSet<>(Collections.singletonList(0)));
    }

    /**
     * Adds additional YEAR fields if there is a gap (e.g. if there is 1990 and 1993, also add 1991 and 1992).
     * 
     * @param fields
     * @return
     * @should complete years correctly
     */
    protected static List<LuceneField> completeYears(List<LuceneField> fields) {
        return completeIntegerValues(fields, SolrConstants.YEAR, null);
    }

    /**
     * 
     * @param fields
     * @param fieldName
     * @param
     * @return
     */
    private static List<LuceneField> completeIntegerValues(List<LuceneField> fields, String fieldName, Set<Integer> skipValues) {
        List<LuceneField> newValues = new ArrayList<>();
        if (fields != null && !fields.isEmpty()) {
            List<Integer> oldValues = new ArrayList<>();
            for (LuceneField field : fields) {
                if (field.getField().equals(fieldName) && !oldValues.contains(Integer.valueOf(field.getValue()))) {
                    oldValues.add(Integer.valueOf(field.getValue()));
                }
            }
            if (!oldValues.isEmpty()) {
                Collections.sort(oldValues);
                for (int i = oldValues.get(0); i < oldValues.get(oldValues.size() - 1); ++i) {
                    if (!oldValues.contains(i)) {
                        if (skipValues != null && skipValues.contains(i)) {
                            continue;
                        }
                        newValues.add(new LuceneField(fieldName, String.valueOf(i)));
                        logger.debug("Added implicit {}: {}", fieldName, i);
                    }
                }
            }
        }

        return newValues;
    }

    /**
     * 
     * @param ele
     * @param groupEntityFields
     * @param groupLabel
     * @return
     * @throws FatalIndexerException
     * @should group correctly
     */
    @SuppressWarnings("unchecked")
    protected static GroupedMetadata getGroupedMetadata(Element ele, MultiMap groupEntityFields, String groupLabel) throws FatalIndexerException {
        logger.trace("getGroupedMetadata: {}", groupLabel);
        GroupedMetadata ret = new GroupedMetadata();
        ret.setLabel(groupLabel);

        String type = null;
        ret.getFields().add(new LuceneField(SolrConstants.LABEL, groupLabel));
        if (groupEntityFields.get("type") != null) {
            List<String> values = (List<String>) groupEntityFields.get("type");
            if (values != null && !values.isEmpty()) {
                type = values.get(0).trim();
                ret.getFields().add(new LuceneField(SolrConstants.METADATATYPE, type));
            }
        }
        boolean normUriFound = false;
        Map<String, String> collectedValues = new HashMap<>();
        for (Object field : groupEntityFields.keySet()) {
            if ("type".equals(field)) {
                continue;
            }
            List<String> xpathList = (List<String>) groupEntityFields.get(field);
            if (xpathList != null) {
                for (String xpath : xpathList) {
                    //                    logger.info("XPath: {}", xpath);
                    List<Object> values = JDomXP.evaluate(xpath, ele, Filters.fpassthrough());
                    if (values != null && !values.isEmpty()) {
                        String fieldName = (String) field;
                        String fieldValue = JDomXP.objectToString(values.get(0));
                        //                        logger.info("found: {}:{}", fieldName, fieldValue);
                        if (fieldValue != null) {
                            fieldValue = fieldValue.trim();
                        }
                        ret.getFields().add(new LuceneField(fieldName, fieldValue));
                        collectedValues.put(fieldName, fieldValue);

                        if (NormDataImporter.FIELD_URI.equals(field)) {
                            normUriFound = true;
                            ret.setNormUri(fieldValue);
                        }
                    }
                }
            }
        }

        // if not MD_VALUE field exists, construct one
        String mdValue = null;
        for (LuceneField field : ret.getFields()) {
            if (field.getField().equals("MD_VALUE") || (field.getField().equals("MD_DISPLAYFORM") && "name".equals(type)) || (field.getField().equals(
                    "MD_LOCATION") && "location".equals(type))) {
                mdValue = field.getValue();
                break;
            }
        }
        if (mdValue == null) {
            StringBuilder sbValue = new StringBuilder();
            switch (type) {
                case "PERSON":
                    if (collectedValues.containsKey("MD_LASTNAME")) {
                        sbValue.append(collectedValues.get("MD_LASTNAME"));
                    }
                    if (collectedValues.containsKey("MD_FIRSTNAME")) {
                        if (sbValue.length() > 0) {
                            sbValue.append(", ");
                        }
                        sbValue.append(collectedValues.get("MD_FIRSTNAME"));
                    }
                    break;
            }
            if (sbValue.length() > 0) {
                mdValue = sbValue.toString();
                ret.getFields().add(new LuceneField("MD_VALUE", mdValue));
            }
        }
        if (mdValue != null) {
            ret.setMainValue(mdValue);
        }

        // Add SORT_DISPLAYFORM so that there is a single-valued field by which to group metadata search hits
        if (mdValue != null) {
            addSortField(SolrConstants.GROUPFIELD, new StringBuilder(groupLabel).append("_").append(mdValue).toString(), "", null, ret.getFields());
        }

        // Add norm data URI, if available (GND only)
        if (!normUriFound) {
            String authority = ele.getAttributeValue("authority");
            if (authority != null) {
                switch (authority) {
                    case "gnd":
                    case "refgeo":
                    case "refbio":
                        String authorityURI = ele.getAttributeValue("authorityURI");
                        String valueURI = ele.getAttributeValue("valueURI");
                        if (StringUtils.isNotEmpty(valueURI)) {
                            valueURI = valueURI.trim();
                            if (StringUtils.isNotEmpty(authorityURI) && !valueURI.startsWith(authorityURI)) {
                                ret.getFields().add(new LuceneField(NormDataImporter.FIELD_URI, authorityURI + valueURI));
                                ret.getFields().add(new LuceneField("NORM_IDENTIFIER", valueURI));
                            } else {
                                ret.getFields().add(new LuceneField(NormDataImporter.FIELD_URI, valueURI));
                            }
                            ret.setNormUri(valueURI);
                        }
                        break;
                    default: // nothing
                }
            }
        }

        return ret;
    }

    /**
     * Date class that can (but is not required to) contain year, month and day values.
     */
    protected static class PrimitiveDate {

        private Integer year;
        private Integer month;
        private Integer day;

        /** Individual values contructor. */
        public PrimitiveDate(Integer year, Integer month, Integer day) {
            this.year = year;
            this.month = month;
            this.day = day;
        }

        /**
         * Date constructor.
         * 
         * @param date
         */
        public PrimitiveDate(Date date) {
            Calendar cal = Calendar.getInstance();
            cal.setTime(date);
            this.year = cal.get(Calendar.YEAR);
            this.month = cal.get(Calendar.MONTH) + 1;
            this.day = cal.get(Calendar.DAY_OF_MONTH);
        }

        /**
         * @return the year
         */
        public Integer getYear() {
            return year;
        }

        /**
         * @return the month
         */
        public Integer getMonth() {
            return month;
        }

        /**
         * @return the day
         */
        public Integer getDay() {
            return day;
        }
    }

    /**
     * Adds the given value to the given StringBuilder if the value does not yet exist in the buffer, separated by spaces. Also adds a concatenated
     * version of the value if it contains a hyphen.
     * 
     * @param value
     * @param sbDefaultMetadataValues
     * @should add value correctly
     * @should add concatenated value correctly
     * @should throw IllegalArgumentException if value is null
     * @should throw IllegalArgumentException if sbDefaultMetadataValues is null
     */
    protected static void addValueToDefault(String value, StringBuilder sbDefaultMetadataValues) {
        if (value == null) {
            throw new IllegalArgumentException("value may not be null");
        }
        if (sbDefaultMetadataValues == null) {
            throw new IllegalArgumentException("sbDefaultMetadataValues may not be null");
        }

        String fieldValueTrim = value.trim();
        String defaultValueWithSpaces = new StringBuilder(" ").append(fieldValueTrim).append(' ').toString();
        if (!sbDefaultMetadataValues.toString().contains(defaultValueWithSpaces)) {
            sbDefaultMetadataValues.append(defaultValueWithSpaces);
        }
        String concatValue = getConcatenatedValue(fieldValueTrim);
        if (!concatValue.equals(value)) {
            String concatValueWithSpaces = new StringBuilder(" ").append(concatValue).append(' ').toString();
            if (!sbDefaultMetadataValues.toString().contains(concatValueWithSpaces)) {
                sbDefaultMetadataValues.append(concatValueWithSpaces);
            }
        }
    }

    /**
     * 
     * @param value
     * @return
     * @should concatenate value terms correctly
     */
    static String getConcatenatedValue(String value) {
        StringBuilder sbConcat = new StringBuilder();
        if (value != null && value.contains("-")) {
            String[] constantValueSplit = value.split("-");
            for (String s : constantValueSplit) {
                sbConcat.append(s);
            }
        }

        return sbConcat.toString();
    }

    /**
     * 
     * @param value
     * @return
     * @should convert date correctly
     */
    static String convertDateStringForSolrField(String value) {
        List<PrimitiveDate> dates = normalizeDate(value, 4);
        if (!dates.isEmpty()) {
            PrimitiveDate date = dates.get(0);
            if (date.getYear() != null) {
                MutableDateTime mdt = new MutableDateTime(date.getYear(), date.getMonth() != null ? date.getMonth() : 1, date.getDay() != null ? date
                        .getDay() : 1, 0, 0, 0, 0);
                return formatterISO8601DateTimeFullWithTimeZone.print(mdt);
            }
        }

        logger.warn("Could not parse date from value: {}", value);
        return null;
    }

    public static void main(String[] args) {
        String string = "Vol. 15 xxx";
        Pattern p = Pattern.compile(".*(\\d+).*");
        Matcher m = p.matcher(string);

        if (m.find()) {
            MatchResult mr = m.toMatchResult();
            String value = mr.group(1);
            System.out.println("found: " + value);
        }

        p = Pattern.compile("\\d+");
        m = p.matcher(string);
        while (m.find()) {
            try {
                String sub = string.substring(m.start(), m.end());
                System.out.println("found 2: " + sub);
            } catch (NumberFormatException e) {
                logger.error(e.getMessage());
            }
        }
    }

    /**
     * Extracts the (lowercase) language code from the given field name.
     * 
     * @param fieldName
     * @return
     * @should extract language code correctly
     * @should ignore any suffixes longer than two chars
     */
    public static String extractLanguageCodeFromMetadataField(String fieldName) {
        if (fieldName == null) {
            throw new IllegalArgumentException("fieldName may not be null");
        }

        if (fieldName.contains(SolrConstants._LANG_)) {
            int index = fieldName.indexOf(SolrConstants._LANG_) + SolrConstants._LANG_.length();
            if (fieldName.length() == index + 2) {
                return fieldName.substring(index).toLowerCase();
            }
        }

        return null;
    }
}<|MERGE_RESOLUTION|>--- conflicted
+++ resolved
@@ -85,7 +85,6 @@
             return new DecimalFormat("00000000");
         }
     };
-
 
     public static DateTimeFormatter formatterISO8601Full = DateTimeFormat.forPattern("yyyy-MM-dd'T'HH:mm:ss");
     public static DateTimeFormatter formatterISO8601Date = ISODateTimeFormat.date(); // yyyy-MM-dd
@@ -239,7 +238,7 @@
                                     List<LuceneField> normData = new ArrayList<>();
                                     boolean groupFieldAlreadyReplaced = false;
                                     String normIdentifier = null;
-<<<<<<< HEAD
+                                    StringBuilder sbNormDataTerms = new StringBuilder();
 
                                     // Add the relevant value as a non-grouped metadata value (for term browsing, etc.)
                                     if (gmd.getMainValue() != null) {
@@ -269,42 +268,6 @@
                                                         if (configurationItem.isAddToDefault()) {
                                                             // Add norm value to DEFAULT
                                                             addValueToDefault(normField.getValue(), sbDefaultMetadataValues);
-=======
-                                    StringBuilder sbNormDataTerms = new StringBuilder();
-                                    for (LuceneField field : groupMetadata) {
-                                        if ((field.getField().equals("MD_VALUE") || (eleMods.getName().equals("name") && field.getField().equals(
-                                                "MD_DISPLAYFORM")) || (eleMods.getName().equals("location") && field.getField().equals(
-                                                        "MD_LOCATION"))) && !fieldValues.contains(field.getValue())) {
-                                            // Add the relevant value as a non-grouped metadata value (for term browsing, etc.)
-                                            fieldValue = field.getValue();
-                                            // Apply XPath prefix
-                                            if (StringUtils.isNotEmpty(xpathConfig.getPrefix())) {
-                                                fieldValue = xpathConfig.getPrefix() + fieldValue;
-                                            }
-                                            // Apply XPath suffix
-                                            if (StringUtils.isNotEmpty(xpathConfig.getSuffix())) {
-                                                fieldValue = fieldValue + xpathConfig.getSuffix();
-                                            }
-                                            fieldValues.add(fieldValue);
-                                        } else if (field.getField().equals(NormDataImporter.FIELD_URI)) {
-                                            normData.addAll(retrieveNormData(sbDefaultMetadataValues, sbNormDataTerms, field.getValue(),
-                                                    addNormDataFieldsToDefault, configurationItem.getReplaceRules()));
-                                            // Add default norm data name to the docstruct doc so that it can be searched
-                                            for (LuceneField normField : normData) {
-                                                switch (normField.getField()) {
-                                                    case "NORM_NAME":
-                                                        // Add NORM_NAME as MD_*_UNTOKENIZED and to DEFAULT to the docstruct
-                                                        if (StringUtils.isNotBlank(normField.getValue())) {
-                                                            // fieldValues.add(normField.getValue());
-                                                            if (configurationItem.isAddToDefault()) {
-                                                                // Add norm value to DEFAULT
-                                                                addValueToDefault(normField.getValue(), sbDefaultMetadataValues);
-                                                            }
-                                                            if (configurationItem.isAddUntokenizedVersion() || fieldName.startsWith("MD_")) {
-                                                                ret.add(new LuceneField(new StringBuilder(fieldName).append(
-                                                                        SolrConstants._UNTOKENIZED).toString(), normField.getValue()));
-                                                            }
->>>>>>> 48062287
                                                         }
                                                         if (configurationItem.isAddUntokenizedVersion() || fieldName.startsWith("MD_")) {
                                                             ret.add(new LuceneField(new StringBuilder(fieldName).append(SolrConstants._UNTOKENIZED)
@@ -360,19 +323,14 @@
                                         gmd.getFields().add(new LuceneField(SolrConstants.DEFAULT, fieldValue));
                                     }
                                     gmd.getFields().addAll(normData); // Add norm data outside the loop over groupMetadata
-                                    
+
                                     if (!indexObj.getGroupedMetadataFields().contains(gmd)) {
                                         indexObj.getGroupedMetadataFields().add(gmd);
                                     }
-<<<<<<< HEAD
-=======
                                     // NORMDATATERMS is now in the metadata docs, not docstructs
                                     if (sbNormDataTerms.length() > 0) {
-                                        groupMetadata.add(new LuceneField(SolrConstants.NORMDATATERMS, sbNormDataTerms.toString()));
+                                        gmd.getFields().add(new LuceneField(SolrConstants.NORMDATATERMS, sbNormDataTerms.toString()));
                                     }
-                                    groupMetadata.addAll(normData); // Add norm data outside the loop over groupMetadata
-                                    indexObj.getGroupedMetadataFields().add(groupMetadata);
->>>>>>> 48062287
                                 } else {
                                     // Regular metadata
                                     String xpathAnswerString = JDomXP.objectToString(xpathAnswerObject);
@@ -733,8 +691,7 @@
         }
         String ret = pi.trim();
         // Apply replace rules defined for the field PI
-        List<FieldConfig> configItems = Configuration.getInstance().getMetadataConfigurationManager().getConfigurationListForField(
-                SolrConstants.PI);
+        List<FieldConfig> configItems = Configuration.getInstance().getMetadataConfigurationManager().getConfigurationListForField(SolrConstants.PI);
         if (configItems != null && !configItems.isEmpty()) {
             Map<Object, String> replaceRules = configItems.get(0).getReplaceRules();
             if (replaceRules != null && !replaceRules.isEmpty()) {
