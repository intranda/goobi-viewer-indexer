--- conflicted
+++ resolved
@@ -64,13 +64,28 @@
 
     private static String multiValueSeparator = DEFAULT_MULTIVALUE_SEPARATOR;
 
-    private static final ThreadLocal<DecimalFormat> FORMAT_TWO_DIGITS = new ThreadLocal<DecimalFormat>() {
+    public static final ThreadLocal<DecimalFormat> FORMAT_TWO_DIGITS = new ThreadLocal<DecimalFormat>() {
 
         @Override
         protected DecimalFormat initialValue() {
             return new DecimalFormat("00");
         }
     };
+    public static final ThreadLocal<DecimalFormat> FORMAT_FOUR_DIGITS = new ThreadLocal<DecimalFormat>() {
+
+        @Override
+        protected DecimalFormat initialValue() {
+            return new DecimalFormat("0000");
+        }
+    };
+    public static final ThreadLocal<DecimalFormat> FORMAT_EIGHT_DIGITS = new ThreadLocal<DecimalFormat>() {
+
+        @Override
+        protected DecimalFormat initialValue() {
+            return new DecimalFormat("00000000");
+        }
+    };
+
 
     public static DateTimeFormatter formatterISO8601Full = DateTimeFormat.forPattern("yyyy-MM-dd'T'HH:mm:ss");
     public static DateTimeFormatter formatterISO8601Date = ISODateTimeFormat.date(); // yyyy-MM-dd
@@ -81,11 +96,6 @@
     public static DateTimeFormatter formatterJPDate = DateTimeFormat.forPattern("yyyy/MM/dd");;
     public static DateTimeFormatter formatterBasicDateTime = DateTimeFormat.forPattern("yyyyMMddHHmmss");
     public static DateTimeFormatter formatterISO8601DateTimeFullWithTimeZone = DateTimeFormat.forPattern("yyyy-MM-dd'T'HH:mm:ss'Z'");
-<<<<<<< HEAD
-    public static DecimalFormat formatDoubleDigit = new DecimalFormat("00");
-    public static DecimalFormat formatQuadrupleDigit = new DecimalFormat("0000");
-=======
->>>>>>> 64fab720
 
     public static List<String> addNormDataFieldsToDefault;
 
@@ -314,15 +324,6 @@
                                     if (!indexObj.getGroupedMetadataFields().contains(gmd)) {
                                         indexObj.getGroupedMetadataFields().add(gmd);
                                     }
-<<<<<<< HEAD
-=======
-                                    // Add MD_VALUE as DEFAULT to the metadata doc
-                                    if (configurationItem.isAddToDefault() && StringUtils.isNotBlank(fieldValue)) {
-                                        groupMetadata.add(new LuceneField(SolrConstants.DEFAULT, fieldValue));
-                                    }
-                                    groupMetadata.addAll(normData); // Add norm data outside the loop over groupMetadata
-                                    indexObj.getGroupedMetadataFields().add(groupMetadata);
->>>>>>> 64fab720
                                 } else {
                                     // Regular metadata
                                     String xpathAnswerString = JDomXP.objectToString(xpathAnswerObject);
