/**
 * This file is part of the Goobi Solr Indexer - a content indexing tool for the Goobi viewer and OAI-PMH/SRU interfaces.
 *
 * Visit these websites for more information.
 *          - http://www.intranda.com
 *          - http://digiverso.com
 *
 * This program is free software; you can redistribute it and/or modify it under the terms of the GNU General Public License as published by the Free
 * Software Foundation; either version 2 of the License, or (at your option) any later version.
 *
 * This program is distributed in the hope that it will be useful, but WITHOUT ANY WARRANTY; without even the implied warranty of MERCHANTABILITY or
 * FITNESS FOR A PARTICULAR PURPOSE. See the GNU General Public License for more details.
 *
 * You should have received a copy of the GNU General Public License along with this program. If not, see <http://www.gnu.org/licenses/>.
 */
package de.intranda.digiverso.presentation.solr;

import java.io.IOException;
import java.nio.file.DirectoryStream;
import java.nio.file.Files;
import java.nio.file.Path;
import java.nio.file.Paths;
import java.util.ArrayList;
import java.util.HashMap;
import java.util.List;
import java.util.Map;

import org.apache.commons.io.FileUtils;
import org.apache.commons.io.FilenameUtils;
import org.apache.commons.lang.StringUtils;
import org.apache.solr.client.solrj.SolrServerException;
import org.apache.solr.common.SolrDocument;
import org.apache.solr.common.SolrDocumentList;
import org.apache.solr.common.SolrInputDocument;
import org.jdom2.JDOMException;
import org.jsoup.Jsoup;
import org.slf4j.Logger;
import org.slf4j.LoggerFactory;

import de.intranda.digiverso.presentation.solr.helper.Hotfolder;
import de.intranda.digiverso.presentation.solr.helper.TextHelper;
import de.intranda.digiverso.presentation.solr.helper.Utils;
import de.intranda.digiverso.presentation.solr.model.DataRepository;
import de.intranda.digiverso.presentation.solr.model.FatalIndexerException;
import de.intranda.digiverso.presentation.solr.model.SolrConstants;

public class DocUpdateIndexer extends AbstractIndexer {

    /** Logger for this class. */
    private static final Logger logger = LoggerFactory.getLogger(DocUpdateIndexer.class);

    public static String FILE_EXTENSION = ".docupdate";

    /**
     * Constructor.
     * 
     * @param hotfolder
     * @should set attributes correctly
     */
    public DocUpdateIndexer(Hotfolder hotfolder) {
        this.hotfolder = hotfolder;
    }

    /**
     * Updates the Solr document with the IDDOC contained in the data file name.
     * 
     * @param dataFile
     * @param dataFolders
     * @param mixFolder
     * @return
     * @throws FatalIndexerException
     * @should update document correctly
     */

    @SuppressWarnings("unchecked")
    public String[] index(Path dataFile, Map<String, Path> dataFolders) throws FatalIndexerException {
        String[] ret = { "ERROR", null };
        String baseFileName = FilenameUtils.getBaseName(dataFile.getFileName().toString());
        String[] fileNameSplit = baseFileName.split("#");
        if (fileNameSplit.length < 2) {
            ret[1] = "Faulty data file name: '" + dataFile.getFileName().toString() + "'; cannot extract PI and IDDOC.";
            return ret;
        }

        String pi = fileNameSplit[0];
        String iddoc = fileNameSplit[1];
        hotfolder.selectDataRepository(null, pi);
        try {
            SolrDocumentList docList = hotfolder.getSolrHelper().search(SolrConstants.IDDOC + ":" + iddoc, null);
            if (docList == null || docList.isEmpty()) {
                ret[1] = "IDDOC not found in index: " + iddoc;
                return ret;
            }
            SolrDocument doc = docList.get(0);
            if (!doc.containsKey(SolrConstants.ORDER)) {
                ret[1] = "Document " + iddoc + " contains no " + SolrConstants.ORDER + " field, please checks the index.";
                return ret;
            }
            int order = (int) doc.getFieldValue(SolrConstants.ORDER);
            String pageFileName = doc.containsKey(SolrConstants.FILENAME + "_HTML-SANDBOXED") ? (String) doc.getFieldValue(SolrConstants.FILENAME
                    + "_HTML-SANDBOXED") : (String) doc.getFieldValue(SolrConstants.FILENAME);
            if (pageFileName == null) {
                ret[1] = "Document " + iddoc + " contains no " + SolrConstants.FILENAME + " field, please checks the index.";
                return ret;
            }
            String pageFileBaseName = FilenameUtils.getBaseName(pageFileName);
            logger.info("Updating doc {} ({}, page {})...", iddoc, pi, doc.getFieldValue(SolrConstants.ORDER));

            //  Find files in data folders and populate update map
            Map<String, Map<String, Object>> partialUpdates = new HashMap<>();

            // Crowdsourcing ALTO
            if (dataFolders.get(DataRepository.PARAM_ALTOCROWD) != null) {
                List<Object> values = getFileContents(dataFolders.get(DataRepository.PARAM_ALTOCROWD));
                if (!values.isEmpty()) {
                    Object o = values.get(0);
                    if (o instanceof Map<?, ?>) {
                        Map<String, Object> altoData = (Map<String, Object>) o;
                        if (StringUtils.isNotEmpty((String) altoData.get(SolrConstants.ALTO))) {
                            // Write ALTO file
                            Path repositoryPath = hotfolder.getDataRepository().getRootDir();

                            // Update FILENAME_ALTO, if it doesn't exist yet
                            String altoFileName = (String) doc.getFieldValue(SolrConstants.FILENAME);
                            if (altoFileName != null && !partialUpdates.containsKey(SolrConstants.FILENAME_ALTO)) {
                                altoFileName = new StringBuilder().append(hotfolder.getDataRepository().getDir(DataRepository.PARAM_ALTOCROWD)
                                        .getFileName().toString()).append('/').append(pi).append('/').append(FilenameUtils.getBaseName(altoFileName))
                                        .append(XML_EXTENSION).toString();
                                Map<String, Object> update = new HashMap<>();
                                update.put("set", altoFileName);
                                partialUpdates.put(SolrConstants.FILENAME_ALTO, update);
                            } else {
                                throw new RuntimeException(altoFileName);
                            }

                            Path altoFile = Paths.get(repositoryPath.toAbsolutePath().toString(), altoFileName);
                            Utils.checkAndCreateDirectory(altoFile.getParent());
                            FileUtils.writeStringToFile(altoFile.toFile(), (String) altoData.get(SolrConstants.ALTO), "UTF-8");
                        }
                        if (StringUtils.isNotEmpty((String) altoData.get(SolrConstants.FULLTEXT))) {
                            String fulltext = ((String) altoData.get(SolrConstants.FULLTEXT)).trim();
                            {
                                Map<String, Object> update = new HashMap<>();
                                update.put("set", Jsoup.parse(fulltext).text());
                                partialUpdates.put(SolrConstants.FULLTEXT, update);
                            }
<<<<<<< HEAD
                            {
                                // Map<String, Object> update = new HashMap<>();
                                // update.put("set", fulltext);
                                // partialUpdates.put("MD_FULLTEXT", update);
                            }
=======
>>>>>>> 64fab720
                        }
                        
                    }
                }
            }
            // Crowdsourcing FULLTEXT
            if (dataFolders.get(DataRepository.PARAM_FULLTEXTCROWD) != null) {
                List<Object> values = getFileContents(dataFolders.get(DataRepository.PARAM_FULLTEXTCROWD));
                if (!values.isEmpty()) {
                    Object o = values.get(0);
                    if (o instanceof String) {
                        String fulltext = ((String) o).trim();
                        if (!partialUpdates.containsKey(SolrConstants.FULLTEXT)) {
                            Map<String, Object> update = new HashMap<>();
                            update.put("set", Jsoup.parse(fulltext).text());
                            partialUpdates.put(SolrConstants.FULLTEXT, update);
                        }
<<<<<<< HEAD
                        //                        if (!partialUpdates.containsKey("MD_FULLTEXT")) {
                        //                            Map<String, Object> update = new HashMap<>();
                        //                            update.put("set", fulltext);
                        //                            partialUpdates.put("MD_FULLTEXT", update);
                        //                        }
=======
                        // Write text file
                        Path repositoryPath = hotfolder.getDataRepository().getRootDir();
                        String fulltextFileName = (String) doc.getFieldValue(SolrConstants.FILENAME_FULLTEXT);
                        if (fulltextFileName == null) {
                            // Add FILENAME_FULLTEXT, if it doesn't exist yet
                            fulltextFileName = (String) doc.getFieldValue(SolrConstants.FILENAME);
                            if (fulltextFileName != null && !partialUpdates.containsKey(SolrConstants.FILENAME_FULLTEXT)) {
                                fulltextFileName = new StringBuilder().append(hotfolder.getDataRepository().getDir(DataRepository.PARAM_FULLTEXTCROWD)
                                        .getFileName().toString()).append('/').append(pi).append('/').append(FilenameUtils.getBaseName(
                                                fulltextFileName)).append(TXT_EXTENSION).toString();
                                Map<String, Object> update = new HashMap<>();
                                update.put("set", fulltextFileName);
                                partialUpdates.put(SolrConstants.FILENAME_FULLTEXT, update);
                            }
                        }
                        Path fulltextFile = Paths.get(repositoryPath.toAbsolutePath().toString(), fulltextFileName);
                        Utils.checkAndCreateDirectory(fulltextFile.getParent());
                        FileUtils.writeStringToFile(fulltextFile.toFile(), fulltext, "UTF-8");
>>>>>>> 64fab720
                    }
                }
            }
            // UGC
            if (dataFolders.get(DataRepository.PARAM_UGC) != null) {
                SolrInputDocument dummyDoc = new SolrInputDocument();
                generateUserGeneratedContentDocsForPage(dummyDoc, dataFolders.get(DataRepository.PARAM_UGC), pi, order, pageFileBaseName);
                Map<String, Object> update = new HashMap<>();
                update.put("set", dummyDoc.getFieldValue(SolrConstants.UGCTERMS));
                partialUpdates.put(SolrConstants.UGCTERMS, update);
            }

            // Update doc
            if (!hotfolder.getSolrHelper().updateDoc(doc, partialUpdates)) {
                ret[1] = "Could not update document for IDDOC=" + iddoc;
                return ret;
            }

            ret[0] = pi;
            logger.info("Successfully finished updating IDDOC={}", iddoc);
        } catch (IOException | SolrServerException e) {
            logger.error("Indexing of IDDOC={} could not be finished due to an error.", iddoc);
            logger.error(e.getMessage(), e);
            ret[0] = "ERROR";
            ret[1] = e.getMessage();
            hotfolder.getSolrHelper().rollback();
        }

        return ret;
    }

    /**
     * 
     * @param folder
     * @return
     */
    static List<Object> getFileContents(Path folder) {
        if (folder == null) {
            throw new IllegalArgumentException("folder may not be null");
        }

        List<Object> ret = new ArrayList<>();

        try (DirectoryStream<Path> stream = Files.newDirectoryStream(folder)) {
            for (Path path : stream) {
                try {
                    Path recordFile = path;
                    logger.info("Found file: {}/{}", recordFile.getParent().getFileName(), recordFile.getFileName());
                    if (recordFile.getFileName().toString().endsWith(".xml")) {
                        Map<String, Object> altoData = TextHelper.readAltoFile(recordFile.toFile());
                        if (altoData != null) {
                            ret.add(altoData);
                        }
                    } else if (recordFile.getFileName().toString().endsWith(".txt")) {
                        String value = TextHelper.readFileToString(path.toFile());
                        ret.add(value);
                    } else {
                        logger.warn("Incompatible data file found: {}", recordFile.toAbsolutePath());
                    }
                } catch (JDOMException e) {
                    logger.error(e.getMessage(), e);
                }
            }
        } catch (IOException e) {
            logger.error(e.getMessage(), e);
        }

        return ret;
    }
}<|MERGE_RESOLUTION|>--- conflicted
+++ resolved
@@ -144,16 +144,8 @@
                                 update.put("set", Jsoup.parse(fulltext).text());
                                 partialUpdates.put(SolrConstants.FULLTEXT, update);
                             }
-<<<<<<< HEAD
-                            {
-                                // Map<String, Object> update = new HashMap<>();
-                                // update.put("set", fulltext);
-                                // partialUpdates.put("MD_FULLTEXT", update);
-                            }
-=======
->>>>>>> 64fab720
-                        }
-                        
+                        }
+
                     }
                 }
             }
@@ -169,13 +161,6 @@
                             update.put("set", Jsoup.parse(fulltext).text());
                             partialUpdates.put(SolrConstants.FULLTEXT, update);
                         }
-<<<<<<< HEAD
-                        //                        if (!partialUpdates.containsKey("MD_FULLTEXT")) {
-                        //                            Map<String, Object> update = new HashMap<>();
-                        //                            update.put("set", fulltext);
-                        //                            partialUpdates.put("MD_FULLTEXT", update);
-                        //                        }
-=======
                         // Write text file
                         Path repositoryPath = hotfolder.getDataRepository().getRootDir();
                         String fulltextFileName = (String) doc.getFieldValue(SolrConstants.FILENAME_FULLTEXT);
@@ -194,7 +179,6 @@
                         Path fulltextFile = Paths.get(repositoryPath.toAbsolutePath().toString(), fulltextFileName);
                         Utils.checkAndCreateDirectory(fulltextFile.getParent());
                         FileUtils.writeStringToFile(fulltextFile.toFile(), fulltext, "UTF-8");
->>>>>>> 64fab720
                     }
                 }
             }
