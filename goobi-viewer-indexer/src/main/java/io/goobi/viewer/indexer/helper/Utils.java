/**
 * This file is part of the Goobi Solr Indexer - a content indexing tool for the Goobi viewer and OAI-PMH/SRU interfaces.
 *
 * Visit these websites for more information.
 *          - http://www.intranda.com
 *          - http://digiverso.com
 *
 * This program is free software; you can redistribute it and/or modify it under the terms of the GNU General Public License as published by the Free
 * Software Foundation; either version 2 of the License, or (at your option) any later version.
 *
 * This program is distributed in the hope that it will be useful, but WITHOUT ANY WARRANTY; without even the implied warranty of MERCHANTABILITY or
 * FITNESS FOR A PARTICULAR PURPOSE. See the GNU General Public License for more details.
 *
 * You should have received a copy of the GNU General Public License along with this program. If not, see <http://www.gnu.org/licenses/>.
 */
package io.goobi.viewer.indexer.helper;

import java.io.IOException;
import java.io.StringWriter;
import java.io.UnsupportedEncodingException;
import java.nio.charset.Charset;
import java.nio.file.Files;
import java.nio.file.Path;
import java.nio.file.Paths;
import java.util.ArrayList;
import java.util.Date;
import java.util.HashMap;
import java.util.List;
import java.util.Map;
import java.util.Properties;

import javax.mail.Message;
import javax.mail.MessagingException;
import javax.mail.PasswordAuthentication;
import javax.mail.Session;
import javax.mail.Transport;
import javax.mail.internet.InternetAddress;
import javax.mail.internet.MimeBodyPart;
import javax.mail.internet.MimeMessage;
import javax.mail.internet.MimeMultipart;
import javax.xml.ws.http.HTTPException;

import org.apache.commons.io.FileUtils;
import org.apache.commons.io.FilenameUtils;
import org.apache.commons.lang.StringUtils;
import org.apache.http.HttpStatus;
import org.apache.http.NameValuePair;
import org.apache.http.client.ClientProtocolException;
import org.apache.http.client.CookieStore;
import org.apache.http.client.config.RequestConfig;
import org.apache.http.client.entity.UrlEncodedFormEntity;
import org.apache.http.client.methods.CloseableHttpResponse;
import org.apache.http.client.methods.HttpGet;
import org.apache.http.client.methods.HttpPost;
import org.apache.http.client.protocol.HttpClientContext;
import org.apache.http.entity.ByteArrayEntity;
import org.apache.http.entity.ContentType;
import org.apache.http.impl.client.BasicCookieStore;
import org.apache.http.impl.client.CloseableHttpClient;
import org.apache.http.impl.client.HttpClients;
import org.apache.http.impl.cookie.BasicClientCookie;
import org.apache.http.message.BasicNameValuePair;
import org.apache.http.util.EntityUtils;
import org.json.JSONObject;
import org.slf4j.Logger;
import org.slf4j.LoggerFactory;

import io.goobi.viewer.indexer.MetsIndexer;
import io.goobi.viewer.indexer.model.FatalIndexerException;

/**
 * <p>
 * Utils class.
 * </p>
 *
 */
public class Utils {

    /** Logger for this class. */
    private static final Logger logger = LoggerFactory.getLogger(Utils.class);

    private static final int HTTP_TIMEOUT = 30000;

    /**
     * <p>
     * checkAndCreateDirectory.
     * </p>
     *
     * @param path a {@link java.nio.file.Path} object.
     * @return a boolean.
     */
    public static boolean checkAndCreateDirectory(Path path) {
        if (path == null) {
            return false;
        }
        if (!Files.isDirectory(path)) {
            try {
                Files.createDirectories(path);
                logger.info("Created folder: {}", path.toAbsolutePath());
            } catch (IOException e) {
                logger.error(e.getMessage());
                return false;
            }
        }

        return true;
    }

    /**
     * <p>
     * deleteDirectory.
     * </p>
     *
     * @param path {@link java.io.File}
     * @return boolean
     */
    public static boolean deleteDirectory(Path path) {
        if (Files.isDirectory(path)) {
            try {
                FileUtils.deleteDirectory(path.toFile());
                return true;
            } catch (IOException e) {
                logger.error(e.getMessage());
            }
        }

        return false;
    }

    /**
     * 
     * @param pi
     * @param dataRepositoryName
     * @throws FatalIndexerException
     * @throws IOException
     * @throws ClientProtocolException
     * @throws HTTPException
     */
    public static void updateDataRepositoryCache(String pi, String dataRepositoryName)
            throws FatalIndexerException, HTTPException, ClientProtocolException, IOException {
        if (pi == null) {
            throw new IllegalArgumentException("pi may not be null");
        }
        if (dataRepositoryName == null) {
            throw new IllegalArgumentException("dataRepositoryName may not be null");
        }

        logger.info("Updating data repository cache...");
        Map<String, String> params = new HashMap<>(2);
        JSONObject json = new JSONObject();
        json.put("pi", pi);
        json.put("dataRepositoryName", dataRepositoryName);

        String url = Configuration.getInstance().getViewerUrl() + "/rest/tools/updatedatarepository?token="
                + Configuration.getInstance().getViewerAuthorizationToken();
        getWebContentPOST(url, params, null, json.toString(), ContentType.APPLICATION_JSON.getMimeType());
    }

    /**
     * <p>
     * getWebContentGET.
     * </p>
     *
     * @param urlString a {@link java.lang.String} object.
     * @return a {@link java.lang.String} object.
     * @throws org.apache.http.client.ClientProtocolException if any.
     * @throws java.io.IOException if any.
     * @throws io.goobi.viewer.exceptions.HTTPException if any.
     */
    public static String getWebContentGET(String urlString) throws ClientProtocolException, IOException, HTTPException {
        RequestConfig defaultRequestConfig = RequestConfig.custom()
                .setSocketTimeout(HTTP_TIMEOUT)
                .setConnectTimeout(HTTP_TIMEOUT)
                .setConnectionRequestTimeout(HTTP_TIMEOUT)
                .build();
        try (CloseableHttpClient httpClient = HttpClients.custom().setDefaultRequestConfig(defaultRequestConfig).build()) {
            HttpGet get = new HttpGet(urlString);
            try (CloseableHttpResponse response = httpClient.execute(get); StringWriter writer = new StringWriter()) {
                int code = response.getStatusLine().getStatusCode();
                if (code == HttpStatus.SC_OK) {
                    return EntityUtils.toString(response.getEntity(), TextHelper.DEFAULT_ENCODING);
                }
                logger.error("{}: {}\n{}", code, response.getStatusLine().getReasonPhrase(),
                        EntityUtils.toString(response.getEntity(), TextHelper.DEFAULT_ENCODING));
                return response.getStatusLine().getReasonPhrase();
            }
        }
    }

    /**
     * <p>
     * getWebContentPOST.
     * </p>
     *
     * @param url a {@link java.lang.String} object.
     * @param params a {@link java.util.Map} object.
     * @param cookies a {@link java.util.Map} object.
     * @param body Optional entity content.
     * @param contentType Optional mime type.
     * @return a {@link java.lang.String} object.
     * @throws org.apache.http.client.ClientProtocolException if any.
     * @throws java.io.IOException if any.
     * @throws io.goobi.viewer.exceptions.HTTPException if any.
     */
    public static String getWebContentPOST(String url, Map<String, String> params, Map<String, String> cookies, String body, String contentType)
            throws ClientProtocolException, IOException {
        if (url == null) {
            throw new IllegalArgumentException("url may not be null");
        }

        logger.debug("url: {}", url);
        List<NameValuePair> nameValuePairs = null;
        if (params == null) {
            nameValuePairs = new ArrayList<>(0);
        } else {
            nameValuePairs = new ArrayList<>(params.size());
            for (String key : params.keySet()) {
                nameValuePairs.add(new BasicNameValuePair(key, params.get(key)));
            }
        }
        HttpClientContext context = null;
        CookieStore cookieStore = new BasicCookieStore();
        if (cookies != null && !cookies.isEmpty()) {
            context = HttpClientContext.create();
            for (String key : cookies.keySet()) {
                BasicClientCookie cookie = new BasicClientCookie(key, cookies.get(key));
                cookie.setPath("/");
                cookie.setDomain("0.0.0.0");
                cookieStore.addCookie(cookie);
            }
            context.setCookieStore(cookieStore);
        }

        RequestConfig defaultRequestConfig = RequestConfig.custom()
                .setSocketTimeout(HTTP_TIMEOUT)
                .setConnectTimeout(HTTP_TIMEOUT)
                .setConnectionRequestTimeout(HTTP_TIMEOUT)
                .build();
        try (CloseableHttpClient httpClient = HttpClients.custom().setDefaultRequestConfig(defaultRequestConfig).build()) {
            HttpPost post = new HttpPost(url);
            if (StringUtils.isNotEmpty(contentType)) {
                post.setHeader("Content-Type", contentType);
            }
            Charset.forName(TextHelper.DEFAULT_ENCODING);
            // TODO allow combinations of params + body
            if (StringUtils.isNotEmpty(body)) {
                post.setEntity(new ByteArrayEntity(body.getBytes(TextHelper.DEFAULT_ENCODING)));
            } else {
                post.setEntity(new UrlEncodedFormEntity(nameValuePairs));
            }
            try (CloseableHttpResponse response = (context == null ? httpClient.execute(post) : httpClient.execute(post, context));
                    StringWriter writer = new StringWriter()) {
                int code = response.getStatusLine().getStatusCode();
                if (code == HttpStatus.SC_OK) {
                    logger.trace("{}: {}", code, response.getStatusLine().getReasonPhrase());
                    return EntityUtils.toString(response.getEntity(), TextHelper.DEFAULT_ENCODING);
                }
                logger.error("{}: {}\n{}", code, response.getStatusLine().getReasonPhrase(),
                        EntityUtils.toString(response.getEntity(), TextHelper.DEFAULT_ENCODING));
                return response.getStatusLine().getReasonPhrase();
            }
        }
    }

    /**
     * <p>
     * postMail.
     * </p>
     *
     * @param recipients a {@link java.util.List} object.
     * @param subject a {@link java.lang.String} object.
     * @param body a {@link java.lang.String} object.
     * @param smtpServer a {@link java.lang.String} object.
     * @param smtpUser a {@link java.lang.String} object.
     * @param smtpPassword a {@link java.lang.String} object.
     * @param smtpSenderAddress a {@link java.lang.String} object.
     * @param smtpSenderName a {@link java.lang.String} object.
     * @param smtpSecurity a {@link java.lang.String} object.
     * @throws javax.mail.MessagingException
     * @throws java.io.UnsupportedEncodingException
     */
    public static void postMail(List<String> recipients, String subject, String body, String smtpServer, final String smtpUser,
            final String smtpPassword, String smtpSenderAddress, String smtpSenderName, String smtpSecurity)
            throws MessagingException, UnsupportedEncodingException {
        if (recipients == null) {
            throw new IllegalArgumentException("recipients may not be null");
        }
        if (subject == null) {
            throw new IllegalArgumentException("subject may not be null");
        }
        if (body == null) {
            throw new IllegalArgumentException("body may not be null");
        }
        if (smtpServer == null) {
            throw new IllegalArgumentException("smtpServer may not be null");
        }
        if (smtpSenderAddress == null) {
            throw new IllegalArgumentException("smtpSenderAddress may not be null");
        }
        if (smtpSenderName == null) {
            throw new IllegalArgumentException("smtpSenderName may not be null");
        }
        if (smtpSecurity == null) {
            throw new IllegalArgumentException("smtpSecurity may not be null");
        }

        boolean debug = false;

        boolean auth = true;
        if (StringUtils.isEmpty(smtpUser)) {
            auth = false;
        }
        Properties props = new Properties();
        switch (smtpSecurity.toUpperCase()) {
            case "STARTTLS":
                logger.debug("Using STARTTLS");
                props.setProperty("mail.transport.protocol", "smtp");
                props.setProperty("mail.smtp.port", "25");
                props.setProperty("mail.smtp.host", smtpServer);
                props.setProperty("mail.smtp.ssl.trust", "*");
                props.setProperty("mail.smtp.starttls.enable", "true");
                props.setProperty("mail.smtp.starttls.required", "true");
                break;
            case "SSL":
                logger.debug("Using SSL");
                props.setProperty("mail.transport.protocol", "smtp");
                props.setProperty("mail.smtp.host", smtpServer);
                props.setProperty("mail.smtp.port", "465");
                props.setProperty("mail.smtp.ssl.enable", "true");
                props.setProperty("mail.smtp.ssl.trust", "*");
                break;
            default:
                logger.debug("Using no SMTP security");
                props.setProperty("mail.transport.protocol", "smtp");
                props.setProperty("mail.smtp.port", "25");
                props.setProperty("mail.smtp.host", smtpServer);
        }
        props.setProperty("mail.smtp.connectiontimeout", "15000");
        props.setProperty("mail.smtp.timeout", "15000");
        props.setProperty("mail.smtp.auth", String.valueOf(auth));
        // logger.trace(props.toString());

        Session session;
        if (auth) {
            // with authentication
            session = Session.getInstance(props, new javax.mail.Authenticator() {
                @Override
                protected PasswordAuthentication getPasswordAuthentication() {
                    return new PasswordAuthentication(smtpUser, smtpPassword);
                }
            });
        } else {
            // w/o authentication
            session = Session.getInstance(props, null);
        }
        session.setDebug(debug);

        Message msg = new MimeMessage(session);
        InternetAddress addressFrom = new InternetAddress(smtpSenderAddress, smtpSenderAddress);
        msg.setFrom(addressFrom);
        InternetAddress[] addressTo = new InternetAddress[recipients.size()];
        int i = 0;
        for (String recipient : recipients) {
            addressTo[i] = new InternetAddress(recipient);
            i++;
        }
        msg.setRecipients(Message.RecipientType.TO, addressTo);
        // Optional : You can also set your custom headers in the Email if you
        // Want
        // msg.addHeader("MyHeaderName", "myHeaderValue");
        msg.setSubject(subject);
        {
            // Message body
            MimeBodyPart messagePart = new MimeBodyPart();
            messagePart.setText(body, "utf-8");
            messagePart.setHeader("Content-Type", "text/plain; charset=\"utf-8\"");
            MimeMultipart multipart = new MimeMultipart();
            multipart.addBodyPart(messagePart);
            msg.setContent(multipart);
        }
        msg.setSentDate(new Date());
        Transport.send(msg);
    }

    /**
     * <p>
     * removeRecordImagesFromCache.
     * </p>
     *
     * @param pi a {@link java.lang.String} object.
     * @throws io.goobi.viewer.indexer.model.FatalIndexerException
     * @return a {@link java.lang.String} object.
     */
    public static String removeRecordImagesFromCache(String pi) throws FatalIndexerException {
        String viewerUrl = Configuration.getInstance().getViewerUrl();
        if (StringUtils.isEmpty(viewerUrl)) {
            return "<viewerUrl> is not configured.";
        }
        StringBuilder sbUrl = new StringBuilder(150);
        sbUrl.append(viewerUrl);
        if (!viewerUrl.endsWith("/")) {
            sbUrl.append('/');
        }
        sbUrl.append("tools?action=emptyCache&identifier=").append(pi).append("&fromContent=true&fromThumbs=true");

        try {
            return Utils.getWebContentGET(sbUrl.toString());
        } catch (IOException e) {
            return "Could not clear viewer cache: " + e.getMessage();
        }
    }

    /**
     * <p>
<<<<<<< HEAD
     * callUrl.
     * </p>
     *
     * @param url a {@link java.lang.String} object.
     * @throws java.io.IOException
     * @return a {@link java.lang.String} object.
     */
    public static String callUrl(String url) throws IOException {
        HttpGet httpGet = new HttpGet(url);
        RequestConfig defaultRequestConfig =
                RequestConfig.custom().setSocketTimeout(10000).setConnectTimeout(10000).setConnectionRequestTimeout(10000).build();
        try (CloseableHttpClient httpClient = HttpClients.custom().setDefaultRequestConfig(defaultRequestConfig).build()) {
            try (CloseableHttpResponse response = httpClient.execute(httpGet); StringWriter writer = new StringWriter()) {
                switch (response.getStatusLine().getStatusCode()) {
                    case 200:
                        HttpEntity httpEntity = response.getEntity();
                        httpEntity.getContentLength();
                        IOUtils.copy(httpEntity.getContent(), writer, TextHelper.DEFAULT_ENCODING);
                        return writer.toString();
                    default:
                        logger.error("Could not open URL '{}': {}", url, response.getStatusLine().getReasonPhrase());
                }
            }
        } finally {
            httpGet.releaseConnection();
        }

        return null;
    }

    /**
     * <p>
=======
>>>>>>> 65c5842c
     * isUrn.
     * </p>
     *
     * @param urn a {@link java.lang.String} object.
     * @return a boolean.
     */
    public static boolean isUrn(String urn) {
        return StringUtils.isNotEmpty(urn) && !urn.startsWith("http");
    }

    /**
     * Creates the file Path to the updated anchor file
     *
     * @param destFolderPath a {@link java.lang.String} object.
     * @param baseName a {@link java.lang.String} object.
     * @param extension a {@link java.lang.String} object.
     * @should construct path correctly and avoid collisions
     * @param separator a {@link java.lang.String} object.
     * @return a {@link java.nio.file.Path} object.
     */
    public static Path getCollisionFreeDataFilePath(String destFolderPath, String baseName, String separator, String extension) {
        if (destFolderPath == null) {
            throw new IllegalArgumentException("destFolderPath may not be null");
        }
        if (baseName == null) {
            throw new IllegalArgumentException("pi may not be null");
        }
        if (extension == null) {
            throw new IllegalArgumentException("extension may not be null");
        }

        StringBuilder sbFilePath = new StringBuilder(baseName);
        Path path = Paths.get(destFolderPath, baseName + extension);
        if (Files.exists(path)) {
            // If an updated anchor file already exists, use a different file name
            int iteration = 0;
            while (Files.exists(path = Paths.get(destFolderPath, baseName + "#" + iteration + extension))) {
                iteration++;
            }
            if (StringUtils.isNotEmpty(separator)) {
                sbFilePath.append(separator);
            }
            sbFilePath.append(iteration).append(extension);
            path = Paths.get(destFolderPath, sbFilePath.toString());
        }

        return path;
    }

    /**
     * <p>
     * extractPiFromFileName.
     * </p>
     *
     * @param file a {@link java.nio.file.Path} object.
     * @should extract file name correctly
     * @return a {@link java.lang.String} object.
     */
    public static String extractPiFromFileName(Path file) {
        String fileExtension = FilenameUtils.getExtension(file.getFileName().toString());
        if (MetsIndexer.ANCHOR_UPDATE_EXTENSION.equals("." + fileExtension) || "delete".equals(fileExtension) || "purge".equals(fileExtension)) {
            String pi = FilenameUtils.getBaseName(file.getFileName().toString());
            if (pi.contains("#")) {
                pi = pi.substring(0, pi.indexOf("#"));
            }
            logger.info("Record identifier extracted from file name: {}", pi);
            return pi;
        }

        return null;
    }

    /**
     * <p>
     * getFileNameFromIiifUrl.
     * </p>
     *
     * @param url a {@link java.lang.String} object.
     * @should extract file name correctly
     * @return a {@link java.lang.String} object.
     */
    public static String getFileNameFromIiifUrl(String url) {
        if (StringUtils.isEmpty(url)) {
            return null;
        }

        String[] filePathSplit = url.split("/");
        if (filePathSplit.length < 5) {
            return null;
        }

        String baseFileName = FilenameUtils.getBaseName(filePathSplit[filePathSplit.length - 5]);
        String extension = FilenameUtils.getExtension(filePathSplit[filePathSplit.length - 1]);

        return baseFileName + "." + extension;
    }

    /**
     * 
     * @param prefix
     * @param order
     * @return
     * @should construct number correctly
     */
    public static int generateLongOrderNumber(int prefix, int count) {
        if (prefix < 1) {
            throw new IllegalArgumentException("prefix must be greater than 0");
        }
        if (count < 1) {
            throw new IllegalArgumentException("count must be greater than 0");
        }

        int prefixLength = (int) (Math.log10(prefix) + 1);
        int countLength = (int) (Math.log10(count) + 1);
        int zeroes = 9 - (prefixLength + countLength);
        if (zeroes < 0) {
            zeroes = 0;
        }
        StringBuilder sbOrder = new StringBuilder();
        sbOrder.append(prefix);
        for (int i = 0; i < zeroes; ++i) {
            sbOrder.append('0');
        }
        sbOrder.append(count);

        return Integer.valueOf(sbOrder.toString());
    }
}<|MERGE_RESOLUTION|>--- conflicted
+++ resolved
@@ -412,41 +412,6 @@
 
     /**
      * <p>
-<<<<<<< HEAD
-     * callUrl.
-     * </p>
-     *
-     * @param url a {@link java.lang.String} object.
-     * @throws java.io.IOException
-     * @return a {@link java.lang.String} object.
-     */
-    public static String callUrl(String url) throws IOException {
-        HttpGet httpGet = new HttpGet(url);
-        RequestConfig defaultRequestConfig =
-                RequestConfig.custom().setSocketTimeout(10000).setConnectTimeout(10000).setConnectionRequestTimeout(10000).build();
-        try (CloseableHttpClient httpClient = HttpClients.custom().setDefaultRequestConfig(defaultRequestConfig).build()) {
-            try (CloseableHttpResponse response = httpClient.execute(httpGet); StringWriter writer = new StringWriter()) {
-                switch (response.getStatusLine().getStatusCode()) {
-                    case 200:
-                        HttpEntity httpEntity = response.getEntity();
-                        httpEntity.getContentLength();
-                        IOUtils.copy(httpEntity.getContent(), writer, TextHelper.DEFAULT_ENCODING);
-                        return writer.toString();
-                    default:
-                        logger.error("Could not open URL '{}': {}", url, response.getStatusLine().getReasonPhrase());
-                }
-            }
-        } finally {
-            httpGet.releaseConnection();
-        }
-
-        return null;
-    }
-
-    /**
-     * <p>
-=======
->>>>>>> 65c5842c
      * isUrn.
      * </p>
      *
