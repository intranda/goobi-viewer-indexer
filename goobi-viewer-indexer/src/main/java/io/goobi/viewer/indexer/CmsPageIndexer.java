--- conflicted
+++ resolved
@@ -226,20 +226,9 @@
                 ret[1] = "PI not found.";
                 throw new IndexerException(ret[1]);
             }
-<<<<<<< HEAD
-
-            if (writeStrategy == null) {
-                // Request appropriate write strategy
-                writeStrategy = AbstractWriteStrategy.create(cmsFile, dataFolders, hotfolder);
-            } else {
-                logger.info("Solr write strategy injected by caller: {}", writeStrategy.getClass().getName());
-            }
-
-=======
-            
+
             // Set source doc format
             indexObj.addToLucene(SolrConstants.SOURCEDOCFORMAT, FileFormat.CMS.name());
->>>>>>> c078adb7
             prepareUpdate(indexObj);
 
             // Set title
