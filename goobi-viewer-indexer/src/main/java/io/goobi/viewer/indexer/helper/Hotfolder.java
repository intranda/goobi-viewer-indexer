/**
 * This file is part of the Goobi Solr Indexer - a content indexing tool for the Goobi viewer and OAI-PMH/SRU interfaces.
 *
 * Visit these websites for more information.
 *          - http://www.intranda.com
 *          - http://digiverso.com
 *
 * This program is free software; you can redistribute it and/or modify it under the terms of the GNU General Public License as published by the Free
 * Software Foundation; either version 2 of the License, or (at your option) any later version.
 *
 * This program is distributed in the hope that it will be useful, but WITHOUT ANY WARRANTY; without even the implied warranty of MERCHANTABILITY or
 * FITNESS FOR A PARTICULAR PURPOSE. See the GNU General Public License for more details.
 *
 * You should have received a copy of the GNU General Public License along with this program. If not, see <http://www.gnu.org/licenses/>.
 */
package io.goobi.viewer.indexer.helper;

import java.io.IOException;
import java.io.UnsupportedEncodingException;
import java.nio.file.DirectoryStream;
import java.nio.file.DirectoryStream.Filter;
import java.nio.file.Files;
import java.nio.file.Path;
import java.nio.file.Paths;
import java.nio.file.StandardCopyOption;
import java.util.Arrays;
import java.util.HashMap;
import java.util.HashSet;
import java.util.LinkedList;
import java.util.Map;
import java.util.Queue;
import java.util.Set;
import java.util.concurrent.LinkedBlockingQueue;
import java.util.stream.Stream;

import org.apache.commons.io.FileUtils;
import org.apache.commons.io.FilenameUtils;
import org.apache.commons.lang3.StringUtils;
import org.apache.logging.log4j.LogManager;
import org.apache.logging.log4j.Logger;
import org.apache.logging.log4j.core.LoggerContext;
import org.apache.solr.client.solrj.SolrServerException;
import org.apache.solr.common.SolrDocument;
import org.apache.solr.common.SolrDocumentList;

import io.goobi.viewer.indexer.CmsPageIndexer;
import io.goobi.viewer.indexer.DenkXwebIndexer;
import io.goobi.viewer.indexer.DocUpdateIndexer;
import io.goobi.viewer.indexer.DublinCoreIndexer;
import io.goobi.viewer.indexer.EadIndexer;
import io.goobi.viewer.indexer.Indexer;
import io.goobi.viewer.indexer.LidoIndexer;
import io.goobi.viewer.indexer.MetsIndexer;
import io.goobi.viewer.indexer.MetsMarcIndexer;
import io.goobi.viewer.indexer.SolrIndexerDaemon;
import io.goobi.viewer.indexer.UsageStatisticsIndexer;
import io.goobi.viewer.indexer.Version;
import io.goobi.viewer.indexer.WorldViewsIndexer;
import io.goobi.viewer.indexer.exceptions.FatalIndexerException;
import io.goobi.viewer.indexer.helper.JDomXP.FileFormat;
import io.goobi.viewer.indexer.helper.logging.SecondaryAppender;
import io.goobi.viewer.indexer.model.SolrConstants;
import io.goobi.viewer.indexer.model.SolrConstants.DocType;
import io.goobi.viewer.indexer.model.datarepository.DataRepository;
import io.goobi.viewer.indexer.model.datarepository.strategy.AbstractDataRepositoryStrategy;
import io.goobi.viewer.indexer.model.datarepository.strategy.IDataRepositoryStrategy;
import jakarta.mail.MessagingException;

/**
 * <p>
 * Hotfolder class.
 * </p>
 *
 */
public class Hotfolder {

    private static final Logger logger = LogManager.getLogger(Hotfolder.class);

    private static final String SHUTDOWN_FILE = ".SHUTDOWN_INDEXER";
    private static final int WAIT_IF_FILE_EMPTY = 5000;

    public static final String ERROR_COULD_NOT_CREATE_DIR = "Could not create directory: ";

    public static final String FILENAME_EXTENSION_DELETE = ".delete";
    public static final String FILENAME_EXTENSION_PURGE = ".purge";

    private static final String FILENAME_PREFIX_STATISTICS_USAGE = "statistics-usage-";

    /** Constant <code>metsEnabled=true</code> */
    private boolean metsEnabled = true;
    /** Constant <code>lidoEnabled=true</code> */
    private boolean lidoEnabled = true;
    /** Constant <code>eadEnabled=true</code> */
    private boolean eadEnabled = true;
    /** Constant <code>denkxwebEnabled=true</code> */
    private boolean denkxwebEnabled = true;
    /** If no indexedDC folder is configured, Dublin Core indexing will be automatically disabled via this flag. */
    private boolean dcEnabled = true;
    /** Constant <code>worldviewsEnabled=true</code> */
    private boolean worldviewsEnabled = true;
    /** Constant <code>cmsEnabled=true</code> */
    private boolean cmsEnabled = true;

    private int queueCapacity = 500;
    private int minStorageSpace = 2048;
    private long metsFileSizeThreshold = 10485760;
    private long dataFolderSizeThreshold = 157286400;

    private Path hotfolderPath;
    private Path tempFolderPath;
    private Path updatedMets;
    private Path deletedMets;
    private Path errorMets;
    private Path origLido;
    private Path origDenkxWeb;
    private Path successFolder;

    private Indexer currentIndexer;
    private boolean addVolumeCollectionsToAnchor = false;
    private boolean deleteContentFilesOnFailure = true;
    private boolean emailConfigurationComplete = false;

    private SecondaryAppender secondaryAppender;

    private final IDataRepositoryStrategy dataRepositoryStrategy;
    /** Regular index queue for files found in the regular hotfolder. */
    private final Queue<Path> indexQueue = new LinkedBlockingQueue<>(queueCapacity);
    /** High priority index queue for volume re-indexing, etc. */
    private final Queue<Path> highPriorityIndexQueue = new LinkedList<>();

    /**
     * Zero-arg constructor for tests.
     * 
     * @throws FatalIndexerException
     */
    Hotfolder() throws FatalIndexerException {
        logger.trace("Hotfolder()");
        this.dataRepositoryStrategy = AbstractDataRepositoryStrategy.create(SolrIndexerDaemon.getInstance().getConfiguration());
    }

    /**
     * <p>
     * Constructor for Hotfolder.
     * </p>
     *
     * @param hotfolderPath
     * @throws io.goobi.viewer.indexer.exceptions.FatalIndexerException if any.
     */
    public Hotfolder(String hotfolderPath) throws FatalIndexerException {
        logger.trace("Hotfolder({})", hotfolderPath);
        dataRepositoryStrategy = AbstractDataRepositoryStrategy.create(SolrIndexerDaemon.getInstance().getConfiguration());

        initFolders(hotfolderPath, SolrIndexerDaemon.getInstance().getConfiguration());

        metsFileSizeThreshold = SolrIndexerDaemon.getInstance().getConfiguration().getInt("performance.metsFileSizeThreshold", 10485760);
        dataFolderSizeThreshold = SolrIndexerDaemon.getInstance().getConfiguration().getInt("performance.dataFolderSizeThreshold", 157286400);

        try {
            addVolumeCollectionsToAnchor = SolrIndexerDaemon.getInstance().getConfiguration().isAddVolumeCollectionsToAnchor();
            if (addVolumeCollectionsToAnchor) {
                logger.info("Volume collections WILL BE ADDED to anchors.");
            } else {
                logger.info("Volume collections WILL NOT BE ADDED to anchors.");
            }
        } catch (Exception e) {
            logger.error("<addVolumeCollectionsToAnchor> not defined.");
        }

        String temp = SolrIndexerDaemon.getInstance().getConfiguration().getConfiguration("deleteContentFilesOnFailure");
        if (temp != null) {
            deleteContentFilesOnFailure = Boolean.valueOf(temp);
        }
        if (deleteContentFilesOnFailure) {
            logger.info("Content files will be REMOVED from the hotfolder in case of indexing errors.");
        } else {
            logger.info("Content files will be PRESERVED in the hotfolder in case of indexing errors.");
        }

        MetadataHelper.authorityDataEnabled = SolrIndexerDaemon.getInstance().getConfiguration().getBoolean("init.authorityData[@enabled]", true);
        if (MetadataHelper.authorityDataEnabled) {
            // Authority data fields to be added to DEFAULT
            MetadataHelper.addAuthorityDataFieldsToDefault =
                    SolrIndexerDaemon.getInstance().getConfiguration().getStringList("init.authorityData.addFieldsToDefault.field");
            if (MetadataHelper.addAuthorityDataFieldsToDefault != null) {
                for (String field : MetadataHelper.addAuthorityDataFieldsToDefault) {
                    logger.info("{} values will be added to DEFAULT", field);
                }
            }
        } else {
            logger.info("Authority data retrieval is disabled.");
        }

        // REST API token configuration
        if (StringUtils.isEmpty(SolrIndexerDaemon.getInstance().getConfiguration().getViewerAuthorizationToken())) {
            logger.warn("Goobi viewer REST API token not found, communications disabled.");
        }

        // E-mail configuration
        emailConfigurationComplete = SolrIndexerDaemon.getInstance().getConfiguration().checkEmailConfiguration();
        if (emailConfigurationComplete) {
            logger.info("E-mail configuration OK.");
        }

        // Secondary logging appender
        final LoggerContext context = (LoggerContext) LogManager.getContext(false);
        secondaryAppender = (SecondaryAppender) context.getConfiguration().getAppenders().get("record");
    }

    /**
     * 
     * @param hotfolderPathString
     * @param config
     * @throws FatalIndexerException
     * @should throw FatalIndexerException if hotfolderPathString null
     * @should throw FatalIndexerException if viewerHome not defined
     * @should throw FatalIndexerException if tempFolder not defined
     * @should throw FatalIndexerException if successFolder not defined
     */
    void initFolders(String hotfolderPathString, Configuration config) throws FatalIndexerException {
        try {
            minStorageSpace = Integer.valueOf(config.getConfiguration("minStorageSpace"));
        } catch (NumberFormatException e) {
            logger.error("<minStorageSpace> must contain a numerical value - using default ({}) instead.", minStorageSpace);
        }
        if (StringUtils.isEmpty(hotfolderPathString)) {
            logger.error("Given <hotFolder> not defined, exiting...");
            throw new FatalIndexerException(StringConstants.ERROR_CONFIG);
        }
        hotfolderPath = Paths.get(hotfolderPathString);
        if (!Utils.checkAndCreateDirectory(hotfolderPath)) {
            logger.error("Could not create folder '{}', exiting...", hotfolderPath);
            throw new FatalIndexerException(StringConstants.ERROR_CONFIG);
        }

        String viewerHomePath = config.getViewerHome();
        if (StringUtils.isEmpty(viewerHomePath)) {
            logger.error("<viewerHome> not defined, exiting...");
            throw new FatalIndexerException(StringConstants.ERROR_CONFIG);
        }
        if (!Files.isDirectory(Paths.get(viewerHomePath))) {
            logger.error("Path defined in <viewerHome> does not exist, exiting...");
            throw new FatalIndexerException(StringConstants.ERROR_CONFIG);
        }

        if (StringUtils.isEmpty(config.getConfiguration("tempFolder"))) {
            logger.error("<tempFolder> not defined, exiting...");
            throw new FatalIndexerException(StringConstants.ERROR_CONFIG);
        }
        tempFolderPath = Paths.get(config.getConfiguration("tempFolder"));
        if (!Utils.checkAndCreateDirectory(tempFolderPath)) {
            logger.error("Could not create folder '{}', exiting...", tempFolderPath);
            throw new FatalIndexerException(StringConstants.ERROR_CONFIG);
        }

        // METS folders
        if (StringUtils.isEmpty(config.getConfiguration(DataRepository.PARAM_INDEXED_METS))) {
            metsEnabled = false;
            logger.warn("<{}> not defined - METS indexing is disabled.", DataRepository.PARAM_INDEXED_METS);
        }
        try {
            updatedMets = Paths.get(config.getConfiguration("updatedMets"));
            if (!Utils.checkAndCreateDirectory(updatedMets)) {
                throw new FatalIndexerException(ERROR_COULD_NOT_CREATE_DIR + updatedMets.toAbsolutePath().toString());
            }
        } catch (Exception e) {
            throw new FatalIndexerException("<updatedMets> not defined.");
        }
        try {
            deletedMets = Paths.get(config.getConfiguration("deletedMets"));
            if (!Utils.checkAndCreateDirectory(deletedMets)) {
                throw new FatalIndexerException(ERROR_COULD_NOT_CREATE_DIR + deletedMets.toAbsolutePath().toString());
            }
        } catch (Exception e) {
            throw new FatalIndexerException("<deletedMets> not defined.");
        }
        try {
            errorMets = Paths.get(config.getConfiguration("errorMets"));
            if (!Utils.checkAndCreateDirectory(errorMets)) {
                throw new FatalIndexerException(ERROR_COULD_NOT_CREATE_DIR + errorMets.toAbsolutePath().toString());
            }
        } catch (Exception e) {
            throw new FatalIndexerException("<errorMets> not defined.");
        }

        // LIDO folders
        if (StringUtils.isEmpty(config.getConfiguration(DataRepository.PARAM_INDEXED_LIDO))) {
            lidoEnabled = false;
            logger.warn("<{}> not defined - LIDO indexing is disabled.", DataRepository.PARAM_INDEXED_LIDO);
        }
        if (config.getConfiguration("origLido") != null) {
            origLido = Paths.get(config.getConfiguration("origLido"));
            if (!Utils.checkAndCreateDirectory(origLido)) {
                throw new FatalIndexerException(ERROR_COULD_NOT_CREATE_DIR + origLido.toAbsolutePath().toString());
            }
        } else {
            lidoEnabled = false;
            logger.warn("<origLido> not defined - LIDO indexing is disabled.");
        }

        // EAD folder
        if (StringUtils.isEmpty(config.getConfiguration(DataRepository.PARAM_INDEXED_EAD))) {
            eadEnabled = false;
            logger.warn("<{}> not defined - EAD indexing is disabled.", DataRepository.PARAM_INDEXED_EAD);
        }

        // DenkXweb folders
        if (StringUtils.isEmpty(config.getConfiguration(DataRepository.PARAM_INDEXED_DENKXWEB))) {
            denkxwebEnabled = false;
            logger.warn("<{}> not defined - DenkXweb indexing is disabled.", DataRepository.PARAM_INDEXED_DENKXWEB);
        }
        if (config.getConfiguration("origDenkXweb") != null) {
            origDenkxWeb = Paths.get(config.getConfiguration("origDenkXweb"));
            if (!Utils.checkAndCreateDirectory(origDenkxWeb)) {
                throw new FatalIndexerException(ERROR_COULD_NOT_CREATE_DIR + origDenkxWeb.toAbsolutePath().toString());
            }
        } else {
            denkxwebEnabled = false;
            logger.warn("<origDenkXweb> not defined - DenkXweb indexing is disabled.");
        }

        // Dublin Core folder
        if (StringUtils.isEmpty(config.getConfiguration(DataRepository.PARAM_INDEXED_DUBLINCORE))) {
            dcEnabled = false;
            logger.warn("<{}> not defined - Dublin Core indexing is disabled.", DataRepository.PARAM_INDEXED_DUBLINCORE);
        }

        // CMS page folder
        if (StringUtils.isEmpty(config.getConfiguration(DataRepository.PARAM_INDEXED_CMS))) {
            cmsEnabled = false;
            logger.warn("<{}> not defined - CMS page indexing is disabled.", DataRepository.PARAM_INDEXED_CMS);
        }

        if (StringUtils.isEmpty(config.getConfiguration("successFolder"))) {
            logger.error("<successFolder> not defined, exiting...");
            throw new FatalIndexerException(StringConstants.ERROR_CONFIG);
        }
        successFolder = Paths.get(config.getConfiguration("successFolder"));
        if (!Utils.checkAndCreateDirectory(successFolder)) {
            throw new FatalIndexerException(ERROR_COULD_NOT_CREATE_DIR + successFolder.toAbsolutePath().toString());
        }
    }

    /**
     * Empties and re-inits the secondary logger.
     */
    private void resetSecondaryLog() {
        if (secondaryAppender != null) {
            secondaryAppender.reset();
        }
    }

    /**
     * 
     * @param subject
     * @param body
     * @should return false if body contains no error
     * @should return false if recipients not configured
     * @should return false if smtpServer not configured
     * @should return false if smtpSenderAddress not configured
     * @should return false if smtpSenderName not configured
     * @should return false if smtpSecurity not configured
     * @should return false if sending mail fails
     */
    static boolean checkAndSendErrorReport(String subject, String body) {
        logger.debug("checkAndSendErrorReport");
        logger.trace("body:\n{}", body);
        if (StringUtils.isEmpty(body)) {
            logger.warn("E-Mail body is empty.");
        }
        // Send report e-mail if the text body contains at least one ERROR level log message
        if (!body.contains(Indexer.STATUS_ERROR)) {
            return false;
        }

        String recipients = SolrIndexerDaemon.getInstance().getConfiguration().getString("init.email.recipients");
        if (StringUtils.isEmpty(recipients)) {
            return false;
        }
        String smtpServer = SolrIndexerDaemon.getInstance().getConfiguration().getString("init.email.smtpServer");
        if (StringUtils.isEmpty(smtpServer)) {
            return false;
        }
        String smtpUser = SolrIndexerDaemon.getInstance().getConfiguration().getString("init.email.smtpUser");
        String smtpPassword = SolrIndexerDaemon.getInstance().getConfiguration().getString("init.email.smtpPassword");
        String smtpSenderAddress = SolrIndexerDaemon.getInstance().getConfiguration().getString("init.email.smtpSenderAddress");
        if (StringUtils.isEmpty(smtpSenderAddress)) {
            return false;
        }
        String smtpSenderName = SolrIndexerDaemon.getInstance().getConfiguration().getString("init.email.smtpSenderName");
        if (StringUtils.isEmpty(smtpSenderName)) {
            return false;
        }
        String smtpSecurity = SolrIndexerDaemon.getInstance().getConfiguration().getString("init.email.smtpSecurity");
        if (StringUtils.isEmpty(smtpSecurity)) {
            return false;
        }
        int smtpPort = SolrIndexerDaemon.getInstance().getConfiguration().getInt("init.email.smtpPort", -1);
        String[] recipientsSplit = recipients.split(";");

        try {
            Utils.postMail(Arrays.asList(recipientsSplit), subject, body, smtpServer, smtpUser, smtpPassword, smtpSenderAddress, smtpSenderName,
                    smtpSecurity, smtpPort);
            logger.info("Report e-mailed to configured recipients.");
            return true;
        } catch (UnsupportedEncodingException | MessagingException e) {
            logger.error(e.getMessage(), e);
        }

        return false;
    }

    /**
     * Scans the hotfolder for new files and executes appropriate actions.
     *
     * @throws io.goobi.viewer.indexer.exceptions.FatalIndexerException
     */
    public boolean scan() throws FatalIndexerException {
        logger.debug("scan ({})", getHotfolderPath().getFileName());
        if (!Files.isDirectory(getHotfolderPath())) {
            logger.error("Hotfolder not found in file system: {}", hotfolderPath);
            return false;
        }
        Path fileToReindex = highPriorityIndexQueue.poll();
        if (fileToReindex != null) {
            resetSecondaryLog();
            logger.info("Found file '{}' (priority queue).", fileToReindex.getFileName());
            doIndex(fileToReindex);
        } else {
            // Check for the shutdown trigger file first
            Path shutdownFile = Paths.get(hotfolderPath.toAbsolutePath().toString(), SHUTDOWN_FILE);
            if (currentIndexer == null && Files.exists(shutdownFile)) {
                logger.info("Shutdown trigger file detected, shutting down...");
                try {
                    Files.delete(shutdownFile);
                } catch (IOException e) {
                    logger.error(e.getMessage(), e);
                }
                SolrIndexerDaemon.getInstance().stop();
                return false;
            }

            if (!indexQueue.isEmpty()) {
                Path recordFile = indexQueue.poll();
                // Check whether the data folders for this record have been copied completely, otherwise skip
                Set<Path> alreadyCheckedFiles = new HashSet<>();
                while (!isDataFolderExportDone(recordFile)) {
                    logger.info("Export not yet finished for '{}'", recordFile.getFileName());
                    alreadyCheckedFiles.add(recordFile);
                    indexQueue.add(recordFile); // re-add at the end
                    if (alreadyCheckedFiles.contains(indexQueue.peek())) {
                        logger.info("All files in queue have not yet finished export.");
                        return true;
                    }
                    recordFile = indexQueue.poll();
                }
                logger.info("Processing {} from memory queue ({})...", recordFile.getFileName(), getHotfolderPath().getFileName());
                doIndex(recordFile);
                return true; // always break after attempting to index a file, so that the loop restarts
            }

            logger.debug("Hotfolder ({}): Listing files...", getHotfolderPath().getFileName());
            try (DirectoryStream<Path> stream = Files.newDirectoryStream(hotfolderPath, "*.{xml,json,delete,purge,docupdate,UPDATED}")) {
                for (Path path : stream) {
                    // Only one file at a time right now
                    if (currentIndexer != null) {
                        break;
                    }
                    Path recordFile = path;
                    if (!recordFile.getFileName().toString().endsWith(MetsIndexer.ANCHOR_UPDATE_EXTENSION) && !indexQueue.contains(recordFile)) {
                        if (indexQueue.offer(recordFile)) {
                            logger.info("Added file from '{}' to index queue: {}", getHotfolderPath().getFileName(), path.getFileName());
                        } else {
                            logger.debug("Queue full ({})", getHotfolderPath().getFileName());
                        }
                    }
                    //                    else {
                    //                        logger.info("Found file '{}' which is not in the re-index queue. This file will be deleted.", recordFile.getFileName());
                    //                        Files.delete(recordFile);
                    //                    }
                }
            } catch (IOException e) {
                logger.error(e.getMessage(), e);
            }
        }

        return !highPriorityIndexQueue.isEmpty() || !indexQueue.isEmpty();
    }

    /**
     * 
     * @param recordFile
     * @return true if successful; false otherwise
     * @throws FatalIndexerException
     * @should return false if recordFile null
     * @should return true if successful
     */
    boolean doIndex(Path recordFile) throws FatalIndexerException {
        if (recordFile == null) {
            return false;
        }

        resetSecondaryLog();
        checkFreeSpace();
        Map<String, Boolean> reindexSettings = new HashMap<>();
        reindexSettings.put(DataRepository.PARAM_FULLTEXT, false);
        reindexSettings.put(DataRepository.PARAM_TEIWC, false);
        reindexSettings.put(DataRepository.PARAM_ALTO, false);
        reindexSettings.put(DataRepository.PARAM_MIX, false);
        reindexSettings.put(DataRepository.PARAM_UGC, false);
        boolean ret = handleSourceFile(recordFile, false, reindexSettings);
        if (secondaryAppender != null && emailConfigurationComplete) {
            checkAndSendErrorReport(recordFile.getFileName() + ": Indexing failed (" + Version.asString() + ")",
                    secondaryAppender.getLog());
        }

        return ret;
    }

    /**
     * Returns the number of record and command (delete, update) files in the hotfolder.
     * 
     * @return Number of files
     * @should count files correctly
     */
    public long countRecordFiles() {
        if (!SolrIndexerDaemon.getInstance().getConfiguration().isCountHotfolderFiles()) {
            return 0;
        }

        try (Stream<Path> files = Files.list(hotfolderPath)) {
            long ret = files.filter(p -> !Files.isDirectory(p))
                    .map(Path::toString)
                    .filter(f -> (f.toLowerCase().endsWith(".xml") || f.endsWith(FILENAME_EXTENSION_DELETE) || f.endsWith(FILENAME_EXTENSION_PURGE)
                            || f.endsWith(".docupdate")
                            || f.endsWith(".UPDATED")))
                    .count();
            logger.trace("{} files in hotfolder", ret);
            return ret;
        } catch (IOException e) {
            logger.error(e.getMessage());
        }

        return 0;
    }

    /**
     * Checks whether there is at least as much free storage space available as configured. If not, the program will shut down.
     * 
     * @throws FatalIndexerException
     */
    private void checkFreeSpace() throws FatalIndexerException {
        // TODO alternate check if RemainingSpaceStrategy is selected
        int freeSpace = (int) (hotfolderPath.toFile().getFreeSpace() / 1048576);
        logger.debug("Available storage space in hotfolder: {}M", freeSpace);
        if (freeSpace < minStorageSpace) {
            logger.error("Insufficient free space: {} / {} MB available. Indexer will now shut down.", freeSpace, minStorageSpace);
            if (secondaryAppender != null && emailConfigurationComplete) {
                checkAndSendErrorReport("Record indexing failed due to insufficient space (" + Version.asString() + ")",
                        secondaryAppender.getLog());
            }
            throw new FatalIndexerException("Insufficient free space");
        }
    }

    /**
     * 
     * @param sourceFile File containing the record(s)
     * @param fromReindexQueue true if file is coming from the re-index queue; false if from the hotfolder
     * @param reindexSettings
     * @return true if successful; false otherwise
     * @throws FatalIndexerException
     */
    private boolean handleSourceFile(Path sourceFile, boolean fromReindexQueue, Map<String, Boolean> reindexSettings) throws FatalIndexerException {
        logger.info("handleSourceFile: {}", sourceFile);
        // Always unselect repository
        String filename = sourceFile.getFileName().toString();
        try {
            if (StringUtils.endsWithIgnoreCase(filename, FileTools.XML_EXTENSION)) {
                // INPUT o. UPDATE
                if (Files.size(sourceFile) == 0) {
                    // Check whether the file is actually empty or just hasn't finished copying yet
                    try {
                        Thread.sleep(WAIT_IF_FILE_EMPTY);
                    } catch (InterruptedException e) {
                        logger.error(e.getMessage());
                        Thread.currentThread().interrupt();
                    }
                    if (Files.size(sourceFile) == 0) {
                        logger.error("Empty data file '{}' found, deleting...", sourceFile.toAbsolutePath());
                        Files.delete(sourceFile);
                        return false;
                    }
                }

                // Check file format and start the appropriate indexing routine
                FileFormat fileType = JDomXP.determineFileFormat(sourceFile.toFile());
                switch (fileType) {
                    case METS:
                        if (metsEnabled) {
                            try {
                                currentIndexer = new MetsIndexer(this);
                                currentIndexer.addToIndex(sourceFile, fromReindexQueue, reindexSettings);
                            } finally {
                                currentIndexer = null;
                            }
                        } else {
                            logger.error("METS indexing is disabled - please make sure all folders are configured.");
                            Files.delete(sourceFile);
                        }
                        break;
                    case METS_MARC:
                        if (metsEnabled) {
                            try {
                                currentIndexer = new MetsMarcIndexer(this);
                                currentIndexer.addToIndex(sourceFile, fromReindexQueue, reindexSettings);
                            } finally {
                                currentIndexer = null;
                            }
                        } else {
                            logger.error("METS indexing is disabled - please make sure all folders are configured.");
                            Files.delete(sourceFile);
                        }
                        break;
                    case LIDO:
                        if (lidoEnabled) {
                            try {
                                currentIndexer = new LidoIndexer(this);
                                currentIndexer.addToIndex(sourceFile, false, reindexSettings);
                            } finally {
                                currentIndexer = null;
                            }
                        } else {
                            logger.error("LIDO indexing is disabled - please make sure all folders are configured.");
                            Files.delete(sourceFile);
                        }
                        break;
                    case EAD:
                        if (eadEnabled) {
                            try {
                                currentIndexer = new EadIndexer(this);
                                currentIndexer.addToIndex(sourceFile, false, reindexSettings);
                            } finally {
                                currentIndexer = null;
                            }
                        } else {
                            logger.error("EAD indexing is disabled - please make sure all folders are configured.");
                            Files.delete(sourceFile);
                        }
                        break;
                    case DENKXWEB:
                        if (denkxwebEnabled) {
                            try {
                                currentIndexer = new DenkXwebIndexer(this);
                                currentIndexer.addToIndex(sourceFile, false, reindexSettings);
                            } finally {
                                currentIndexer = null;
                            }
                        } else {
                            logger.error("DenkXweb indexing is disabled - please make sure all folders are configured.");
                            Files.delete(sourceFile);
                        }
                        break;
                    case DUBLINCORE:
                        if (dcEnabled) {
                            try {
                                currentIndexer = new DublinCoreIndexer(this);
                                currentIndexer.addToIndex(sourceFile, fromReindexQueue, reindexSettings);
                            } finally {
                                currentIndexer = null;
                            }
                        } else {
                            logger.error("Dublin Core indexing is disabled - please make sure all folders are configured.");
                            Files.delete(sourceFile);
                        }
                        break;
                    case WORLDVIEWS:
                        if (worldviewsEnabled) {
                            try {
                                currentIndexer = new WorldViewsIndexer(this);
                                currentIndexer.addToIndex(sourceFile, fromReindexQueue, reindexSettings);
                            } finally {
                                currentIndexer = null;
                            }
                        } else {
                            logger.error("WorldViews indexing is disabled - please make sure all folders are configured.");
                            Files.delete(sourceFile);
                        }
                        break;
                    case CMS:
                        if (cmsEnabled) {
                            try {
                                currentIndexer = new CmsPageIndexer(this);
                                currentIndexer.addToIndex(sourceFile, fromReindexQueue, reindexSettings);
                            } finally {
                                currentIndexer = null;
                            }
                        } else {
                            logger.error("CMS page indexing is disabled - please make sure all folders are configured.");
                            Files.delete(sourceFile);
                        }
                        break;
                    default:
                        logger.error("Unknown file format, deleting: {}", filename);
                        Files.delete(sourceFile);
                        return false;
                }
                Utils.submitDataToViewer(countRecordFiles());
            } else if (filename.endsWith(".json")) {
                if (filename.startsWith(FILENAME_PREFIX_STATISTICS_USAGE)) {
                    try {
                        this.currentIndexer = new UsageStatisticsIndexer(this);
                        currentIndexer.addToIndex(sourceFile, false, null);
                    } finally {
                        this.currentIndexer = null;
                    }
                    Files.delete(sourceFile);
                }
            } else if (filename.endsWith(FILENAME_EXTENSION_DELETE)) {
                if (filename.startsWith(FILENAME_PREFIX_STATISTICS_USAGE)) {
                    removeUsageStatisticsFromIndex(sourceFile);
                    Files.delete(sourceFile);
                } else {
                    // DELETE
                    DataRepository[] repositories = dataRepositoryStrategy.selectDataRepository(null, sourceFile, null,
                            SolrIndexerDaemon.getInstance().getSearchIndex(), SolrIndexerDaemon.getInstance().getOldSearchIndex());
                    removeFromIndex(sourceFile, repositories[1] != null ? repositories[1] : repositories[0], true);
                    Utils.submitDataToViewer(countRecordFiles());
                }
            } else if (filename.endsWith(FILENAME_EXTENSION_PURGE)) {
                if (filename.startsWith(FILENAME_PREFIX_STATISTICS_USAGE)) {
                    removeUsageStatisticsFromIndex(sourceFile);
                    Files.delete(sourceFile);
                } else {
                    // PURGE (delete with no "deleted" doc)
                    DataRepository[] repositories = dataRepositoryStrategy.selectDataRepository(null, sourceFile, null,
                            SolrIndexerDaemon.getInstance().getSearchIndex(), SolrIndexerDaemon.getInstance().getOldSearchIndex());
                    removeFromIndex(sourceFile, repositories[1] != null ? repositories[1] : repositories[0], false);
                    Utils.submitDataToViewer(countRecordFiles());
                }
            } else if (filename.endsWith(MetsIndexer.ANCHOR_UPDATE_EXTENSION)) {
                // SUPERUPDATE
                DataRepository[] repositories = dataRepositoryStrategy.selectDataRepository(null, sourceFile, null,
                        SolrIndexerDaemon.getInstance().getSearchIndex(), SolrIndexerDaemon.getInstance().getOldSearchIndex());
                MetsIndexer.anchorSuperupdate(sourceFile, updatedMets, repositories[1] != null ? repositories[1] : repositories[0]);
                Utils.submitDataToViewer(countRecordFiles());
            } else if (filename.endsWith(DocUpdateIndexer.FILE_EXTENSION)) {
                // Single Solr document update
                try {
                    currentIndexer = new DocUpdateIndexer(this);
                    currentIndexer.addToIndex(sourceFile, false, null);
                } finally {
                    currentIndexer = null;
                }
                Utils.submitDataToViewer(countRecordFiles());
            }
        } catch (IOException e) {
            logger.error(e.getMessage(), e);
            try {
                Files.delete(sourceFile);
            } catch (IOException e1) {
                logger.error(e1.getMessage(), e1);
            }
            return false;
        }

        return true;
    }

    /**
     * Removes the document and its data folders represented by the file name.
     * 
     * @param deleteFile {@link Path}
     * @param dataRepository Data repository in which the record data is stored
     * @param trace A Lucene document with DATEDELETED timestamp will be created if true.
     * @throws IOException in case of errors.
     * @throws FatalIndexerException
     */
    private void removeFromIndex(Path deleteFile, DataRepository dataRepository, boolean trace) throws IOException, FatalIndexerException {
        if (deleteFile == null) {
            throw new IllegalArgumentException("deleteFile may not be null");
        }
        if (dataRepository == null) {
            throw new IllegalArgumentException("dataRepository may not be null");
        }

        String baseFileName = FilenameUtils.getBaseName(deleteFile.getFileName().toString());
        try {
            // Check for empty file names, otherwise the entire content folders will be deleted!
            if (StringUtils.isBlank(baseFileName)) {
                logger.error("File '{}' contains no identifier, aborting...", deleteFile.getFileName());
                return;
            }

            Path actualXmlFile = dataRepository.getDir(DataRepository.PARAM_INDEXED_METS) != null
                    ? Paths.get(dataRepository.getDir(DataRepository.PARAM_INDEXED_METS).toAbsolutePath().toString(), baseFileName + ".xml")
                    : Paths.get("" + System.currentTimeMillis() + ".foo");
            if (!Files.exists(actualXmlFile) && dataRepository.getDir(DataRepository.PARAM_INDEXED_LIDO) != null) {
                actualXmlFile =
                        Paths.get(dataRepository.getDir(DataRepository.PARAM_INDEXED_LIDO).toAbsolutePath().toString(), baseFileName + ".xml");
            }
            if (!Files.exists(actualXmlFile) && dataRepository.getDir(DataRepository.PARAM_INDEXED_EAD) != null) {
                actualXmlFile =
                        Paths.get(dataRepository.getDir(DataRepository.PARAM_INDEXED_EAD).toAbsolutePath().toString(), baseFileName + ".xml");
            }
            if (!Files.exists(actualXmlFile) && dataRepository.getDir(DataRepository.PARAM_INDEXED_DENKXWEB) != null) {
                actualXmlFile =
                        Paths.get(dataRepository.getDir(DataRepository.PARAM_INDEXED_DENKXWEB).toAbsolutePath().toString(), baseFileName + ".xml");
            }
            if (!Files.exists(actualXmlFile) && dataRepository.getDir(DataRepository.PARAM_INDEXED_DUBLINCORE) != null) {
                actualXmlFile =
                        Paths.get(dataRepository.getDir(DataRepository.PARAM_INDEXED_DUBLINCORE).toAbsolutePath().toString(), baseFileName + ".xml");
            }
            if (!Files.exists(actualXmlFile) && dataRepository.getDir(DataRepository.PARAM_INDEXED_CMS) != null) {
                actualXmlFile =
                        Paths.get(dataRepository.getDir(DataRepository.PARAM_INDEXED_CMS).toAbsolutePath().toString(), baseFileName + ".xml");
            }
            FileFormat format = FileFormat.UNKNOWN;
            if (!Files.exists(actualXmlFile)) {
                logger.warn("XML file '{}' not found.", actualXmlFile.getFileName());
            }
            // Determine document format
            String[] fields = { SolrConstants.SOURCEDOCFORMAT, SolrConstants.DATEDELETED, SolrConstants.DOCTYPE };
            SolrDocumentList result =
                    SolrIndexerDaemon.getInstance().getSearchIndex().search(SolrConstants.PI + ":" + baseFileName, Arrays.asList(fields));
            if (!result.isEmpty()) {
                SolrDocument doc = result.get(0);
                format = FileFormat.getByName((String) doc.getFieldValue(SolrConstants.SOURCEDOCFORMAT));
                // Attempt to determine the file format by the path if no SOURCEDOCFORMAT field exists
                if (format.equals(FileFormat.UNKNOWN)) {
                    logger.warn("SOURCEDOCFORMAT not found, attempting to determine the format via the file path...");
                    if (deleteFile.getParent().equals(dataRepository.getDir(DataRepository.PARAM_INDEXED_METS))) {
                        format = FileFormat.METS;
                    } else if (deleteFile.getParent().equals(dataRepository.getDir(DataRepository.PARAM_INDEXED_LIDO))) {
                        format = FileFormat.LIDO;
                    } else if (deleteFile.getParent().equals(dataRepository.getDir(DataRepository.PARAM_INDEXED_EAD))) {
                        format = FileFormat.EAD;
                    } else if (deleteFile.getParent().equals(dataRepository.getDir(DataRepository.PARAM_INDEXED_DENKXWEB))) {
                        format = FileFormat.DENKXWEB;
                    } else if (deleteFile.getParent().equals(dataRepository.getDir(DataRepository.PARAM_INDEXED_DUBLINCORE))) {
                        format = FileFormat.DUBLINCORE;
                    } else if (doc.containsKey(SolrConstants.DATEDELETED)) {
                        format = FileFormat.METS;
                        trace = false;
                        logger.info("Record '{}' is already a trace document and will be removed without a trace.", baseFileName);
                    } else if (DocType.GROUP.name().equals(doc.getFirstValue(SolrConstants.DOCTYPE))) {
                        format = FileFormat.METS;
                        trace = false;
                        logger.info("Record '{}' is a group document and will be removed without a trace.", baseFileName);
                    }
                }
            } else {
                if (format.equals(FileFormat.CMS)) {
                    logger.warn("CMS record '{}' not found in index.", baseFileName);
                } else {
                    logger.error("Record '{}' not found in index.", baseFileName);
                }
                return;
            }

            boolean success = false;
            switch (format) {
<<<<<<< HEAD
                case CMS, DENKXWEB, DUBLINCORE, EAD, LIDO, METS, WORLDVIEWS:
=======
                case CMS:
                case DENKXWEB:
                case DUBLINCORE:
                case LIDO:
                case METS:
                case METS_MARC:
                case WORLDVIEWS:
>>>>>>> fd49866e
                    if (trace) {
                        logger.info("Deleting {} file '{}'...", format.name(), actualXmlFile.getFileName());
                    } else {
                        logger.info("Deleting {} file '{}' (no trace document will be created)...", format.name(), actualXmlFile.getFileName());
                    }
                    success = Indexer.delete(baseFileName, trace, SolrIndexerDaemon.getInstance().getSearchIndex());
                    break;
                default:
                    logger.error("Unknown format: {}", format);
                    return;
            }
            if (success) {
                dataRepository.deleteDataFoldersForRecord(baseFileName);
                if (actualXmlFile.toFile().exists()) {
                    Path deleted = Paths.get(deletedMets.toAbsolutePath().toString(), actualXmlFile.getFileName().toString());
                    Files.copy(actualXmlFile, deleted, StandardCopyOption.REPLACE_EXISTING);
                    Files.delete(actualXmlFile);
                    logger.info("'{}' has been successfully deleted.", actualXmlFile.getFileName());
                }
            } else {
                Path errorFile = Paths.get(errorMets.toAbsolutePath().toString(), baseFileName + ".delete_error");
                Files.createFile(errorFile);
                logger.error(StringConstants.LOG_COULD_NOT_BE_DELETED, actualXmlFile.getFileName());
            }
        } catch (SolrServerException e) {
            logger.error(StringConstants.LOG_COULD_NOT_BE_DELETED, baseFileName);
            logger.error(e.getMessage(), e);
        } finally {
            try {
                Files.delete(deleteFile);
            } catch (IOException e) {
                logger.warn(StringConstants.LOG_COULD_NOT_BE_DELETED, deleteFile.toAbsolutePath());
            }
        }
    }

    /**
     * @param sourceFile
     * @throws FatalIndexerException
     */
    private boolean removeUsageStatisticsFromIndex(Path sourceFile) throws FatalIndexerException {
        if (sourceFile == null) {
            throw new IllegalArgumentException("usage statistics file may not be null");
        } else if (!Files.isRegularFile(sourceFile)) {
            throw new IllegalArgumentException("usage statistics file {} does not exist".replace("{}", sourceFile.toString()));
        }
        return new UsageStatisticsIndexer(this).removeFromIndex(sourceFile);
    }

    /**
     * 
     * @param pi
     * @throws IOException
     */
    public void removeSourceFileFromQueue(String pi) throws IOException {
        if (StringUtils.isEmpty(pi)) {
            return;
        }
        logger.info("removeSourceFileFromQueue: {}/{}.xml", getHotfolderPath().getFileName(), pi);

        Path matchingFile = null;
        try (DirectoryStream<Path> stream = Files.newDirectoryStream(hotfolderPath, "*.{xml,json,delete,purge,docupdate,UPDATED}")) {
            for (Path path : stream) {
                if (FilenameUtils.getBaseName(path.getFileName().toString()).equals(pi)) {
                    matchingFile = path;
                    break;
                }
            }
        } catch (IOException e) {
            logger.error(e.getMessage(), e);
        }

        if (matchingFile != null) {
            if (indexQueue.contains(matchingFile)) {
                indexQueue.remove(matchingFile);
                logger.info("Removed '{}' from hotfolder '{}' index queue.", matchingFile.getFileName(), getHotfolderPath().getFileName());
            }
            Files.delete(matchingFile);
            logger.info("Deleted '{}' from hotfolder '{}'.", matchingFile.getFileName(), getHotfolderPath().getFileName());
        }
    }

    /**
     * Checks whether the data folders for the given record file have finished being copied.
     *
     * @param recordFile a {@link java.nio.file.Path} object.
     * @return a boolean.
     * @should return true if hotfolder content not changing
     */
    boolean isDataFolderExportDone(Path recordFile) {
        logger.debug("isDataFolderExportDone: {}", recordFile.getFileName());
        DataFolderSizeCounter counter = new DataFolderSizeCounter(recordFile.getFileName().toString());

        long total1 = 0;
        try (DirectoryStream<Path> stream = Files.newDirectoryStream(getHotfolderPath(), counter)) {
            total1 = counter.getTotal();
        } catch (IOException e) {
            logger.error(e.getMessage(), e);
        }

        try {
            Thread.sleep(1000);
        } catch (InterruptedException e) {
            logger.error("Error checking the hotfolder size.", e);
            Thread.currentThread().interrupt();
            return false;
        }

        counter.resetTotal();
        long total2 = 0;
        try (DirectoryStream<Path> stream = Files.newDirectoryStream(getHotfolderPath(), counter)) {
            total2 = counter.getTotal();
        } catch (IOException e) {
            logger.error(e.getMessage(), e);
        }

        logger.trace("Data export done: {}", total1 == total2);
        return total1 == total2;
    }

    protected class DataFolderSizeCounter implements Filter<Path> {

        private String recordFileName;
        private long total = 0;

        /** Empty constructor. */
        public DataFolderSizeCounter(String recordFileName) {
            this.recordFileName = recordFileName;
        }

        /* (non-Javadoc)
         * @see java.nio.file.DirectoryStream.Filter#accept(java.lang.Object)
         */
        @Override
        public boolean accept(Path entry) throws IOException {
            if (entry != null && entry.getFileName().startsWith(FilenameUtils.getBaseName(recordFileName) + "_")) {
                try {
                    if (Files.isRegularFile(entry)) {
                        total += FileUtils.sizeOf(entry.toFile());
                    } else if (Files.isDirectory(entry)) {
                        total += FileUtils.sizeOfDirectory(entry.toFile());
                    }
                } catch (IllegalArgumentException e) {
                    logger.error(e.getMessage());
                }
            }

            return false; // reject everything, only the count matters
        }

        public long getTotal() {
            return total;
        }

        public void resetTotal() {
            total = 0;
        }
    }

    /**
     * <p>
     * Getter for the field <code>highPriorityIndexQueue</code>.
     * </p>
     *
     * @return a {@link java.util.Queue} object.
     */
    public Queue<Path> getHighPriorityQueue() {
        return highPriorityIndexQueue;
    }

    /**
     * <p>
     * getHotfolderPath.
     * </p>
     *
     * @return a {@link java.nio.file.Path} object.
     */
    public Path getHotfolderPath() {
        return hotfolderPath;
    }

    /**
     * <p>
     * getTempFolder.
     * </p>
     *
     * @return a {@link java.nio.file.Path} object.
     */
    public Path getTempFolder() {
        return tempFolderPath;
    }

    /**
     * <p>
     * isAddVolumeCollectionsToAnchor.
     * </p>
     *
     * @return the addVolumeCollectionsToAnchor
     */
    public boolean isAddVolumeCollectionsToAnchor() {
        return addVolumeCollectionsToAnchor;
    }

    /**
     * @return the deleteContentFilesOnFailure
     */
    public boolean isDeleteContentFilesOnFailure() {
        return deleteContentFilesOnFailure;
    }

    /**
     * @param deleteContentFilesOnFailure the deleteContentFilesOnFailure to set
     */
    public void setDeleteContentFilesOnFailure(boolean deleteContentFilesOnFailure) {
        this.deleteContentFilesOnFailure = deleteContentFilesOnFailure;
    }

    /**
     * <p>
     * Getter for the field <code>dataRepositoryStrategy</code>.
     * </p>
     *
     * @return the dataRepositoryStrategy
     */
    public IDataRepositoryStrategy getDataRepositoryStrategy() {
        return dataRepositoryStrategy;
    }

    /**
     * <p>
     * Getter for the field <code>updatedMets</code>.
     * </p>
     *
     * @return a {@link java.nio.file.Path} object.
     */
    public Path getUpdatedMets() {
        return updatedMets;
    }

    /**
     * <p>
     * Getter for the field <code>deletedMets</code>.
     * </p>
     *
     * @return a {@link java.nio.file.Path} object.
     */
    public Path getDeletedMets() {
        return deletedMets;
    }

    /**
     * <p>
     * Getter for the field <code>errorMets</code>.
     * </p>
     *
     * @return a {@link java.nio.file.Path} object.
     */
    public Path getErrorMets() {
        return errorMets;
    }

    /**
     * <p>
     * Getter for the field <code>origLido</code>.
     * </p>
     *
     * @return the origLido
     */
    public Path getOrigLido() {
        return origLido;
    }

    /**
     * @return the origDenkxWeb
     */
    public Path getOrigDenkxWeb() {
        return origDenkxWeb;
    }

    /**
     * <p>
     * Getter for the field <code>successFolder</code>.
     * </p>
     *
     * @return a {@link java.nio.file.Path} object.
     */
    public Path getSuccessFolder() {
        return successFolder;
    }

    /**
     * @return the metsFileSizeThreshold
     */
    public long getMetsFileSizeThreshold() {
        return metsFileSizeThreshold;
    }

    /**
     * @return the dataFolderSizeThreshold
     */
    public long getDataFolderSizeThreshold() {
        return dataFolderSizeThreshold;
    }
}<|MERGE_RESOLUTION|>--- conflicted
+++ resolved
@@ -859,9 +859,6 @@
 
             boolean success = false;
             switch (format) {
-<<<<<<< HEAD
-                case CMS, DENKXWEB, DUBLINCORE, EAD, LIDO, METS, WORLDVIEWS:
-=======
                 case CMS:
                 case DENKXWEB:
                 case DUBLINCORE:
@@ -869,7 +866,6 @@
                 case METS:
                 case METS_MARC:
                 case WORLDVIEWS:
->>>>>>> fd49866e
                     if (trace) {
                         logger.info("Deleting {} file '{}'...", format.name(), actualXmlFile.getFileName());
                     } else {
