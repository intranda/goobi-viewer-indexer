/**
 * This file is part of the Goobi Solr Indexer - a content indexing tool for the Goobi viewer and OAI-PMH/SRU interfaces.
 *
 * Visit these websites for more information.
 *          - http://www.intranda.com
 *          - http://digiverso.com
 *
 * This program is free software; you can redistribute it and/or modify it under the terms of the GNU General Public License as published by the Free
 * Software Foundation; either version 2 of the License, or (at your option) any later version.
 *
 * This program is distributed in the hope that it will be useful, but WITHOUT ANY WARRANTY; without even the implied warranty of MERCHANTABILITY or
 * FITNESS FOR A PARTICULAR PURPOSE. See the GNU General Public License for more details.
 *
 * You should have received a copy of the GNU General Public License along with this program. If not, see <http://www.gnu.org/licenses/>.
 */
package io.goobi.viewer.indexer.helper;

import java.io.IOException;
import java.io.UnsupportedEncodingException;
import java.nio.file.DirectoryStream;
import java.nio.file.DirectoryStream.Filter;
import java.nio.file.Files;
import java.nio.file.Path;
import java.nio.file.Paths;
import java.nio.file.StandardCopyOption;
import java.util.Arrays;
import java.util.HashMap;
import java.util.HashSet;
import java.util.LinkedList;
import java.util.Map;
import java.util.Queue;
import java.util.Set;
import java.util.concurrent.LinkedBlockingQueue;
import java.util.stream.Stream;

import jakarta.mail.MessagingException;

import org.apache.commons.io.FileUtils;
import org.apache.commons.io.FilenameUtils;
import org.apache.commons.lang3.StringUtils;
import org.apache.logging.log4j.LogManager;
import org.apache.logging.log4j.Logger;
import org.apache.logging.log4j.core.LoggerContext;
import org.apache.solr.client.solrj.SolrServerException;
import org.apache.solr.common.SolrDocument;
import org.apache.solr.common.SolrDocumentList;

import io.goobi.viewer.indexer.CmsPageIndexer;
import io.goobi.viewer.indexer.DenkXwebIndexer;
import io.goobi.viewer.indexer.DocUpdateIndexer;
import io.goobi.viewer.indexer.DublinCoreIndexer;
import io.goobi.viewer.indexer.Indexer;
import io.goobi.viewer.indexer.LidoIndexer;
import io.goobi.viewer.indexer.MetsIndexer;
import io.goobi.viewer.indexer.MetsMarcIndexer;
import io.goobi.viewer.indexer.SolrIndexerDaemon;
import io.goobi.viewer.indexer.UsageStatisticsIndexer;
import io.goobi.viewer.indexer.Version;
import io.goobi.viewer.indexer.WorldViewsIndexer;
import io.goobi.viewer.indexer.exceptions.FatalIndexerException;
import io.goobi.viewer.indexer.helper.JDomXP.FileFormat;
import io.goobi.viewer.indexer.helper.logging.SecondaryAppender;
import io.goobi.viewer.indexer.model.SolrConstants;
import io.goobi.viewer.indexer.model.SolrConstants.DocType;
import io.goobi.viewer.indexer.model.datarepository.DataRepository;
import io.goobi.viewer.indexer.model.datarepository.strategy.AbstractDataRepositoryStrategy;
import io.goobi.viewer.indexer.model.datarepository.strategy.IDataRepositoryStrategy;

/**
 * <p>
 * Hotfolder class.
 * </p>
 *
 */
public class Hotfolder {

    private static final Logger logger = LogManager.getLogger(Hotfolder.class);

    private static final String SHUTDOWN_FILE = ".SHUTDOWN_INDEXER";
    private static final int WAIT_IF_FILE_EMPTY = 5000;

    public static final String ERROR_COULD_NOT_CREATE_DIR = "Could not create directory: ";

    public static final String FILENAME_EXTENSION_DELETE = ".delete";
    public static final String FILENAME_EXTENSION_PURGE = ".purge";

    private static final String FILENAME_PREFIX_STATISTICS_USAGE = "statistics-usage-";

    /** Constant <code>metsEnabled=true</code> */
    private boolean metsEnabled = true;
    /** Constant <code>lidoEnabled=true</code> */
    private boolean lidoEnabled = true;
    /** Constant <code>denkxwebEnabled=true</code> */
    private boolean denkxwebEnabled = true;
    /** If no indexedDC folder is configured, Dublin Core indexing will be automatically disabled via this flag. */
    private boolean dcEnabled = true;
    /** Constant <code>worldviewsEnabled=true</code> */
    private boolean worldviewsEnabled = true;
    /** Constant <code>cmsEnabled=true</code> */
    private boolean cmsEnabled = true;

    private int queueCapacity = 500;
    private int minStorageSpace = 2048;
    private long metsFileSizeThreshold = 10485760;
    private long dataFolderSizeThreshold = 157286400;

    private Path hotfolderPath;
    private Path tempFolderPath;
    private Path updatedMets;
    private Path deletedMets;
    private Path errorMets;
    private Path origLido;
    private Path origDenkxWeb;
    private Path successFolder;

    private Indexer currentIndexer;
    private boolean addVolumeCollectionsToAnchor = false;
    private boolean deleteContentFilesOnFailure = true;
    private boolean emailConfigurationComplete = false;

    private SecondaryAppender secondaryAppender;

    private final IDataRepositoryStrategy dataRepositoryStrategy;
    /** Regular index queue for files found in the regular hotfolder. */
    private final Queue<Path> indexQueue = new LinkedBlockingQueue<>(queueCapacity);
    /** High priority index queue for volume re-indexing, etc. */
    private final Queue<Path> highPriorityIndexQueue = new LinkedList<>();

    /**
     * Zero-arg constructor for tests.
     * 
     * @throws FatalIndexerException
     */
    Hotfolder() throws FatalIndexerException {
        logger.trace("Hotfolder()");
        this.dataRepositoryStrategy = AbstractDataRepositoryStrategy.create(SolrIndexerDaemon.getInstance().getConfiguration());
    }

    /**
     * <p>
     * Constructor for Hotfolder.
     * </p>
     *
     * @param hotfolderPath
     * @throws io.goobi.viewer.indexer.exceptions.FatalIndexerException if any.
     */
    public Hotfolder(String hotfolderPath) throws FatalIndexerException {
        logger.trace("Hotfolder({})", hotfolderPath);
        dataRepositoryStrategy = AbstractDataRepositoryStrategy.create(SolrIndexerDaemon.getInstance().getConfiguration());

        initFolders(hotfolderPath, SolrIndexerDaemon.getInstance().getConfiguration());

        metsFileSizeThreshold = SolrIndexerDaemon.getInstance().getConfiguration().getInt("performance.metsFileSizeThreshold", 10485760);
        dataFolderSizeThreshold = SolrIndexerDaemon.getInstance().getConfiguration().getInt("performance.dataFolderSizeThreshold", 157286400);

        try {
            addVolumeCollectionsToAnchor = SolrIndexerDaemon.getInstance().getConfiguration().isAddVolumeCollectionsToAnchor();
            if (addVolumeCollectionsToAnchor) {
                logger.info("Volume collections WILL BE ADDED to anchors.");
            } else {
                logger.info("Volume collections WILL NOT BE ADDED to anchors.");
            }
        } catch (Exception e) {
            logger.error("<addVolumeCollectionsToAnchor> not defined.");
        }

        String temp = SolrIndexerDaemon.getInstance().getConfiguration().getConfiguration("deleteContentFilesOnFailure");
        if (temp != null) {
            deleteContentFilesOnFailure = Boolean.valueOf(temp);
        }
        if (deleteContentFilesOnFailure) {
            logger.info("Content files will be REMOVED from the hotfolder in case of indexing errors.");
        } else {
            logger.info("Content files will be PRESERVED in the hotfolder in case of indexing errors.");
        }

        MetadataHelper.authorityDataEnabled = SolrIndexerDaemon.getInstance().getConfiguration().getBoolean("init.authorityData[@enabled]", true);
        if (MetadataHelper.authorityDataEnabled) {
            // Authority data fields to be added to DEFAULT
            MetadataHelper.addAuthorityDataFieldsToDefault =
                    SolrIndexerDaemon.getInstance().getConfiguration().getStringList("init.authorityData.addFieldsToDefault.field");
            if (MetadataHelper.addAuthorityDataFieldsToDefault != null) {
                for (String field : MetadataHelper.addAuthorityDataFieldsToDefault) {
                    logger.info("{} values will be added to DEFAULT", field);
                }
            }
        } else {
            logger.info("Authority data retrieval is disabled.");
        }

        // REST API token configuration
        if (StringUtils.isEmpty(SolrIndexerDaemon.getInstance().getConfiguration().getViewerAuthorizationToken())) {
            logger.warn("Goobi viewer REST API token not found, communications disabled.");
        }

        // E-mail configuration
        emailConfigurationComplete = SolrIndexerDaemon.getInstance().getConfiguration().checkEmailConfiguration();
        if (emailConfigurationComplete) {
            logger.info("E-mail configuration OK.");
        }

        // Secondary logging appender
        final LoggerContext context = (LoggerContext) LogManager.getContext(false);
        secondaryAppender = (SecondaryAppender) context.getConfiguration().getAppenders().get("record");
    }

    /**
     * 
     * @param hotfolderPathString
     * @param config
     * @throws FatalIndexerException
     * @should throw FatalIndexerException if hotfolderPathString null
     * @should throw FatalIndexerException if viewerHome not defined
     * @should throw FatalIndexerException if tempFolder not defined
     * @should throw FatalIndexerException if successFolder not defined
     */
    void initFolders(String hotfolderPathString, Configuration config) throws FatalIndexerException {
        try {
            minStorageSpace = Integer.valueOf(config.getConfiguration("minStorageSpace"));
        } catch (NumberFormatException e) {
            logger.error("<minStorageSpace> must contain a numerical value - using default ({}) instead.", minStorageSpace);
        }
        if (StringUtils.isEmpty(hotfolderPathString)) {
            logger.error("Given <hotFolder> not defined, exiting...");
            throw new FatalIndexerException(StringConstants.ERROR_CONFIG);
        }
        hotfolderPath = Paths.get(hotfolderPathString);
        if (!Utils.checkAndCreateDirectory(hotfolderPath)) {
            logger.error("Could not create folder '{}', exiting...", hotfolderPath);
            throw new FatalIndexerException(StringConstants.ERROR_CONFIG);
        }

        String viewerHomePath = config.getViewerHome();
        if (StringUtils.isEmpty(viewerHomePath)) {
            logger.error("<viewerHome> not defined, exiting...");
            throw new FatalIndexerException(StringConstants.ERROR_CONFIG);
        }
        if (!Files.isDirectory(Paths.get(viewerHomePath))) {
            logger.error("Path defined in <viewerHome> does not exist, exiting...");
            throw new FatalIndexerException(StringConstants.ERROR_CONFIG);
        }

        if (StringUtils.isEmpty(config.getConfiguration("tempFolder"))) {
            logger.error("<tempFolder> not defined, exiting...");
            throw new FatalIndexerException(StringConstants.ERROR_CONFIG);
        }
        tempFolderPath = Paths.get(config.getConfiguration("tempFolder"));
        if (!Utils.checkAndCreateDirectory(tempFolderPath)) {
            logger.error("Could not create folder '{}', exiting...", tempFolderPath);
            throw new FatalIndexerException(StringConstants.ERROR_CONFIG);
        }

        // METS folders
        if (StringUtils.isEmpty(config.getConfiguration(DataRepository.PARAM_INDEXED_METS))) {
            metsEnabled = false;
            logger.warn("<{}> not defined - METS indexing is disabled.", DataRepository.PARAM_INDEXED_METS);
        }
        try {
            updatedMets = Paths.get(config.getConfiguration("updatedMets"));
            if (!Utils.checkAndCreateDirectory(updatedMets)) {
                throw new FatalIndexerException(ERROR_COULD_NOT_CREATE_DIR + updatedMets.toAbsolutePath().toString());
            }
        } catch (Exception e) {
            throw new FatalIndexerException("<updatedMets> not defined.");
        }
        try {
            deletedMets = Paths.get(config.getConfiguration("deletedMets"));
            if (!Utils.checkAndCreateDirectory(deletedMets)) {
                throw new FatalIndexerException(ERROR_COULD_NOT_CREATE_DIR + deletedMets.toAbsolutePath().toString());
            }
        } catch (Exception e) {
            throw new FatalIndexerException("<deletedMets> not defined.");
        }
        try {
            errorMets = Paths.get(config.getConfiguration("errorMets"));
            if (!Utils.checkAndCreateDirectory(errorMets)) {
                throw new FatalIndexerException(ERROR_COULD_NOT_CREATE_DIR + errorMets.toAbsolutePath().toString());
            }
        } catch (Exception e) {
            throw new FatalIndexerException("<errorMets> not defined.");
        }

        // LIDO folders
        if (StringUtils.isEmpty(config.getConfiguration(DataRepository.PARAM_INDEXED_LIDO))) {
            lidoEnabled = false;
            logger.warn("<{}> not defined - LIDO indexing is disabled.", DataRepository.PARAM_INDEXED_LIDO);
        }
        if (config.getConfiguration("origLido") != null) {
            origLido = Paths.get(config.getConfiguration("origLido"));
            if (!Utils.checkAndCreateDirectory(origLido)) {
                throw new FatalIndexerException(ERROR_COULD_NOT_CREATE_DIR + origLido.toAbsolutePath().toString());
            }
        } else {
            lidoEnabled = false;
            logger.warn("<origLido> not defined - LIDO indexing is disabled.");
        }

        // DenkXweb folders
        if (StringUtils.isEmpty(config.getConfiguration(DataRepository.PARAM_INDEXED_DENKXWEB))) {
            denkxwebEnabled = false;
            logger.warn("<{}> not defined - DenkXweb indexing is disabled.", DataRepository.PARAM_INDEXED_DENKXWEB);
        }
        if (config.getConfiguration("origDenkXweb") != null) {
            origDenkxWeb = Paths.get(config.getConfiguration("origDenkXweb"));
            if (!Utils.checkAndCreateDirectory(origDenkxWeb)) {
                throw new FatalIndexerException(ERROR_COULD_NOT_CREATE_DIR + origDenkxWeb.toAbsolutePath().toString());
            }
        } else {
            denkxwebEnabled = false;
            logger.warn("<origDenkXweb> not defined - DenkXweb indexing is disabled.");
        }

        // Dublin Core folder
        if (StringUtils.isEmpty(config.getConfiguration(DataRepository.PARAM_INDEXED_DUBLINCORE))) {
            dcEnabled = false;
            logger.warn("<{}> not defined - Dublin Core indexing is disabled.", DataRepository.PARAM_INDEXED_DUBLINCORE);
        }

        // CMS page folder
        if (StringUtils.isEmpty(config.getConfiguration(DataRepository.PARAM_INDEXED_CMS))) {
            cmsEnabled = false;
            logger.warn("<{}> not defined - CMS page indexing is disabled.", DataRepository.PARAM_INDEXED_CMS);
        }

        if (StringUtils.isEmpty(config.getConfiguration("successFolder"))) {
            logger.error("<successFolder> not defined, exiting...");
            throw new FatalIndexerException(StringConstants.ERROR_CONFIG);
        }
        successFolder = Paths.get(config.getConfiguration("successFolder"));
        if (!Utils.checkAndCreateDirectory(successFolder)) {
            throw new FatalIndexerException(ERROR_COULD_NOT_CREATE_DIR + successFolder.toAbsolutePath().toString());
        }
    }

    /**
     * Empties and re-inits the secondary logger.
     */
    private void resetSecondaryLog() {
        if (secondaryAppender != null) {
            secondaryAppender.reset();
        }
    }

    /**
     * 
     * @param subject
     * @param body
     * @should return false if body contains no error
     * @should return false if recipients not configured
     * @should return false if smtpServer not configured
     * @should return false if smtpSenderAddress not configured
     * @should return false if smtpSenderName not configured
     * @should return false if smtpSecurity not configured
     * @should return false if sending mail fails
     */
    static boolean checkAndSendErrorReport(String subject, String body) {
        logger.debug("checkAndSendErrorReport");
        logger.trace("body:\n{}", body);
        if (StringUtils.isEmpty(body)) {
            logger.warn("E-Mail body is empty.");
        }
        // Send report e-mail if the text body contains at least one ERROR level log message
        if (!body.contains(Indexer.STATUS_ERROR)) {
            return false;
        }

        String recipients = SolrIndexerDaemon.getInstance().getConfiguration().getString("init.email.recipients");
        if (StringUtils.isEmpty(recipients)) {
            return false;
        }
        String smtpServer = SolrIndexerDaemon.getInstance().getConfiguration().getString("init.email.smtpServer");
        if (StringUtils.isEmpty(smtpServer)) {
            return false;
        }
        String smtpUser = SolrIndexerDaemon.getInstance().getConfiguration().getString("init.email.smtpUser");
        String smtpPassword = SolrIndexerDaemon.getInstance().getConfiguration().getString("init.email.smtpPassword");
        String smtpSenderAddress = SolrIndexerDaemon.getInstance().getConfiguration().getString("init.email.smtpSenderAddress");
        if (StringUtils.isEmpty(smtpSenderAddress)) {
            return false;
        }
        String smtpSenderName = SolrIndexerDaemon.getInstance().getConfiguration().getString("init.email.smtpSenderName");
        if (StringUtils.isEmpty(smtpSenderName)) {
            return false;
        }
        String smtpSecurity = SolrIndexerDaemon.getInstance().getConfiguration().getString("init.email.smtpSecurity");
        if (StringUtils.isEmpty(smtpSecurity)) {
            return false;
        }
        int smtpPort = SolrIndexerDaemon.getInstance().getConfiguration().getInt("init.email.smtpPort", -1);
        String[] recipientsSplit = recipients.split(";");

        try {
            Utils.postMail(Arrays.asList(recipientsSplit), subject, body, smtpServer, smtpUser, smtpPassword, smtpSenderAddress, smtpSenderName,
                    smtpSecurity, smtpPort);
            logger.info("Report e-mailed to configured recipients.");
            return true;
        } catch (UnsupportedEncodingException | MessagingException e) {
            logger.error(e.getMessage(), e);
        }

        return false;
    }

    /**
     * Scans the hotfolder for new files and executes appropriate actions.
     *
     * @throws io.goobi.viewer.indexer.exceptions.FatalIndexerException
     */
    public boolean scan() throws FatalIndexerException {
        logger.debug("scan ({})", getHotfolderPath().getFileName());
        if (!Files.isDirectory(getHotfolderPath())) {
            logger.error("Hotfolder not found in file system: {}", hotfolderPath);
            return false;
        }
        Path fileToReindex = highPriorityIndexQueue.poll();
        if (fileToReindex != null) {
            resetSecondaryLog();
            logger.info("Found file '{}' (priority queue).", fileToReindex.getFileName());
            doIndex(fileToReindex);
        } else {
            // Check for the shutdown trigger file first
            Path shutdownFile = Paths.get(hotfolderPath.toAbsolutePath().toString(), SHUTDOWN_FILE);
            if (currentIndexer == null && Files.exists(shutdownFile)) {
                logger.info("Shutdown trigger file detected, shutting down...");
                try {
                    Files.delete(shutdownFile);
                } catch (IOException e) {
                    logger.error(e.getMessage(), e);
                }
                SolrIndexerDaemon.getInstance().stop();
                return false;
            }

            if (!indexQueue.isEmpty()) {
                Path recordFile = indexQueue.poll();
                // Check whether the data folders for this record have been copied completely, otherwise skip
                Set<Path> alreadyCheckedFiles = new HashSet<>();
                while (!isDataFolderExportDone(recordFile)) {
                    logger.info("Export not yet finished for '{}'", recordFile.getFileName());
                    alreadyCheckedFiles.add(recordFile);
                    indexQueue.add(recordFile); // re-add at the end
                    if (alreadyCheckedFiles.contains(indexQueue.peek())) {
                        logger.info("All files in queue have not yet finished export.");
                        return true;
                    }
                    recordFile = indexQueue.poll();
                }
                logger.info("Processing {} from memory queue ({})...", recordFile.getFileName(), getHotfolderPath().getFileName());
                doIndex(recordFile);
                return true; // always break after attempting to index a file, so that the loop restarts
            }

            logger.debug("Hotfolder ({}): Listing files...", getHotfolderPath().getFileName());
            try (DirectoryStream<Path> stream = Files.newDirectoryStream(hotfolderPath, "*.{xml,json,delete,purge,docupdate,UPDATED}")) {
                for (Path path : stream) {
                    // Only one file at a time right now
                    if (currentIndexer != null) {
                        break;
                    }
                    Path recordFile = path;
                    if (!recordFile.getFileName().toString().endsWith(MetsIndexer.ANCHOR_UPDATE_EXTENSION) && !indexQueue.contains(recordFile)) {
                        if (indexQueue.offer(recordFile)) {
                            logger.info("Added file from '{}' to index queue: {}", getHotfolderPath().getFileName(), path.getFileName());
                        } else {
                            logger.debug("Queue full ({})", getHotfolderPath().getFileName());
                        }
                    }
                    //                    else {
                    //                        logger.info("Found file '{}' which is not in the re-index queue. This file will be deleted.", recordFile.getFileName());
                    //                        Files.delete(recordFile);
                    //                    }
                }
            } catch (IOException e) {
                logger.error(e.getMessage(), e);
            }
        }

        return !highPriorityIndexQueue.isEmpty() || !indexQueue.isEmpty();
    }

    /**
     * 
     * @param recordFile
     * @return true if successful; false otherwise
     * @throws FatalIndexerException
     * @should return false if recordFile null
     * @should return true if successful
     */
    boolean doIndex(Path recordFile) throws FatalIndexerException {
        if (recordFile == null) {
            return false;
        }

        resetSecondaryLog();
        checkFreeSpace();
        Map<String, Boolean> reindexSettings = new HashMap<>();
        reindexSettings.put(DataRepository.PARAM_FULLTEXT, false);
        reindexSettings.put(DataRepository.PARAM_TEIWC, false);
        reindexSettings.put(DataRepository.PARAM_ALTO, false);
        reindexSettings.put(DataRepository.PARAM_MIX, false);
        reindexSettings.put(DataRepository.PARAM_UGC, false);
        boolean ret = handleSourceFile(recordFile, false, reindexSettings);
        if (secondaryAppender != null && emailConfigurationComplete) {
            checkAndSendErrorReport(recordFile.getFileName() + ": Indexing failed (" + Version.asString() + ")",
                    secondaryAppender.getLog());
        }

        return ret;
    }

    /**
     * Returns the number of record and command (delete, update) files in the hotfolder.
     * 
     * @return Number of files
     * @should count files correctly
     */
    public long countRecordFiles() {
        if (!SolrIndexerDaemon.getInstance().getConfiguration().isCountHotfolderFiles()) {
            return 0;
        }

        try (Stream<Path> files = Files.list(hotfolderPath)) {
            long ret = files.filter(p -> !Files.isDirectory(p))
                    .map(Path::toString)
                    .filter(f -> (f.toLowerCase().endsWith(".xml") || f.endsWith(FILENAME_EXTENSION_DELETE) || f.endsWith(FILENAME_EXTENSION_PURGE)
                            || f.endsWith(".docupdate")
                            || f.endsWith(".UPDATED")))
                    .count();
            logger.trace("{} files in hotfolder", ret);
            return ret;
        } catch (IOException e) {
            logger.error(e.getMessage());
        }

        return 0;
    }

    /**
     * Checks whether there is at least as much free storage space available as configured. If not, the program will shut down.
     * 
     * @throws FatalIndexerException
     */
    private void checkFreeSpace() throws FatalIndexerException {
        // TODO alternate check if RemainingSpaceStrategy is selected
        int freeSpace = (int) (hotfolderPath.toFile().getFreeSpace() / 1048576);
        logger.debug("Available storage space in hotfolder: {}M", freeSpace);
        if (freeSpace < minStorageSpace) {
            logger.error("Insufficient free space: {} / {} MB available. Indexer will now shut down.", freeSpace, minStorageSpace);
            if (secondaryAppender != null && emailConfigurationComplete) {
                checkAndSendErrorReport("Record indexing failed due to insufficient space (" + Version.asString() + ")",
                        secondaryAppender.getLog());
            }
            throw new FatalIndexerException("Insufficient free space");
        }
    }

    /**
     * 
     * @param sourceFile File containing the record(s)
     * @param fromReindexQueue true if file is coming from the re-index queue; false if from the hotfolder
     * @param reindexSettings
     * @return true if successful; false otherwise
     * @throws FatalIndexerException
     */
    private boolean handleSourceFile(Path sourceFile, boolean fromReindexQueue, Map<String, Boolean> reindexSettings) throws FatalIndexerException {
        logger.trace("handleSourceFile: {}", sourceFile);
        // Always unselect repository
        String filename = sourceFile.getFileName().toString();
        try {
            if (filename.endsWith(".xml")) {
                // INPUT o. UPDATE
                if (Files.size(sourceFile) == 0) {
                    // Check whether the file is actually empty or just hasn't finished copying yet
                    try {
                        Thread.sleep(WAIT_IF_FILE_EMPTY);
                    } catch (InterruptedException e) {
                        logger.error(e.getMessage());
                        Thread.currentThread().interrupt();
                    }
                    if (Files.size(sourceFile) == 0) {
                        logger.error("Empty data file '{}' found, deleting...", sourceFile.toAbsolutePath());
                        Files.delete(sourceFile);
                        return false;
                    }
                }

                // Check file format and start the appropriate indexing routine
                FileFormat fileType = JDomXP.determineFileFormat(sourceFile.toFile());
                switch (fileType) {
                    case METS:
                        if (metsEnabled) {
                            try {
                                currentIndexer = new MetsIndexer(this);
                                currentIndexer.addToIndex(sourceFile, fromReindexQueue, reindexSettings);
                            } finally {
                                currentIndexer = null;
                            }
                        } else {
                            logger.error("METS indexing is disabled - please make sure all folders are configured.");
                            Files.delete(sourceFile);
                        }
                        break;
                    case METS_MARC:
                        if (metsEnabled) {
                            try {
                                currentIndexer = new MetsMarcIndexer(this);
                                currentIndexer.addToIndex(sourceFile, fromReindexQueue, reindexSettings);
                            } finally {
                                currentIndexer = null;
                            }
                        } else {
                            logger.error("METS indexing is disabled - please make sure all folders are configured.");
                            Files.delete(sourceFile);
                        }
                        break;
                    case LIDO:
                        if (lidoEnabled) {
                            try {
                                currentIndexer = new LidoIndexer(this);
                                currentIndexer.addToIndex(sourceFile, false, reindexSettings);
                            } finally {
                                currentIndexer = null;
                            }
                        } else {
                            logger.error("LIDO indexing is disabled - please make sure all folders are configured.");
                            Files.delete(sourceFile);
                        }
                        break;
                    case DENKXWEB:
                        if (denkxwebEnabled) {
                            try {
                                currentIndexer = new DenkXwebIndexer(this);
                                currentIndexer.addToIndex(sourceFile, false, reindexSettings);
                            } finally {
                                currentIndexer = null;
                            }
                        } else {
                            logger.error("DenkXweb indexing is disabled - please make sure all folders are configured.");
                            Files.delete(sourceFile);
                        }
                        break;
                    case DUBLINCORE:
                        if (dcEnabled) {
                            try {
                                currentIndexer = new DublinCoreIndexer(this);
                                currentIndexer.addToIndex(sourceFile, fromReindexQueue, reindexSettings);
                            } finally {
                                currentIndexer = null;
                            }
                        } else {
                            logger.error("Dublin Core indexing is disabled - please make sure all folders are configured.");
                            Files.delete(sourceFile);
                        }
                        break;
                    case WORLDVIEWS:
                        if (worldviewsEnabled) {
                            try {
                                currentIndexer = new WorldViewsIndexer(this);
                                currentIndexer.addToIndex(sourceFile, fromReindexQueue, reindexSettings);
                            } finally {
                                currentIndexer = null;
                            }
                        } else {
                            logger.error("WorldViews indexing is disabled - please make sure all folders are configured.");
                            Files.delete(sourceFile);
                        }
                        break;
                    case CMS:
                        if (cmsEnabled) {
                            try {
                                currentIndexer = new CmsPageIndexer(this);
                                currentIndexer.addToIndex(sourceFile, fromReindexQueue, reindexSettings);
                            } finally {
                                currentIndexer = null;
                            }
                        } else {
                            logger.error("CMS page indexing is disabled - please make sure all folders are configured.");
                            Files.delete(sourceFile);
                        }
                        break;
                    default:
                        logger.error("Unknown file format, deleting: {}", filename);
                        Files.delete(sourceFile);
                        return false;
                }
                Utils.submitDataToViewer(countRecordFiles());
            } else if (filename.endsWith(".json")) {
                if (filename.startsWith(FILENAME_PREFIX_STATISTICS_USAGE)) {
                    try {
                        this.currentIndexer = new UsageStatisticsIndexer(this);
                        currentIndexer.addToIndex(sourceFile, false, null);
                    } finally {
                        this.currentIndexer = null;
                    }
                    Files.delete(sourceFile);
                }
            } else if (filename.endsWith(FILENAME_EXTENSION_DELETE)) {
                if (filename.startsWith(FILENAME_PREFIX_STATISTICS_USAGE)) {
                    removeUsageStatisticsFromIndex(sourceFile);
                    Files.delete(sourceFile);
                } else {
                    // DELETE
                    DataRepository[] repositories = dataRepositoryStrategy.selectDataRepository(null, sourceFile, null,
                            SolrIndexerDaemon.getInstance().getSearchIndex(), SolrIndexerDaemon.getInstance().getOldSearchIndex());
                    removeFromIndex(sourceFile, repositories[1] != null ? repositories[1] : repositories[0], true);
                    Utils.submitDataToViewer(countRecordFiles());
                }
            } else if (filename.endsWith(FILENAME_EXTENSION_PURGE)) {
                if (filename.startsWith(FILENAME_PREFIX_STATISTICS_USAGE)) {
                    removeUsageStatisticsFromIndex(sourceFile);
                    Files.delete(sourceFile);
                } else {
                    // PURGE (delete with no "deleted" doc)
                    DataRepository[] repositories = dataRepositoryStrategy.selectDataRepository(null, sourceFile, null,
                            SolrIndexerDaemon.getInstance().getSearchIndex(), SolrIndexerDaemon.getInstance().getOldSearchIndex());
                    removeFromIndex(sourceFile, repositories[1] != null ? repositories[1] : repositories[0], false);
                    Utils.submitDataToViewer(countRecordFiles());
                }
            } else if (filename.endsWith(MetsIndexer.ANCHOR_UPDATE_EXTENSION)) {
                // SUPERUPDATE
                DataRepository[] repositories = dataRepositoryStrategy.selectDataRepository(null, sourceFile, null,
                        SolrIndexerDaemon.getInstance().getSearchIndex(), SolrIndexerDaemon.getInstance().getOldSearchIndex());
                MetsIndexer.anchorSuperupdate(sourceFile, updatedMets, repositories[1] != null ? repositories[1] : repositories[0]);
                Utils.submitDataToViewer(countRecordFiles());
            } else if (filename.endsWith(DocUpdateIndexer.FILE_EXTENSION)) {
                // Single Solr document update
                try {
                    currentIndexer = new DocUpdateIndexer(this);
                    currentIndexer.addToIndex(sourceFile, false, null);
                } finally {
                    currentIndexer = null;
                }
                Utils.submitDataToViewer(countRecordFiles());
            }
        } catch (IOException e) {
            logger.error(e.getMessage(), e);
            try {
                Files.delete(sourceFile);
            } catch (IOException e1) {
                logger.error(e1.getMessage(), e1);
            }
            return false;
        }

        return true;
    }

    /**
     * Removes the document and its data folders represented by the file name.
     * 
     * @param deleteFile {@link Path}
     * @param dataRepository Data repository in which the record data is stored
     * @param trace A Lucene document with DATEDELETED timestamp will be created if true.
     * @throws IOException in case of errors.
     * @throws FatalIndexerException
     */
    private void removeFromIndex(Path deleteFile, DataRepository dataRepository, boolean trace) throws IOException, FatalIndexerException {
        if (deleteFile == null) {
            throw new IllegalArgumentException("deleteFile may not be null");
        }
        if (dataRepository == null) {
            throw new IllegalArgumentException("dataRepository may not be null");
        }

        String baseFileName = FilenameUtils.getBaseName(deleteFile.getFileName().toString());
        try {
            // Check for empty file names, otherwise the entire content folders will be deleted!
            if (StringUtils.isBlank(baseFileName)) {
                logger.error("File '{}' contains no identifier, aborting...", deleteFile.getFileName());
                return;
            }

            Path actualXmlFile = dataRepository.getDir(DataRepository.PARAM_INDEXED_METS) != null
                    ? Paths.get(dataRepository.getDir(DataRepository.PARAM_INDEXED_METS).toAbsolutePath().toString(), baseFileName + ".xml")
                    : Paths.get("" + System.currentTimeMillis() + ".foo");
            if (!Files.exists(actualXmlFile) && dataRepository.getDir(DataRepository.PARAM_INDEXED_LIDO) != null) {
                actualXmlFile =
                        Paths.get(dataRepository.getDir(DataRepository.PARAM_INDEXED_LIDO).toAbsolutePath().toString(), baseFileName + ".xml");
            }
            if (!Files.exists(actualXmlFile) && dataRepository.getDir(DataRepository.PARAM_INDEXED_DENKXWEB) != null) {
                actualXmlFile =
                        Paths.get(dataRepository.getDir(DataRepository.PARAM_INDEXED_DENKXWEB).toAbsolutePath().toString(), baseFileName + ".xml");
            }
            if (!Files.exists(actualXmlFile) && dataRepository.getDir(DataRepository.PARAM_INDEXED_DUBLINCORE) != null) {
                actualXmlFile =
                        Paths.get(dataRepository.getDir(DataRepository.PARAM_INDEXED_DUBLINCORE).toAbsolutePath().toString(), baseFileName + ".xml");
            }
            if (!Files.exists(actualXmlFile) && dataRepository.getDir(DataRepository.PARAM_INDEXED_CMS) != null) {
                actualXmlFile =
                        Paths.get(dataRepository.getDir(DataRepository.PARAM_INDEXED_CMS).toAbsolutePath().toString(), baseFileName + ".xml");
            }
            FileFormat format = FileFormat.UNKNOWN;
            if (!Files.exists(actualXmlFile)) {
                logger.warn("XML file '{}' not found.", actualXmlFile.getFileName());
            }
            // Determine document format
            String[] fields = { SolrConstants.SOURCEDOCFORMAT, SolrConstants.DATEDELETED, SolrConstants.DOCTYPE };
            SolrDocumentList result =
                    SolrIndexerDaemon.getInstance().getSearchIndex().search(SolrConstants.PI + ":" + baseFileName, Arrays.asList(fields));
            if (!result.isEmpty()) {
                SolrDocument doc = result.get(0);
                format = FileFormat.getByName((String) doc.getFieldValue(SolrConstants.SOURCEDOCFORMAT));
                // Attempt to determine the file format by the path if no SOURCEDOCFORMAT field exists
                if (format.equals(FileFormat.UNKNOWN)) {
                    logger.warn("SOURCEDOCFORMAT not found, attempting to determine the format via the file path...");
                    if (deleteFile.getParent().equals(dataRepository.getDir(DataRepository.PARAM_INDEXED_METS))) {
                        format = FileFormat.METS;
                    } else if (deleteFile.getParent().equals(dataRepository.getDir(DataRepository.PARAM_INDEXED_LIDO))) {
                        format = FileFormat.LIDO;
                    } else if (deleteFile.getParent().equals(dataRepository.getDir(DataRepository.PARAM_INDEXED_DENKXWEB))) {
                        format = FileFormat.DENKXWEB;
                    } else if (deleteFile.getParent().equals(dataRepository.getDir(DataRepository.PARAM_INDEXED_DUBLINCORE))) {
                        format = FileFormat.DUBLINCORE;
                    } else if (doc.containsKey(SolrConstants.DATEDELETED)) {
                        format = FileFormat.METS;
                        trace = false;
                        logger.info("Record '{}' is already a trace document and will be removed without a trace.", baseFileName);
                    } else if (DocType.GROUP.name().equals(doc.getFirstValue(SolrConstants.DOCTYPE))) {
                        format = FileFormat.METS;
                        trace = false;
                        logger.info("Record '{}' is a group document and will be removed without a trace.", baseFileName);
                    }
                }
            } else {
                if (format.equals(FileFormat.CMS)) {
                    logger.warn("CMS record '{}' not found in index.", baseFileName);
                } else {
                    logger.error("Record '{}' not found in index.", baseFileName);
                }
                return;
            }

            boolean success = false;
            switch (format) {
                case CMS:
                case DENKXWEB:
                case DUBLINCORE:
                case LIDO:
                case METS:
                case WORLDVIEWS:
                    if (trace) {
                        logger.info("Deleting {} file '{}'...", format.name(), actualXmlFile.getFileName());
                    } else {
                        logger.info("Deleting {} file '{}' (no trace document will be created)...", format.name(), actualXmlFile.getFileName());
                    }
                    success = Indexer.delete(baseFileName, trace, SolrIndexerDaemon.getInstance().getSearchIndex());
                    break;
                default:
                    logger.error("Unknown format: {}", format);
                    return;
            }
            if (success) {
                dataRepository.deleteDataFoldersForRecord(baseFileName);
                if (actualXmlFile.toFile().exists()) {
                    Path deleted = Paths.get(deletedMets.toAbsolutePath().toString(), actualXmlFile.getFileName().toString());
                    Files.copy(actualXmlFile, deleted, StandardCopyOption.REPLACE_EXISTING);
                    Files.delete(actualXmlFile);
                    logger.info("'{}' has been successfully deleted.", actualXmlFile.getFileName());
                }
            } else {
                Path errorFile = Paths.get(errorMets.toAbsolutePath().toString(), baseFileName + ".delete_error");
                Files.createFile(errorFile);
                logger.error(StringConstants.LOG_COULD_NOT_BE_DELETED, actualXmlFile.getFileName());
            }
        } catch (SolrServerException e) {
            logger.error(StringConstants.LOG_COULD_NOT_BE_DELETED, baseFileName);
            logger.error(e.getMessage(), e);
        } finally {
            try {
                Files.delete(deleteFile);
            } catch (IOException e) {
                logger.warn(StringConstants.LOG_COULD_NOT_BE_DELETED, deleteFile.toAbsolutePath());
            }
        }
    }

    /**
     * @param sourceFile
     * @throws FatalIndexerException
     */
    private boolean removeUsageStatisticsFromIndex(Path sourceFile) throws FatalIndexerException {
        if (sourceFile == null) {
            throw new IllegalArgumentException("usage statistics file may not be null");
        } else if (!Files.isRegularFile(sourceFile)) {
            throw new IllegalArgumentException("usage statistics file {} does not exist".replace("{}", sourceFile.toString()));
        }
        return new UsageStatisticsIndexer(this).removeFromIndex(sourceFile);
    }

    /**
     * 
     * @param pi
     * @throws IOException
     */
    public void removeSourceFileFromQueue(String pi) throws IOException {
        if (StringUtils.isEmpty(pi)) {
            return;
        }
        logger.info("removeSourceFileFromQueue: {}/{}.xml", getHotfolderPath().getFileName(), pi);

        Path matchingFile = null;
        try (DirectoryStream<Path> stream = Files.newDirectoryStream(hotfolderPath, "*.{xml,json,delete,purge,docupdate,UPDATED}")) {
            for (Path path : stream) {
                if (FilenameUtils.getBaseName(path.getFileName().toString()).equals(pi)) {
                    matchingFile = path;
                    break;
                }
            }
        } catch (IOException e) {
            logger.error(e.getMessage(), e);
        }

        if (matchingFile != null) {
            if (indexQueue.contains(matchingFile)) {
                indexQueue.remove(matchingFile);
                logger.info("Removed '{}' from hotfolder '{}' index queue.", matchingFile.getFileName(), getHotfolderPath().getFileName());
            }
            Files.delete(matchingFile);
            logger.info("Deleted '{}' from hotfolder '{}'.", matchingFile.getFileName(), getHotfolderPath().getFileName());
        }
    }

    /**
     * Checks whether the data folders for the given record file have finished being copied.
     *
     * @param recordFile a {@link java.nio.file.Path} object.
     * @return a boolean.
     * @should return true if hotfolder content not changing
     */
    boolean isDataFolderExportDone(Path recordFile) {
        logger.debug("isDataFolderExportDone: {}", recordFile.getFileName());
        DataFolderSizeCounter counter = new DataFolderSizeCounter(recordFile.getFileName().toString());

        long total1 = 0;
        try (DirectoryStream<Path> stream = Files.newDirectoryStream(getHotfolderPath(), counter)) {
<<<<<<< HEAD

=======
>>>>>>> 2543c58e
            total1 = counter.getTotal();
        } catch (IOException e) {
            logger.error(e.getMessage(), e);
        }

        try {
            Thread.sleep(1000);
        } catch (InterruptedException e) {
            logger.error("Error checking the hotfolder size.", e);
            Thread.currentThread().interrupt();
            return false;
        }

        counter.resetTotal();
        long total2 = 0;
        try (DirectoryStream<Path> stream = Files.newDirectoryStream(getHotfolderPath(), counter)) {
            total2 = counter.getTotal();
        } catch (IOException e) {
            logger.error(e.getMessage(), e);
        }

        logger.trace("Data export done: {}", total1 == total2);
        return total1 == total2;
    }

    protected class DataFolderSizeCounter implements Filter<Path> {

        private String recordFileName;
        private long total = 0;

        /** Empty constructor. */
        public DataFolderSizeCounter(String recordFileName) {
            this.recordFileName = recordFileName;
        }

        /* (non-Javadoc)
         * @see java.nio.file.DirectoryStream.Filter#accept(java.lang.Object)
         */
        @Override
        public boolean accept(Path entry) throws IOException {
            if (entry != null && entry.getFileName().startsWith(FilenameUtils.getBaseName(recordFileName) + "_")) {
                try {
                    if (Files.isRegularFile(entry)) {
                        total += FileUtils.sizeOf(entry.toFile());
                    } else if (Files.isDirectory(entry)) {
                        total += FileUtils.sizeOfDirectory(entry.toFile());
                    }
                } catch (IllegalArgumentException e) {
                    logger.error(e.getMessage());
                }
            }

            return false; // reject everything, only the count matters
        }

        public long getTotal() {
            return total;
        }

        public void resetTotal() {
            total = 0;
        }
    }

    /**
     * <p>
     * Getter for the field <code>highPriorityIndexQueue</code>.
     * </p>
     *
     * @return a {@link java.util.Queue} object.
     */
    public Queue<Path> getHighPriorityQueue() {
        return highPriorityIndexQueue;
    }

    /**
     * <p>
     * getHotfolderPath.
     * </p>
     *
     * @return a {@link java.nio.file.Path} object.
     */
    public Path getHotfolderPath() {
        return hotfolderPath;
    }

    /**
     * <p>
     * getTempFolder.
     * </p>
     *
     * @return a {@link java.nio.file.Path} object.
     */
    public Path getTempFolder() {
        return tempFolderPath;
    }

    /**
     * <p>
     * isAddVolumeCollectionsToAnchor.
     * </p>
     *
     * @return the addVolumeCollectionsToAnchor
     */
    public boolean isAddVolumeCollectionsToAnchor() {
        return addVolumeCollectionsToAnchor;
    }

    /**
     * @return the deleteContentFilesOnFailure
     */
    public boolean isDeleteContentFilesOnFailure() {
        return deleteContentFilesOnFailure;
    }

    /**
     * @param deleteContentFilesOnFailure the deleteContentFilesOnFailure to set
     */
    public void setDeleteContentFilesOnFailure(boolean deleteContentFilesOnFailure) {
        this.deleteContentFilesOnFailure = deleteContentFilesOnFailure;
    }

    /**
     * <p>
     * Getter for the field <code>dataRepositoryStrategy</code>.
     * </p>
     *
     * @return the dataRepositoryStrategy
     */
    public IDataRepositoryStrategy getDataRepositoryStrategy() {
        return dataRepositoryStrategy;
    }

    /**
     * <p>
     * Getter for the field <code>updatedMets</code>.
     * </p>
     *
     * @return a {@link java.nio.file.Path} object.
     */
    public Path getUpdatedMets() {
        return updatedMets;
    }

    /**
     * <p>
     * Getter for the field <code>deletedMets</code>.
     * </p>
     *
     * @return a {@link java.nio.file.Path} object.
     */
    public Path getDeletedMets() {
        return deletedMets;
    }

    /**
     * <p>
     * Getter for the field <code>errorMets</code>.
     * </p>
     *
     * @return a {@link java.nio.file.Path} object.
     */
    public Path getErrorMets() {
        return errorMets;
    }

    /**
     * <p>
     * Getter for the field <code>origLido</code>.
     * </p>
     *
     * @return the origLido
     */
    public Path getOrigLido() {
        return origLido;
    }

    /**
     * @return the origDenkxWeb
     */
    public Path getOrigDenkxWeb() {
        return origDenkxWeb;
    }

    /**
     * <p>
     * Getter for the field <code>successFolder</code>.
     * </p>
     *
     * @return a {@link java.nio.file.Path} object.
     */
    public Path getSuccessFolder() {
        return successFolder;
    }

    /**
     * @return the metsFileSizeThreshold
     */
    public long getMetsFileSizeThreshold() {
        return metsFileSizeThreshold;
    }

    /**
     * @return the dataFolderSizeThreshold
     */
    public long getDataFolderSizeThreshold() {
        return dataFolderSizeThreshold;
    }
}<|MERGE_RESOLUTION|>--- conflicted
+++ resolved
@@ -933,10 +933,6 @@
 
         long total1 = 0;
         try (DirectoryStream<Path> stream = Files.newDirectoryStream(getHotfolderPath(), counter)) {
-<<<<<<< HEAD
-
-=======
->>>>>>> 2543c58e
             total1 = counter.getTotal();
         } catch (IOException e) {
             logger.error(e.getMessage(), e);
