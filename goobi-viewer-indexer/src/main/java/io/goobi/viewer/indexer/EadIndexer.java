--- conflicted
+++ resolved
@@ -96,16 +96,7 @@
         SolrIndexerDaemon.getInstance().getConfiguration().getNamespaces().put("ead", NAMESPACE_EAD2);
     }
 
-<<<<<<< HEAD
     /** {@inheritDoc} */
-=======
-    /**
-     * {@inheritDoc}
-     *
-     * Indexes the given METS file.
-     * @see io.goobi.viewer.indexer.Indexer#addToIndex(java.nio.file.Path, java.util.Map)
-     */
->>>>>>> 5b78d685
     @Override
     public List<String> addToIndex(Path eadFile, Map<String, Boolean> reindexSettings) throws IOException, FatalIndexerException {
         String fileNameRoot = FilenameUtils.getBaseName(eadFile.getFileName().toString());
