--- conflicted
+++ resolved
@@ -36,12 +36,8 @@
     /** Logger for this class. */
     private static final Logger logger = LoggerFactory.getLogger(SolrIndexerDaemon.class);
 
-<<<<<<< HEAD
-    public static final String VERSION = "4.3.0.20200115";
-=======
     /** Constant <code>VERSION="4.0.5.20191125"</code> */
-    public static final String VERSION = "4.0.5.20191125";
->>>>>>> 0f585f3a
+    public static final String VERSION = "4.4.0.20200115";
     private static final int MIN_SCHEMA_VERSION = 20190924;
     private static final String SCHEMA_VERSION_PREFIX = "goobi_viewer-";
     private static final int DEFAULT_SLEEP_INTERVAL = 1000;
@@ -106,7 +102,7 @@
 
     /**
      * <p>start.</p>
-     *
+     * 
      * @param configFilePath a {@link java.lang.String} object.
      * @param noUpdate a boolean.
      * @param cleanupAnchors a boolean.
