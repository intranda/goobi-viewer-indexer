/**
 * This file is part of the Goobi Solr Indexer - a content indexing tool for the Goobi viewer and OAI-PMH/SRU interfaces.
 *
 * Visit these websites for more information.
 *          - http://www.intranda.com
 *          - http://digiverso.com
 *
 * This program is free software; you can redistribute it and/or modify it under the terms of the GNU General Public License as published by the Free
 * Software Foundation; either version 2 of the License, or (at your option) any later version.
 *
 * This program is distributed in the hope that it will be useful, but WITHOUT ANY WARRANTY; without even the implied warranty of MERCHANTABILITY or
 * FITNESS FOR A PARTICULAR PURPOSE. See the GNU General Public License for more details.
 *
 * You should have received a copy of the GNU General Public License along with this program. If not, see <http://www.gnu.org/licenses/>.
 */
package io.goobi.viewer.indexer.helper;

import java.io.IOException;
import java.net.MalformedURLException;
import java.net.URISyntaxException;
import java.nio.file.DirectoryStream;
import java.nio.file.Files;
import java.nio.file.Path;
import java.text.DecimalFormat;
import java.util.ArrayList;
import java.util.Collections;
import java.util.HashMap;
import java.util.HashSet;
import java.util.List;
import java.util.Map;
import java.util.Map.Entry;
import java.util.Set;

import org.apache.commons.lang3.StringUtils;
import org.apache.commons.text.StringEscapeUtils;
import org.apache.logging.log4j.LogManager;
import org.apache.logging.log4j.Logger;
import org.jdom2.Attribute;
import org.jdom2.Element;
import org.jdom2.JDOMException;

import de.intranda.digiverso.normdataimporter.NormDataImporter;
import de.intranda.digiverso.normdataimporter.model.NormData;
import de.intranda.digiverso.normdataimporter.model.NormDataValue;
import de.intranda.digiverso.normdataimporter.model.Record;
import io.goobi.viewer.indexer.SolrIndexerDaemon;
import io.goobi.viewer.indexer.exceptions.FatalIndexerException;
import io.goobi.viewer.indexer.helper.JDomXP.FileFormat;
import io.goobi.viewer.indexer.helper.language.LanguageHelper;
import io.goobi.viewer.indexer.model.GeoCoords;
import io.goobi.viewer.indexer.model.GroupedMetadata;
import io.goobi.viewer.indexer.model.IndexObject;
import io.goobi.viewer.indexer.model.LuceneField;
import io.goobi.viewer.indexer.model.PrimitiveDate;
import io.goobi.viewer.indexer.model.SolrConstants;
import io.goobi.viewer.indexer.model.SolrConstants.MetadataGroupType;
import io.goobi.viewer.indexer.model.config.FieldConfig;
import io.goobi.viewer.indexer.model.config.GroupEntity;
import io.goobi.viewer.indexer.model.config.NonSortConfiguration;
import io.goobi.viewer.indexer.model.config.ValueNormalizer;
import io.goobi.viewer.indexer.model.config.XPathConfig;

/**
 * <p>
 * MetadataHelper class.
 * </p>
 *
 */
public final class MetadataHelper {

    /** Logger for this class. */
    private static final Logger logger = LogManager.getLogger(MetadataHelper.class);

    private static final String XPATH_ROOT_PLACEHOLDER = "{{{ROOT}}}";
    public static final String FIELD_WKT_COORDS = "WKT_COORDS";
    public static final String FIELD_HAS_WKT_COORDS = "BOOL_WKT_COORDS";
    private static final String FIELD_NORM_NAME = "NORM_NAME";
    private static final String SPLIT_PLACEHOLDER = "{SPLIT}";

    private static final String LOG_DMDID_NOT_FOUND = "DMDID for Parent element '{}' of '{}' not found.";

    protected static Map<String, Record> authorityDataCache = new HashMap<>();

    /** Constant <code>FORMAT_TWO_DIGITS</code> */
    public static final ThreadLocal<DecimalFormat> FORMAT_TWO_DIGITS = ThreadLocal.withInitial(() -> new DecimalFormat("00"));
    /** Constant <code>FORMAT_FOUR_DIGITS</code> */
    public static final ThreadLocal<DecimalFormat> FORMAT_FOUR_DIGITS = ThreadLocal.withInitial(() -> new DecimalFormat("0000"));
    /** Constant <code>FORMAT_EIGHT_DIGITS</code> */
    public static final ThreadLocal<DecimalFormat> FORMAT_EIGHT_DIGITS = ThreadLocal.withInitial(() -> new DecimalFormat("00000000"));

    private static boolean authorityDataEnabled = true;

    /** Constant <code>addNormDataFieldsToDefault</code> */
    private static List<String> addAuthorityDataFieldsToDefault;

    /** Private constructor. */
    private MetadataHelper() {
    }

    /**
     * Retrieves configured metadata fields from the given XML node. Written for LIDO events, but should theoretically work for any METS or LIDO node.
     *
     * @param element a {@link org.jdom2.Element} object.
     * @param queryPrefix a {@link java.lang.String} object.
     * @param indexObj The IndexObject is needed to alter its DEFAULT field value.
     * @throws io.goobi.viewer.indexer.exceptions.FatalIndexerException
     * @param xp a {@link io.goobi.viewer.indexer.helper.JDomXP} object.
     * @return a {@link java.util.List} object.
     */
    @SuppressWarnings("rawtypes")
    public static List<LuceneField> retrieveElementMetadata(Element element, String queryPrefix, IndexObject indexObj, JDomXP xp)
            throws FatalIndexerException {
        if (indexObj == null) {
            throw new IllegalArgumentException("indexObj may not be null");
        }

        List<LuceneField> ret = new ArrayList<>();

        Set<Integer> centuries = new HashSet<>();
        List<String> fieldNamesList = SolrIndexerDaemon.getInstance()
                .getConfiguration()
                .getMetadataConfigurationManager()
                .getListWithAllFieldNames(indexObj.getSourceDocFormat());
        StringBuilder sbDefaultMetadataValues = new StringBuilder();
        if (indexObj.getDefaultValue() != null) {
            sbDefaultMetadataValues.append(indexObj.getDefaultValue());
        }
        for (String fieldName : fieldNamesList) {
            // PI is processed separately
            if (SolrConstants.PI.equals(fieldName)) {
                continue;
            }
            List<FieldConfig> configurationItemList =
                    SolrIndexerDaemon.getInstance().getConfiguration().getMetadataConfigurationManager().getConfigurationListForField(fieldName);
            if (configurationItemList == null || configurationItemList.isEmpty()) {
                continue;
            }
            for (FieldConfig configurationItem : configurationItemList) {
                // Constant value instead of XPath
                if (configurationItem.getConstantValue() != null) {
                    StringBuilder sbValue = new StringBuilder(configurationItem.getConstantValue());
                    if (StringUtils.isNotEmpty(configurationItem.getValuepostfix())) {
                        sbValue.append(configurationItem.getValuepostfix());
                    }
                    String value = sbValue.toString().trim();
                    if (configurationItem.isOneToken()) {
                        value = toOneToken(value, configurationItem.getSplittingCharacter());
                    }
                    LuceneField luceneField = new LuceneField(configurationItem.getFieldname(), value);
                    ret.add(luceneField);
                    if (configurationItem.isAddToDefault()) {
                        addValueToDefault(configurationItem.getConstantValue(), sbDefaultMetadataValues);
                    }
                    continue;
                }

                List<Element> elementsToIterateOver = new ArrayList<>();
                elementsToIterateOver.add(element); // element being null is ok here

                // If a field needs child and/or parent values, add those elements to the iteration list
                Set<String> childrenAndAncestors = new HashSet<>();
                // children
                if (configurationItem.getChild().equals("all")) {
                    List<Attribute> childrenNodeList = xp.evaluateToAttributes("mets:div/attribute::DMDID", indexObj.getRootStructNode());
                    if (childrenNodeList != null) {
                        for (Attribute attribute : childrenNodeList) {
                            String d = attribute.getValue();
                            if (StringUtils.isNotEmpty(d)) {
                                childrenAndAncestors.add(d);
                            }
                        }
                    }
                }
                // ancestors
                IndexObject parent = indexObj.getParent();
                if (parent != null && !parent.isAnchor()) {
                    switch (configurationItem.getParents()) {
                        case "first":
                            if (parent.getDmdid() != null) {
                                childrenAndAncestors.add(parent.getDmdid());
                            } else if (FileFormat.METS.equals(indexObj.getSourceDocFormat())
                                    || FileFormat.METS_MARC.equals(indexObj.getSourceDocFormat())) {
                                logger.warn(LOG_DMDID_NOT_FOUND, indexObj.getLogId());
                            }
                            break;
                        case "all":
                            if (parent.getDmdid() != null) {
                                childrenAndAncestors.add(parent.getDmdid());
                            } else if (FileFormat.METS.equals(indexObj.getSourceDocFormat())
                                    || FileFormat.METS_MARC.equals(indexObj.getSourceDocFormat())) {
                                logger.warn(LOG_DMDID_NOT_FOUND, parent.getLogId(), indexObj.getLogId());
                            }
                            while (parent.getParent() != null && !parent.getParent().isAnchor()) {
                                parent = parent.getParent();
                                if (parent.getDmdid() != null) {
                                    childrenAndAncestors.add(parent.getDmdid());
                                } else if (FileFormat.METS.equals(indexObj.getSourceDocFormat())
                                        || FileFormat.METS_MARC.equals(indexObj.getSourceDocFormat())) {
                                    logger.warn(LOG_DMDID_NOT_FOUND, parent.getLogId(), indexObj.getLogId());
                                }
                            }
                            break;
                        default: // nothing
                    }
                }
                for (String dmdId : childrenAndAncestors) {
                    Element eleMdWrap = xp.getMdWrap(dmdId);
                    if (eleMdWrap != null) {
                        elementsToIterateOver.add(eleMdWrap);
                    } else if (FileFormat.METS.equals(indexObj.getSourceDocFormat())
                            || FileFormat.METS_MARC.equals(indexObj.getSourceDocFormat())) {
                        logger.warn("Field {}: mets:mdWrap section not found for DMDID {}", fieldName, dmdId);
                    }
                }

                boolean breakfirst = false;
                if (configurationItem.getNode().equalsIgnoreCase("first")) {
                    breakfirst = true;
                }

                // Collect values from XPath expressions
                List<String> fieldValues = new ArrayList<>();
                for (XPathConfig xpathConfig : configurationItem.getxPathConfigurations()) {
                    if (xpathConfig == null) {
                        logger.error("An XPath expression for {} is null.", configurationItem.getFieldname());
                        continue;
                    }
                    String xpath = xpathConfig.getxPath();
                    String fieldValue = "";
                    String query;
                    // Cut off "displayForm" if the field is to be grouped
                    if (configurationItem.isGroupEntity() && xpath.endsWith("/mods:displayForm")) {
                        xpath = xpath.substring(0, xpath.length() - 17);
                        logger.debug("new xpath: {}", xpath);
                    }
                    if (xpath.contains(XPATH_ROOT_PLACEHOLDER)) {
                        // Replace the placeholder with the prefix (e.g. in expressions using concat())
                        query = xpath.replace(XPATH_ROOT_PLACEHOLDER, queryPrefix);
                    } else {
                        // User prefix as prefix
                        query = (queryPrefix != null ? queryPrefix : "") + xpath;
                    }
                    for (Element currentElement : elementsToIterateOver) {
                        List list = xp.evaluate(query, currentElement);
                        if (list == null || list.isEmpty()) {
                            continue;
                        }
                        for (Object xpathAnswerObject : list) {
                            boolean nonShareable = false;
                            // Check for accessRestrict="true"
                            if (xpathAnswerObject instanceof Element ele) {
                                String accessRestrictionQuery = "@shareable";
                                String accessRestrictionValue = xp.evaluateToAttributeStringValue(accessRestrictionQuery, ele);
                                if ("no".equals(accessRestrictionValue)) {
                                    nonShareable = true;
                                    logger.info("Found non-shareable metadata value for {}, applying access condition.",
                                            configurationItem.getFieldname());
                                }
                            }

                            if (configurationItem.isGroupEntity()) {
                                // Grouped metadata
                                Element eleMods = (Element) xpathAnswerObject;
                                GroupedMetadata gmd = getGroupedMetadata(eleMods, configurationItem.getGroupEntity(), configurationItem,
                                        configurationItem.getFieldname(), sbDefaultMetadataValues, ret);

                                // Add the relevant value as a non-grouped metadata value (for term browsing, etc.)
                                if (StringUtils.isNotEmpty(gmd.getMainValue())) {
                                    if (nonShareable) {
                                        fieldValues.add(StringConstants.ACCESSCONDITION_METADATA_ACCESS_RESTRICTED);
                                        gmd.getFields()
                                                .add(new LuceneField(SolrConstants.ACCESSCONDITION,
                                                        StringConstants.ACCESSCONDITION_METADATA_ACCESS_RESTRICTED));
                                    } else {
                                        fieldValue = gmd.getMainValue();
                                        // Apply XPath prefix
                                        if (StringUtils.isNotEmpty(xpathConfig.getPrefix())) {
                                            fieldValue = xpathConfig.getPrefix() + fieldValue;
                                        }
                                        // Apply XPath suffix
                                        if (StringUtils.isNotEmpty(xpathConfig.getSuffix())) {
                                            fieldValue = fieldValue + xpathConfig.getSuffix();
                                        }
                                        fieldValues.add(fieldValue);
                                    }
                                }

                                // Add GMD to index object (if not duplicate or duplicates are allowed for this field)
                                if (!indexObj.getGroupedMetadataFields().contains(gmd) || configurationItem.isAllowDuplicateValues()) {
                                    indexObj.getGroupedMetadataFields().add(gmd);
                                }
                            } else {
                                // Regular metadata
                                String xpathAnswerString = JDomXP.objectToString(xpathAnswerObject);
                                if (StringUtils.isNotBlank(xpathAnswerString)) {
                                    xpathAnswerString = xpathAnswerString.trim();
                                    xpathAnswerString = new StringBuilder(xpathAnswerString).append(configurationItem.getValuepostfix()).toString();
                                    fieldValue = xpathAnswerString.trim();
                                    if (configurationItem.getSplittingCharacter() != null) {
                                        // Hack to prevent empty concatenated collection names
                                        if (configurationItem.getSplittingCharacter().equals(fieldValue)) {
                                            continue;
                                        }
                                        // Hack to prevent collection names ending with a separator
                                        if (fieldValue.endsWith(configurationItem.getSplittingCharacter())) {
                                            fieldValue = fieldValue.substring(0, fieldValue.length() - 1);
                                        }
                                    }
                                    // Apply XPath prefix
                                    if (StringUtils.isNotEmpty(xpathConfig.getPrefix())) {
                                        fieldValue = xpathConfig.getPrefix() + fieldValue;
                                    }
                                    // Apply XPath suffix
                                    if (StringUtils.isNotEmpty(xpathConfig.getSuffix())) {
                                        fieldValue = fieldValue + xpathConfig.getSuffix();
                                    }

                                    if (nonShareable) {
                                        // // Use grouped metadata if to this value is restricted
                                        // GroupedMetadata gmd = new GroupedMetadata();
                                        // gmd.setMainValue(fieldValue);
                                        // gmd.getFields().add(new LuceneField(SolrConstants.LABEL, configurationItem.getFieldname()));
                                        // gmd.getFields().add(new LuceneField(SolrConstants.MD_VALUE, fieldValue));
                                        // gmd.getFields()
                                        // .add(new LuceneField(SolrConstants.ACCESSCONDITION,
                                        // StringConstants.ACCESSCONDITION_METADATA_ACCESS_RESTRICTED));
                                        // if (!indexObj.getGroupedMetadataFields().contains(gmd) || configurationItem.isAllowDuplicateValues()) {
                                        // indexObj.getGroupedMetadataFields().add(gmd);
                                        // }
                                        // fieldValues.add(StringConstants.ACCESSCONDITION_METADATA_ACCESS_RESTRICTED);
                                        logger.info("Skipping non-sharable value for field '{}'. Configure as grouped to add to index.",
                                                configurationItem.getFieldname());
                                    } else {
                                        if (configurationItem.isOneField()) {
                                            if (fieldValues.isEmpty()) {
                                                fieldValues.add("");
                                            }
                                            StringBuilder sb = new StringBuilder();
                                            sb.append(fieldValues.get(0));
                                            if (sb.length() > 0) {
                                                sb.append(configurationItem.getOneFieldSeparator());
                                            }
                                            sb.append(fieldValue);
                                            fieldValues.set(0, sb.toString());
                                        } else {
                                            fieldValues.add(fieldValue);
                                        }
                                    }
                                } else {
                                    logger.debug("Null or empty string value returned for XPath query '{}'.", query);
                                }
                            }
                        }
                    }
                }

                for (final String fv : fieldValues) {
                    // Apply string modifications configured for this field
                    String fieldValue = applyAllModifications(configurationItem, fv);

                    // If value is blank after modifications, skip
                    if (StringUtils.isBlank(fieldValue)) {
                        continue;
                    }

                    // CURRENTNOSORT must be an integer value
                    if (fieldName.equals(SolrConstants.CURRENTNOSORT)) {
                        try {
                            fieldValue = String.valueOf(Long.valueOf(fieldValue));
                        } catch (NumberFormatException e) {
                            logger.error("{} cannot be written because it's not an integer value: {}", SolrConstants.CURRENTNOSORT, fieldValue);
                            continue;
                        }
                    }

                    // Convert to geoJSON
                    if (configurationItem.getGeoJSONSource() != null) {
                        GeoCoords coords = GeoJSONTools.convert(fieldValue, configurationItem.getGeoJSONSource(),
                                configurationItem.getGeoJSONSourceSeparator());
                        if (coords.getGeoJSON() != null) {
                            fieldValue = coords.getGeoJSON();
                        }
                        // Add WKT search field
                        if (configurationItem.isGeoJSONAddSearchField() && coords.getWkt() != null) {
                            ret.add(new LuceneField(FIELD_WKT_COORDS, coords.getWkt()));
                        }
                    }

                    // Add value to DEFAULT
                    if (configurationItem.isAddToDefault() && StringUtils.isNotBlank(fieldValue)
                            && !StringConstants.ACCESSCONDITION_METADATA_ACCESS_RESTRICTED.equals(fieldValue)) {
                        addValueToDefault(fieldValue, sbDefaultMetadataValues);
                        logger.trace("Added to DEFAULT: {}", fieldValue);
                    }
                    // Add normalized year
                    if (configurationItem.isNormalizeYear()) {
                        List<LuceneField> normalizedFields =
                                parseDatesAndCenturies(centuries, fieldValue, configurationItem.getNormalizeYearMinDigits(),
                                        configurationItem.getNormalizeYearField());
                        ret.addAll(normalizedFields);
                        // Add sort fields for normalized years, centuries, etc.
                        for (LuceneField normalizedDateField : normalizedFields) {
                            addSortField(normalizedDateField.getField(), normalizedDateField.getValue(), SolrConstants.PREFIX_SORTNUM,
                                    configurationItem.getNonSortConfigurations(), configurationItem.getValueNormalizers(), ret);
                        }
                    }
                    // Add Solr field
                    LuceneField luceneField = new LuceneField(fieldName, fieldValue);
                    ret.add(luceneField);

                    // Make sure non-sort characters are removed before adding _UNTOKENIZED and SORT_ fields
                    if (configurationItem.isAddSortField()) {
                        addSortField(configurationItem.getFieldname(), fieldValue, SolrConstants.PREFIX_SORT,
                                configurationItem.getNonSortConfigurations(),
                                configurationItem.getValueNormalizers(), ret);
                    }
                    if (configurationItem.isAddUntokenizedVersion()
                            && !StringConstants.ACCESSCONDITION_METADATA_ACCESS_RESTRICTED.equals(fieldValue)) {
                        ret.add(new LuceneField(fieldName + SolrConstants.SUFFIX_UNTOKENIZED, fieldValue));
                    }

                    // Abort after first value, if so configured
                    if (breakfirst) {
                        break;
                    }
                }
                // Add years in between collected YEAR values, if so configured
                if (configurationItem.isInterpolateYears()) {
                    ret.addAll(completeYears(ret, SolrConstants.YEAR));
                    if (StringUtils.isNotEmpty(configurationItem.getNormalizeYearField())) {
                        ret.addAll(completeYears(ret, configurationItem.getNormalizeYearField()));
                    }
                }
            }
        }
        if (sbDefaultMetadataValues.length() > 0) {
            indexObj.setDefaultValue(sbDefaultMetadataValues.toString());
        }
        ret.addAll(completeCenturies(ret));

        // Add BOOL_WKT_COORDS field once
        boolean wktCoordsFound = false;
        boolean wktCoordsBoolFound = false;
        for (LuceneField field : ret) {
            switch (field.getField()) {
                case FIELD_WKT_COORDS:
                    wktCoordsFound = true;
                    break;
                case FIELD_HAS_WKT_COORDS:
                    wktCoordsBoolFound = true;
                    break;
                default:
                    break;
            }
        }
        if (!wktCoordsBoolFound) {
            ret.add(new LuceneField(FIELD_HAS_WKT_COORDS, String.valueOf(wktCoordsFound)));
        }

        return ret;
    }

    /**
     * 
     * @param authorityUrl URL to query
     * @param sbDefaultMetadataValues StringBuilder for collecting
     * @param sbNormDataTerms
     * @param addToDefaultFields Optional list of fields whose values should be added to DEFAULT
     * @param replaceRules Optional metadata value replace rules
     * @param labelField Field name of the metadata group to which this authority data belongs
     * @return List<LuceneField>
     */
    private static List<LuceneField> retrieveAuthorityData(final String authorityUrl, StringBuilder sbDefaultMetadataValues,
            StringBuilder sbNormDataTerms, List<String> addToDefaultFields, Map<Object, String> replaceRules, String labelField) {
        logger.info("retrieveAuthorityData: {}", authorityUrl);
        if (authorityUrl == null) {
            throw new IllegalArgumentException("authorityUrl may not be null");
        }
        // TODO remove once it works
        if (authorityUrl.contains("viaf.org")) {
            logger.warn("Viaf support is temporarily suspended.");
            return Collections.emptyList();
        }

        String url = authorityUrl;

        // If it's just an identifier, assume it's GND
        if (!url.startsWith("http")) {
            url = "https://d-nb.info/gnd/" + url;
        }

        url = url.trim();
        boolean authorityDataCacheEnabled = SolrIndexerDaemon.getInstance().getConfiguration().isAuthorityDataCacheEnabled();

        Record rec = authorityDataCache.get(url);
        if (rec != null) {
            long cachedRecordAge = (System.currentTimeMillis() - rec.getCreationTimestamp()) / 1000 / 60 / 60;
            logger.debug("Cached record age: {}", cachedRecordAge);
            if (cachedRecordAge < SolrIndexerDaemon.getInstance().getConfiguration().getAuthorityDataCacheRecordTTL()) {
                logger.debug("Authority data retrieved from local cache: {}", url);
            } else {
                // Do not use expired record and clear from cache
                rec = null;
                authorityDataCache.remove(url);
            }

        }
        if (rec == null) {
            String proxyUrl = null;
            int proxyPort = 0;
            try {
                if (SolrIndexerDaemon.getInstance().getConfiguration().isProxyEnabled()
                        && !SolrIndexerDaemon.getInstance().getConfiguration().isHostProxyWhitelisted(url)) {
                    proxyUrl = SolrIndexerDaemon.getInstance().getConfiguration().getProxyUrl();
                    proxyPort = SolrIndexerDaemon.getInstance().getConfiguration().getProxyPort();
                }
            } catch (MalformedURLException | URISyntaxException e) {
                logger.error(e.getMessage());
            }

            rec = NormDataImporter.getSingleRecord(url, proxyUrl, proxyPort);
            if (rec == null) {
                logger.warn("Authority dataset could not be retrieved: {}", url);
                return Collections.emptyList();
            }
            if (rec.getNormDataList().isEmpty()) {
                logger.warn("No authority data fields found.");
                return Collections.emptyList();
            }
            if (authorityDataCacheEnabled) {
                authorityDataCache.put(url.trim(), rec);
                if (authorityDataCache.size() > SolrIndexerDaemon.getInstance().getConfiguration().getAuthorityDataCacheSizeWarningThreshold()) {
                    logger.warn("Authority data cache size: {}, please restart indexer to clear.", authorityDataCache.size());
                }
            }
        }

        return parseAuthorityMetadata(rec.getNormDataList(), sbDefaultMetadataValues, sbNormDataTerms, addToDefaultFields,
                replaceRules, labelField);
    }

    /**
     * 
     * @param authorityDataList
     * @param sbDefaultMetadataValues
     * @param sbNormDataTerms
     * @param addToDefaultFields Optional list of fields whose values should be added to DEFAULT
     * @param replaceRules Optional metadata value replace rules
     * @param labelField Field name of the metadata group to which this authority data belongs
     * @should add name search field correctly
     * @return List<LuceneField>
     */
    static List<LuceneField> parseAuthorityMetadata(List<NormData> authorityDataList, StringBuilder sbDefaultMetadataValues,
            StringBuilder sbNormDataTerms, List<String> addToDefaultFields, Map<Object, String> replaceRules, String labelField) {
        if (authorityDataList == null || authorityDataList.isEmpty()) {
            return Collections.emptyList();
        }

        String language = null;
        if (StringUtils.isNotEmpty(labelField)) {
            language = extractLanguageCodeFromMetadataField(labelField);
        }

        List<LuceneField> ret = new ArrayList<>(authorityDataList.size());
        Set<String> nameSearchFieldValues = new HashSet<>();
        Set<String> placeSearchFieldValues = new HashSet<>();
        boolean hasWktCoords = false;
        // Collect certain values in a temp list, so that preferred language values can later be added to the final list
        List<LuceneField> tempRet = new ArrayList<>(authorityDataList.size());
        // Map with preferred language values
        Map<String, List<String>> correctLanguageValueMap = new HashMap<>();
        for (NormData authorityDataField : authorityDataList) {
            if (!authorityDataField.getKey().startsWith("NORM_")) {
                continue;
            }
            String fieldLanguage = extractLanguageCodeFromMetadataField(authorityDataField.getKey());
            for (NormDataValue val : authorityDataField.getValues()) {
                // IKFN norm data browsing hack
                if (StringUtils.isBlank(val.getText()) || authorityDataField.getKey().equals("NORM_STATICPAGE")) {
                    continue;
                }
                String textValue = TextHelper.normalizeSequence(val.getText());
                if (replaceRules != null) {
                    textValue = applyReplaceRules(textValue, replaceRules);
                }

                String valWithSpaces = new StringBuilder(" ").append(textValue).append(' ').toString();

                // Add to DEFAULT
                if (sbDefaultMetadataValues != null && addToDefaultFields != null && !addToDefaultFields.isEmpty()
                        && addToDefaultFields.contains(authorityDataField.getKey())
                        && !sbDefaultMetadataValues.toString().contains(valWithSpaces)) {
                    addValueToDefault(textValue, sbDefaultMetadataValues);
                    logger.trace("Added to DEFAULT: {}", textValue);
                }

                // Add to the norm data search field NORMDATATERMS
                if (sbNormDataTerms != null && !authorityDataField.getKey().startsWith("NORM_URI")
                        && !sbNormDataTerms.toString().contains(valWithSpaces)) {
                    sbNormDataTerms.append(valWithSpaces);
                    logger.trace("Added to NORMDATATERMS: {}", textValue);
                }

                // Skip fields that have a different language than the main field
                if (StringUtils.isEmpty(fieldLanguage) || fieldLanguage.equals(language)) {
                    if (StringUtils.isNotEmpty(fieldLanguage) && fieldLanguage.equals(language)) {
                        List<String> values = correctLanguageValueMap.computeIfAbsent(authorityDataField.getKey(), k -> new ArrayList<>());
                        values.add(textValue);
                        logger.info("Found preferred language value: {}:{}", authorityDataField.getKey(), textValue);
                    }
                    tempRet.add(new LuceneField(authorityDataField.getKey(), textValue));

                    // Aggregate place fields into the same untokenized field for term browsing
                    if (authorityDataField.getKey().equals(FIELD_NORM_NAME)
                            || (authorityDataField.getKey().startsWith("NORM_ALTNAME") || authorityDataField.getKey().startsWith("NORM_OFFICIALNAME"))
                                    && !nameSearchFieldValues.contains(textValue)) {
                        if (StringUtils.isNotEmpty(labelField)) {
                            tempRet.add(new LuceneField(labelField + "_NAME_SEARCH", textValue));
                        }
                        tempRet.add(new LuceneField(FIELD_NORM_NAME + SolrConstants.SUFFIX_UNTOKENIZED, textValue));
                        nameSearchFieldValues.add(textValue);
                    } else if (authorityDataField.getKey().startsWith("NORM_PLACE") && !placeSearchFieldValues.contains(textValue)) {
                        if (StringUtils.isNotEmpty(labelField)) {
                            tempRet.add(new LuceneField(labelField + "_PLACE_SEARCH", textValue));
                        }
                        tempRet.add(new LuceneField("NORM_PLACE" + SolrConstants.SUFFIX_UNTOKENIZED, textValue));
                        placeSearchFieldValues.add(textValue);
                    } else if (authorityDataField.getKey().equals("NORM_LIFEPERIOD")) {
                        String[] valueSplit = textValue.split("-");
                        if (valueSplit.length > 0) {
                            for (String date : valueSplit) {
                                if (StringUtils.isNotEmpty(labelField)) {
                                    ret.add(new LuceneField(labelField + "_DATE_SEARCH", date.trim()));
                                }
                                ret.add(new LuceneField("NORM_DATE" + SolrConstants.SUFFIX_UNTOKENIZED, date.trim()));
                            }
                        }
                    } else if (authorityDataField.getKey().equals(Record.AUTOCOORDS_FIELD)) {
                        String type = GeoJSONTools.getCoordinatesType(textValue);
                        GeoCoords coords = GeoJSONTools.convert(textValue, type, " ");

                        // Add searchable WKT lon-lat coordinates
                        ret.add(new LuceneField(FIELD_WKT_COORDS, coords.getWkt()));
                        hasWktCoords = true;

                        // Add geoJSON
                        String geoJSON = GeoJSONTools.convertCoordinatesToGeoJSONString(textValue, type, " ");
                        if (StringUtils.isNotEmpty(geoJSON)) {
                            ret.add(new LuceneField("NORM_COORDS_GEOJSON", geoJSON));
                        }
                    }
                }
            }
        }

        // Override any NORM_FOO values with values from NORM_FOO_LANG_XX, where XX is the desired language of the main field
        Set<String> doneFields = new HashSet<>();
        for (LuceneField field : tempRet) {
            if (doneFields.contains(field.getField())) {
                continue;
            }
            if (language != null) {
                String fieldLanguage = extractLanguageCodeFromMetadataField(field.getField());
                if (StringUtils.isEmpty(fieldLanguage)) {
                    String langField = field.getField() + SolrConstants.MIDFIX_LANG + language.toUpperCase();
                    List<String> values = correctLanguageValueMap.get(langField);
                    if (values != null) {
                        logger.info("Overriding values of {} with values from {}", field.getField(), langField);
                        for (String value : values) {
                            ret.add(new LuceneField(field.getField(), value));
                            ret.add(new LuceneField(field.getField() + SolrConstants.SUFFIX_UNTOKENIZED, value));
                        }
                        doneFields.add(field.getField());
                        continue;
                    }
                }
            }
            ret.add(field);
            if (!field.getField().endsWith(SolrConstants.SUFFIX_UNTOKENIZED) && !field.getField().endsWith("_SEARCH")) {
                ret.add(new LuceneField(field.getField() + SolrConstants.SUFFIX_UNTOKENIZED, field.getValue()));
            }
        }

        ret.add(new LuceneField(FIELD_HAS_WKT_COORDS, String.valueOf(hasWktCoords)));

        return ret;
    }

    /**
     * Finds and writes metadata to the given IndexObject without considering any child elements.
     *
     * @param indexObj The IndexObject into which the metadata shall be written.
     * @param element The JDOM Element relative to which to search.
     * @param queryPrefix a {@link java.lang.String} object.
     * @throws io.goobi.viewer.indexer.exceptions.FatalIndexerException
     * @param xp a {@link io.goobi.viewer.indexer.helper.JDomXP} object.
     */
    public static void writeMetadataToObject(IndexObject indexObj, Element element, String queryPrefix, JDomXP xp) throws FatalIndexerException {
        List<LuceneField> fields = retrieveElementMetadata(element, queryPrefix, indexObj, xp);

        for (LuceneField field : fields) {
            if (indexObj.getLuceneFieldWithName(field.getField()) != null) {
                boolean duplicate = false;

                // Do not write duplicate fields (same name + value)
                for (LuceneField f : indexObj.getLuceneFields()) {
                    if (f.getField().equals(field.getField()) && ((f.getValue() != null && f.getValue().equals(field.getValue()))
                            || field.getField().startsWith(SolrConstants.PREFIX_SORT) || field.getField().startsWith(SolrConstants.PREFIX_SORTNUM))) {
                        duplicate = true;
                        break;
                    }
                }
                if (duplicate) {
                    List<FieldConfig> fieldConfigList =
                            SolrIndexerDaemon.getInstance()
                                    .getConfiguration()
                                    .getMetadataConfigurationManager()
                                    .getConfigurationListForField(field.getField());
                    if (fieldConfigList == null || fieldConfigList.isEmpty() || !fieldConfigList.get(0).isAllowDuplicateValues()) {
                        logger.debug("Duplicate field found: {}:{}", field.getField(), field.getValue());
                        continue;
                    }
                }
            }

            if (field.getField().equals(SolrConstants.ACCESSCONDITION)) {
                // Add access conditions to a separate list
                indexObj.getAccessConditions().add(field.getValue());
            } else {
                if (field.getValue().contains(SPLIT_PLACEHOLDER)) {
                    // If value contains the split trigger, split into multiple values
                    String[] values = field.getValue().replace(SPLIT_PLACEHOLDER, "o_O").split("o_O");
                    for (String val : values) {
                        if (StringUtils.isNotEmpty(val)) {
                            indexObj.addToLucene(new LuceneField(field.getField(), val), false);
                        }
                    }
                } else {
                    indexObj.addToLucene(field, false);
                }
            }

            indexObj.setDefaultValue(indexObj.getDefaultValue().trim());
        }
    }

    /**
     * 
     * @param configurationItem
     * @param fieldVal
     * @return Modified fieldValue
     */
    private static String applyAllModifications(FieldConfig configurationItem, final String fieldVal) {
        if (StringUtils.isEmpty(fieldVal)) {
            return fieldVal;
        }

        String fieldValue = applyReplaceRules(fieldVal, configurationItem.getReplaceRules());
        fieldValue = applyValueDefaultModifications(fieldValue);

        if (configurationItem.getFieldname().startsWith("DATE_")) {
            // Normalize public release date
            String normValue = DateTools.normalizeDateFieldValue(fieldValue);
            if (StringUtils.isNotEmpty(normValue)) {
                fieldValue = normValue;
            }
        } else if (configurationItem.getFieldname().equals(SolrConstants.PI)) {
            // PI modifications
            fieldValue = applyIdentifierModifications(fieldValue);
        }

        if (configurationItem.isOneToken()) {
            fieldValue = toOneToken(fieldValue, configurationItem.getSplittingCharacter());
        }

        if (configurationItem.isLowercase()) {
            fieldValue = fieldValue.toLowerCase();
        }

        if (configurationItem.getNonSortConfigurations() != null) {
            for (NonSortConfiguration nonSortConfig : configurationItem.getNonSortConfigurations()) {
                // Remove non-sort characters
                fieldValue = nonSortConfig.apply(fieldValue);
            }
        }
        if (!configurationItem.getValueNormalizers().isEmpty()) {
            for (ValueNormalizer normalizer : configurationItem.getValueNormalizers()) {
                fieldValue = normalizer.normalize(fieldValue);
                logger.debug("normalized value: {}", fieldValue);
            }
        }

        return fieldValue;
    }

    /**
     * <p>
     * applyReplaceRules.
     * </p>
     *
     * @param value a {@link java.lang.String} object.
     * @param replaceRules a {@link java.util.Map} object.
     * @return a {@link java.lang.String} object.
     * @should apply rules correctly
     * @should throw IllegalArgumentException if value is null
     * @should return unmodified value if replaceRules is null
     */
    public static String applyReplaceRules(String value, Map<Object, String> replaceRules) {
        if (value == null) {
            throw new IllegalArgumentException("value may not be null");
        }
        if (replaceRules == null) {
            return value;
        }
        String ret = value;
        for (Entry<Object, String> entry : replaceRules.entrySet()) {
            if (entry.getKey() instanceof Character) {
                StringBuilder sb = new StringBuilder();
                sb.append(entry.getKey());
                ret = ret.replace(sb.toString(), entry.getValue());
            } else if (entry.getKey() instanceof String s) {
                logger.trace("replace rule: {} -> {}", s, entry.getValue());
                if (s.startsWith("REGEX:")) {
                    ret = ret.replaceAll(s.substring(6), entry.getValue());
                } else {
                    ret = ret.replace(s, entry.getValue());
                }
            } else {
                logger.error("Unknown replacement key type of '{}: {}", entry.getKey(), entry.getKey().getClass().getName());
            }
        }

        return ret;
    }

    /**
     * <p>
     * applyValueDefaultModifications.
     * </p>
     *
     * @param fieldValue a {@link java.lang.String} object.
     * @return a {@link java.lang.String} object.
     */
    public static String applyValueDefaultModifications(String fieldValue) {
        String ret = fieldValue;
        if (StringUtils.isNotEmpty(ret)) {
            // Remove any prior HTML escaping, otherwise strings like '&amp;amp;' might occur
            ret = StringEscapeUtils.unescapeHtml4(ret);
        }

        return ret;
    }

    /**
     * <p>
     * applyIdentifierModifications.
     * </p>
     *
     * @param pi a {@link java.lang.String} object.
     * @return a {@link java.lang.String} object.
     * @should trim identifier
     * @should apply replace rules
     * @should replace illegal characters with underscores
     */
    public static String applyIdentifierModifications(String pi) {
        if (StringUtils.isEmpty(pi)) {
            return pi;
        }
        String ret = pi.trim();
        // Apply replace rules defined for the field PI
        List<FieldConfig> configItems =
                SolrIndexerDaemon.getInstance().getConfiguration().getMetadataConfigurationManager().getConfigurationListForField(SolrConstants.PI);
        if (configItems != null && !configItems.isEmpty()) {
            Map<Object, String> replaceRules = configItems.get(0).getReplaceRules();
            if (replaceRules != null && !replaceRules.isEmpty()) {
                ret = MetadataHelper.applyReplaceRules(ret, replaceRules);
            }
        }
        ret = ret.replaceAll("[ ,:()]", "_");

        return ret;
    }

    /**
     * Adds a SORT_* version of the given field, but only if no field by that name exists yet.
     *
     * @param fieldName a {@link java.lang.String} object.
     * @param fieldVal a {@link java.lang.String} object.
     * @param sortFieldPrefix a {@link java.lang.String} object.
     * @param nonSortConfigurations a {@link java.util.List} object.
     * @param valueNormalizers
     * @param retList a {@link java.util.List} object.
     * @should add regular sort fields correctly
     * @should add numerical sort fields correctly
     * @should not add existing fields
     */
    public static void addSortField(String fieldName, final String fieldVal, String sortFieldPrefix, List<NonSortConfiguration> nonSortConfigurations,
            List<ValueNormalizer> valueNormalizers, List<LuceneField> retList) {
        if (fieldName == null) {
            throw new IllegalArgumentException("fieldName may not be null");
        }
        if (fieldVal == null) {
            throw new IllegalArgumentException("fieldVal may not be null");
        }
        if (sortFieldPrefix == null) {
            throw new IllegalArgumentException("sortFieldPrefix may not be null");
        }

        String sortFieldName = sortFieldPrefix + fieldName.replace("MD_", "");
        for (LuceneField field : retList) {
            if (field.getField().equals(sortFieldName)) {
                // A sort field by that name already exists (only one may be added to a doc)
                return;
            }
        }
        String fieldValue = fieldVal;
        if (nonSortConfigurations != null && !nonSortConfigurations.isEmpty()) {
            for (NonSortConfiguration nonSortConfig : nonSortConfigurations) {
                // remove non-sort characters and anything between them
                fieldValue = nonSortConfig.apply(fieldValue);
            }
        }
        if (valueNormalizers != null && !valueNormalizers.isEmpty()) {
            for (ValueNormalizer normalizer : valueNormalizers) {
                fieldValue = normalizer.normalize(fieldValue);
            }
        }
        logger.debug("Adding sorting field {}: {}", sortFieldName, fieldValue);
        retList.add(new LuceneField(sortFieldName, fieldValue));
    }

    /**
     * Removes any non-alphanumeric characters from 'value'. If 'splittingChar' is given, replace its occurrences in 'value' with periods.
     * 
     * @param inValue String
     * @param splittingChar
     * @return String
     * @should remove non-alphanumerical characters
     * @should replace splitting char
     */
    static String toOneToken(String inValue, String splittingChar) {
        String value = inValue;
        if (StringUtils.isNotEmpty(splittingChar)) {
            value = value.replace(" ", "");
            value = value.replaceAll("[^\\w|" + splittingChar + "]", "");
            value = value.replace("_", "");
            value = value.replace(splittingChar, ".");
        } else {
            value = value.replaceAll("[\\W]", "");
        }

        return value;
    }

    /**
     * Retrieves the PI value from the given METS document object.
     *
     * @param prefix a {@link java.lang.String} object.
     * @param xp a {@link io.goobi.viewer.indexer.helper.JDomXP} object.
     * @return String or null
     * @should extract DenkXweb PI correctly
     */
    public static String getPIFromXML(String prefix, JDomXP xp) {
        List<FieldConfig> piConfig =
                SolrIndexerDaemon.getInstance().getConfiguration().getMetadataConfigurationManager().getConfigurationListForField(SolrConstants.PI);
        if (piConfig == null) {
            return null;
        }

        List<XPathConfig> xPathConfigurations = piConfig.get(0).getxPathConfigurations();
        for (XPathConfig xPathConfig : xPathConfigurations) {
            String query = prefix + xPathConfig.getxPath();
            query = query.replace("///", "/");
            logger.debug(query);
            String pi = xp.evaluateToString(query, null);
            if (pi == null) {
                // Attribute evaluation fallback
                List<Attribute> childrenNodeList = xp.evaluateToAttributes(query, null);
                if (childrenNodeList != null && !childrenNodeList.isEmpty()) {
                    pi = childrenNodeList.get(0).getValue();
                }
            }
            if (StringUtils.isNotEmpty(pi)) {
                return pi;
            }
        }

        return null;
    }

    /**
     * 
     * @param piConfig
     * @return true if PI is configured to be added to DEFAULT; false otherwise
     */
    public static boolean isPiAddToDefault(List<FieldConfig> piConfig) {
        if (piConfig == null || piConfig.isEmpty()) {
            return false;
        }

        return piConfig.get(0).isAddToDefault();
    }

    /**
     * 
     * @param centuries
     * @param value
     * @param normalizeYearMinDigits
     * @param customField Optional custom index field to add years to (in addition to YEAR)
     * @return List of generated LuceneFields.
     * @should parse centuries and dates correctly
     * @should normalize year digits
     * @should add custom field correctly
     */
    static List<LuceneField> parseDatesAndCenturies(Set<Integer> centuries, String value, int normalizeYearMinDigits, String customField) {
        if (StringUtils.isEmpty(value)) {
            return Collections.emptyList();
        }

        List<LuceneField> ret = new ArrayList<>();
        for (PrimitiveDate date : DateTools.normalizeDate(value, normalizeYearMinDigits)) {
            if (date.getYear() == null) {
                continue;
            }
            logger.trace("using PrimitiveDate: {}", date);
            ret.add(new LuceneField(SolrConstants.YEAR, String.valueOf(date.getYear())));
            int century = getCentury(date.getYear());
            if (!centuries.contains(century)) {
                ret.add(new LuceneField(SolrConstants.CENTURY, String.valueOf(century)));
                centuries.add(century);
            }
            if (StringUtils.isNotEmpty(customField)) {
                ret.add(new LuceneField(customField, String.valueOf(date.getYear())));
            }
            if (date.getMonth() != null) {
                String year = FORMAT_FOUR_DIGITS.get().format(date.getYear());
                ret.add(new LuceneField(SolrConstants.YEARMONTH, year + FORMAT_TWO_DIGITS.get().format(date.getMonth())));
                if (date.getDay() != null) {
                    ret.add(new LuceneField(SolrConstants.YEARMONTHDAY,
                            year + FORMAT_TWO_DIGITS.get().format(date.getMonth()) + FORMAT_TWO_DIGITS.get().format(date.getDay())));
                    logger.trace("added YEARMONTHDAY: {}", new LuceneField(SolrConstants.YEARMONTHDAY,
                            year + FORMAT_TWO_DIGITS.get().format(date.getMonth()) + FORMAT_TWO_DIGITS.get().format(date.getDay())).getValue());
                    ret.add(new LuceneField(SolrConstants.MONTHDAY,
                            FORMAT_TWO_DIGITS.get().format(date.getMonth()) + FORMAT_TWO_DIGITS.get().format(date.getDay())));
                }
            }

        }

        return ret;
    }

    /**
     * Returns the number of the century to which the given year belongs.
     * 
     * @param year
     * @return Century extracted from year
     * @should detect positive century correctly
     * @should detect negative century correctly
     * @should detect first century correctly
     */
    static int getCentury(long year) {
        boolean bc = false;
        String yearString = String.valueOf(year);
        if (yearString.charAt(0) == '-') {
            bc = true;
            yearString = yearString.substring(1);
        }
        if (yearString.length() > 2) {
            yearString = yearString.substring(0, yearString.length() - 2);
        } else {
            // First century years are <= 2
            yearString = "0";
        }
        int century = Integer.parseInt(yearString);
        if (bc) {
            century *= -1;
            century -= 1;
        } else {
            century++;
        }
        logger.debug("year: {}, century: {}", year, century);

        return century;
    }

    /**
     * Adds additional CENTURY fields if there is a gap (e.g. 15th and 17th century implies 16th).
     * 
     * @param fields
     * @return List<LuceneField>
     * @should complete centuries correctly
     */
    static List<LuceneField> completeCenturies(List<LuceneField> fields) {
        return completeIntegerValues(fields, SolrConstants.CENTURY, new HashSet<>(Collections.singletonList(0)));
    }

    /**
     * Adds additional YEAR fields if there is a gap (e.g. if there is 1990 and 1993, also add 1991 and 1992).
     * 
     * @param fields
     * @param fieldName
     * @return List<LuceneField>
     * @should complete years correctly
     *
     */
    static List<LuceneField> completeYears(List<LuceneField> fields, String fieldName) {
        return completeIntegerValues(fields, fieldName, null);
    }

    /**
     * 
     * @param fields
     * @param fieldName
     * @param skipValues
     * @return List<LuceneField>
     */
    private static List<LuceneField> completeIntegerValues(List<LuceneField> fields, String fieldName, Set<Integer> skipValues) {
        if (StringUtils.isEmpty(fieldName)) {
            throw new IllegalArgumentException("fieldName may not be null or empty");
        }
        if (fields == null || fields.isEmpty()) {
            return Collections.emptyList();
        }

        List<Integer> oldValues = new ArrayList<>();
        for (LuceneField field : fields) {
            if (field.getField().equals(fieldName) && !oldValues.contains(Integer.valueOf(field.getValue()))) {
                oldValues.add(Integer.valueOf(field.getValue()));
            }
        }

        List<LuceneField> newValues = new ArrayList<>();
        if (!oldValues.isEmpty()) {
            Collections.sort(oldValues);
            for (int i = oldValues.get(0); i < oldValues.get(oldValues.size() - 1); ++i) {
                if (!oldValues.contains(i) && !(skipValues != null && skipValues.contains(i))) {
                    newValues.add(new LuceneField(fieldName, String.valueOf(i)));
                    logger.debug("Added implicit {}:{}", fieldName, i);
                }
            }
        }

        return newValues;
    }

    /**
     * 
     * @param ele Relative JDOM2 root element
     * @param groupEntity {@link GroupEntity} configuration from which to create the {@link GroupedMetadata}
     * @param configurationItem Master field configuration
     * @param groupLabel Main field name
     * @param sbDefaultMetadataValues StringBuilder that collects default values
     * @param luceneFields
     * @return Generated {@link GroupedMetadata}
     * @throws FatalIndexerException
     * @should group correctly
     * @should not lowercase certain fields
     */
    static GroupedMetadata getGroupedMetadata(Element ele, GroupEntity groupEntity, FieldConfig configurationItem, String groupLabel,
            StringBuilder sbDefaultMetadataValues, List<LuceneField> luceneFields) throws FatalIndexerException {
        logger.trace("getGroupedMetadata: {}", groupLabel);
        GroupedMetadata ret = new GroupedMetadata();
        ret.setLabel(groupLabel);
        ret.getFields().add(new LuceneField(SolrConstants.LABEL, groupLabel));
        ret.getFields().add(new LuceneField(SolrConstants.METADATATYPE, groupEntity.getType().name()));
        ret.setAddAuthorityDataToDocstruct(groupEntity.isAddAuthorityDataToDocstruct());
        ret.setAddCoordsToDocstruct(groupEntity.isAddCoordsToDocstruct());
        ret.setAllowDuplicateValues(configurationItem.isAllowDuplicateValues());
        List<LuceneField> authorityData = new ArrayList<>();
        boolean groupFieldAlreadyReplaced = false;
        String authorityIdentifier = null;
        StringBuilder sbAuthorityDataTerms = new StringBuilder();

        Map<String, List<String>> collectedValues = new HashMap<>();
        ret.collectGroupMetadataValues(collectedValues, groupEntity.getSubfields(), ele, authorityDataEnabled, null);

        if (!groupEntity.getSubfields().containsKey(SolrConstants.MD_VALUE)) {
            logger.warn("'{}' not configured for grouped metadata field '{}'.", SolrConstants.MD_VALUE, groupLabel);
        }

        String mdValue = null;
        String mdValueRaw = null;

        Map<String, String> additionalFieldsFromParent = new HashMap<>();
        for (LuceneField field : ret.getFields()) {
            if (field.getField().equals(SolrConstants.MD_VALUE)
                    || (field.getField().equals("MD_DISPLAYFORM") && MetadataGroupType.PERSON.equals(groupEntity.getType()))
                    || (field.getField().equals("MD_LOCATION") && MetadataGroupType.LOCATION.equals(groupEntity.getType()))) {
                // Make sure not to override existing value with useless values (after modifications)
                String val = applyAllModifications(configurationItem, field.getValue());
                if (StringUtils.isNotEmpty(val)) {
<<<<<<< HEAD
=======
                    mdValueRaw = field.getValue();
>>>>>>> f673813e
                    field.setValue(val);
                    mdValue = val;
                }
            } else if ("MD_REFID".equals(field.getField()) && ele.getParentElement() != null) {
                additionalFieldsFromParent.put("{0}", field.getValue());
            }
        }

        if (!additionalFieldsFromParent.isEmpty()) {
            logger.debug("Collecting source metadata for {}", configurationItem.getFieldname());
            ret.collectGroupMetadataValues(collectedValues, groupEntity.getSubfields(), ele.getParentElement(), authorityDataEnabled,
                    additionalFieldsFromParent);
        }
        // if no MD_VALUE field exists, construct one
        if (mdValue == null) {
            StringBuilder sbValue = new StringBuilder();
            if (MetadataGroupType.PERSON.equals(groupEntity.getType())) {
                if (collectedValues.containsKey(SolrConstants.MD_LASTNAME) && !collectedValues.get(SolrConstants.MD_LASTNAME).isEmpty()) {
                    sbValue.append(collectedValues.get(SolrConstants.MD_LASTNAME).get(0));
                }
                if (collectedValues.containsKey(SolrConstants.MD_FIRSTNAME) && !collectedValues.get(SolrConstants.MD_FIRSTNAME).isEmpty()) {
                    if (sbValue.length() > 0) {
                        sbValue.append(", ");
                    }
                    sbValue.append(collectedValues.get(SolrConstants.MD_FIRSTNAME).get(0));
                }
            }
            if (sbValue.length() > 0) {
                mdValue = sbValue.toString();
                ret.getFields().add(new LuceneField(SolrConstants.MD_VALUE, mdValue));
            }
        }
        // Set main value (required for metadata display)
        if (StringUtils.isNotEmpty(mdValue)) {
            ret.setMainValue(mdValue);
        }

        // Query citation resource
        if (MetadataGroupType.CITATION.equals(groupEntity.getType())) {
            ret.harvestCitationMetadataFromUrl(groupEntity, collectedValues);
        }

        // Add single-valued field by which to group metadata search hits
        if (mdValueRaw != null) {
            addSortField(SolrConstants.GROUPFIELD, new StringBuilder(groupLabel).append("_").append(mdValueRaw).toString(), "", null, null,
                    ret.getFields());
        }

        // Add authority data URI, if available (GND only)
        if (authorityDataEnabled && ret.getAuthorityURI() == null) {
            String authority = ele.getAttributeValue("authority");
            if (authority == null) {
                // Add valueURI without any other specifications
                String valueURI = ele.getAttributeValue("valueURI");
                if (valueURI != null) {
                    ret.getFields().add(new LuceneField(NormDataImporter.FIELD_URI, valueURI));
                    ret.setAuthorityURI(valueURI);
                }
            } else {
                String authorityURI = ele.getAttributeValue("authorityURI");
                String valueURI = ele.getAttributeValue("valueURI");
                // Skip missing GND identifiers
                if (StringUtils.isNotEmpty(valueURI) && !"https://d-nb.info/gnd/".equals(valueURI) && !"http://d-nb.info/gnd/".equals(valueURI)) {
                    valueURI = valueURI.trim();
                    if (StringUtils.isNotEmpty(authorityURI) && !valueURI.startsWith(authorityURI)) {
                        ret.getFields().add(new LuceneField(NormDataImporter.FIELD_URI, authorityURI + valueURI));
                    } else {
                        ret.getFields().add(new LuceneField(NormDataImporter.FIELD_URI, valueURI));
                    }
                    ret.setAuthorityURI(valueURI);
                }

            }
        }

        // Retrieve authority data
        if (authorityDataEnabled && ret.getAuthorityURI() != null) {
            authorityData.addAll(retrieveAuthorityData(ret.getAuthorityURI(), sbDefaultMetadataValues,
                    sbAuthorityDataTerms, addAuthorityDataFieldsToDefault, configurationItem.getReplaceRules(),
                    configurationItem.getFieldname()));
            // Add default authority data name to the docstruct doc so that it can be searched
            for (LuceneField authorityField : authorityData) {
                switch (authorityField.getField()) {
                    case FIELD_NORM_NAME:
                        // Add NORM_NAME as MD_*_UNTOKENIZED and to DEFAULT to the docstruct
                        if (StringUtils.isNotBlank(authorityField.getValue())) {
                            if (configurationItem.isAddToDefault()) {
                                // Add norm value to DEFAULT
                                addValueToDefault(authorityField.getValue(), sbDefaultMetadataValues);
                            }
                            if (configurationItem.isAddUntokenizedVersion()) {
                                luceneFields.add(new LuceneField(
                                        new StringBuilder(groupLabel).append(SolrConstants.SUFFIX_UNTOKENIZED).toString(),
                                        authorityField.getValue()));
                            }
                        }
                        break;
                    case "NORM_IDENTIFIER":
                        // If a NORM_IDENTIFIER exists for this metadata group, use it to replace the value of GROUPFIELD
                        for (LuceneField groupField : ret.getFields()) {
                            if (groupField.getField().equals(SolrConstants.GROUPFIELD)) {
                                groupField.setValue(authorityField.getValue());
                                groupFieldAlreadyReplaced = true;
                                break;
                            }
                            authorityIdentifier = authorityField.getValue();
                        }
                        break;
                    default: // nothing
                }
            }
        }

        List<LuceneField> sortFields = new ArrayList<>();
        for (LuceneField field : ret.getFields()) {
            String moddedValue;
            switch (field.getField()) {
                // Leave certain fields untouched
                case SolrConstants.GROUPFIELD:
                case SolrConstants.LABEL:
                case SolrConstants.METADATATYPE:
                    moddedValue = field.getValue();
                    break;
                default:
                    // Apply modifications configured for the main field to all the group field values
                    moddedValue = applyAllModifications(configurationItem, field.getValue());
                    break;
            }

            // Convert to geoJSON
            if (configurationItem.getGeoJSONSource() != null && field.getField().equals(SolrConstants.MD_VALUE)) {
                try {
                    GeoCoords coords = GeoJSONTools.convert(moddedValue, configurationItem.getGeoJSONSource(),
                            configurationItem.getGeoJSONSourceSeparator());
                    if (coords.getGeoJSON() != null) {
                        moddedValue = coords.getGeoJSON();
                    }
                    // Add WKT search field
                    if (configurationItem.isGeoJSONAddSearchField() && coords.getWkt() != null) {
                        luceneFields.add(new LuceneField(FIELD_WKT_COORDS, coords.getWkt()));
                    }
                } catch (NumberFormatException e) {
                    logger.error("Cannot convert to geoJSON: {}", e.getMessage());
                }
            }

            if (StringUtils.isNotEmpty(moddedValue)) {
                field.setValue(moddedValue);
            }

            if (configurationItem.isAddToDefault()) {
                // Add main value to owner doc's DEFAULT field
                if (StringUtils.isNotBlank(ret.getMainValue())) {
                    addValueToDefault(ret.getMainValue(), sbDefaultMetadataValues);
                }
                // Add grouped metadata field to DEFAULT
                if (StringUtils.isNotEmpty(field.getValue()) && !moddedValue.equals(ret.getMainValue())) {
                    switch (field.getField()) {
                        case SolrConstants.LABEL:
                        case SolrConstants.METADATATYPE:
                            // skip
                            break;
                        default:
                            addValueToDefault(moddedValue, sbDefaultMetadataValues);
                    }
                }
            }

            // Add sorting field
            addSortField(field.getField(), moddedValue, SolrConstants.PREFIX_SORT,
                    configurationItem.getNonSortConfigurations(),
                    configurationItem.getValueNormalizers(), sortFields);
        }
        ret.getFields().addAll(sortFields);

        // If there was no existing GROUPFIELD in the group metadata, add one now using the norm identifier
        if (!groupFieldAlreadyReplaced && StringUtils.isNotEmpty(authorityIdentifier)) {
            ret.getFields().add(new LuceneField(SolrConstants.GROUPFIELD, authorityIdentifier));
        }
        // Add MD_VALUE as DEFAULT to the grouped metadata doc
        if (configurationItem.isAddToDefault() && StringUtils.isNotBlank(ret.getMainValue())) {
            ret.getFields().add(new LuceneField(SolrConstants.DEFAULT, ret.getMainValue()));
        }
        ret.getAuthorityDataFields().addAll(authorityData); // Add authority data outside the loop over groupMetadata

        // NORMDATATERMS is now in the metadata docs, not docstructs
        if (sbAuthorityDataTerms.length() > 0) {
            ret.getFields().add(new LuceneField(SolrConstants.NORMDATATERMS, sbAuthorityDataTerms.toString()));
        }

        // Nested group entities
        if (!groupEntity.getChildren().isEmpty()) {
            for (GroupEntity childGroupEntity : groupEntity.getChildren()) {
                logger.debug("Processing child config: {}", childGroupEntity.getName());
                List<Element> eleChildList = JDomXP.evaluateToElementsStatic(childGroupEntity.getXpath(), ele);
                if (eleChildList == null) {
                    continue;
                }
                for (Element eleChild : eleChildList) {
                    GroupedMetadata child =
                            getGroupedMetadata(eleChild, childGroupEntity, configurationItem, childGroupEntity.getName(), sbDefaultMetadataValues,
                                    luceneFields);
                    ret.getChildren().add(child);
                    if (StringUtils.isNotEmpty(child.getMainValue())) {
                        logger.debug("added child: {}", child.getMainValue());
                    } else {
                        logger.warn("MD_VALUE not found on child metadata group of fild config {}", configurationItem.getFieldname());
                    }
                }
            }
        }

        return ret;
    }

    /**
     * Adds the given value to the given StringBuilder if the value does not yet exist in the buffer, separated by spaces. Also adds a concatenated
     * version of the value if it contains a hyphen.
     * 
     * @param value
     * @param sbDefaultMetadataValues
     * @should add value correctly
     * @should add concatenated value correctly
     * @should throw IllegalArgumentException if value is null
     * @should throw IllegalArgumentException if sbDefaultMetadataValues is null
     */
    static void addValueToDefault(String value, StringBuilder sbDefaultMetadataValues) {
        if (value == null) {
            throw new IllegalArgumentException("value may not be null");
        }
        if (sbDefaultMetadataValues == null) {
            throw new IllegalArgumentException("sbDefaultMetadataValues may not be null");
        }

        String fieldValueTrim = value.trim();
        String defaultValueWithSpaces = new StringBuilder(" ").append(fieldValueTrim).append(' ').toString();
        if (!sbDefaultMetadataValues.toString().contains(defaultValueWithSpaces)) {
            sbDefaultMetadataValues.append(defaultValueWithSpaces);
        }
        // 2021-10-22: Commented out concatenation to reduce autosuggest noise
        //        String concatValue = getConcatenatedValue(fieldValueTrim);
        //        if (!concatValue.equals(value)) {
        //            String concatValueWithSpaces = new StringBuilder(" ").append(concatValue).append(' ').toString();
        //            if (!sbDefaultMetadataValues.toString().contains(concatValueWithSpaces)) {
        //                sbDefaultMetadataValues.append(concatValueWithSpaces);
        //            }
        //        }
    }

    /**
     * Extracts the (lowercase) language code from the given field name.
     *
     * @param fieldName a {@link java.lang.String} object.
     * @should extract language code correctly
     * @should ignore any suffixes longer than two chars
     * @return a {@link java.lang.String} object.
     */
    public static String extractLanguageCodeFromMetadataField(String fieldName) {
        if (fieldName == null) {
            throw new IllegalArgumentException("fieldName may not be null");
        }

        if (fieldName.contains(SolrConstants.MIDFIX_LANG)) {
            int index = fieldName.indexOf(SolrConstants.MIDFIX_LANG) + SolrConstants.MIDFIX_LANG.length();
            if (fieldName.length() == index + 2) {
                return fieldName.substring(index).toLowerCase();
            }
        }

        return null;
    }

    /**
     * Reads TEI files from the given Path and adds metadata and texts to the give index object.
     *
     * @param indexObj a {@link io.goobi.viewer.indexer.model.IndexObject} object.
     * @param teiFolder a {@link java.nio.file.Path} object.
     * @throws io.goobi.viewer.indexer.exceptions.FatalIndexerException
     * @throws java.io.IOException
     * @throws org.jdom2.JDOMException
     * @should append fulltext from all files
     */
    public static void processTEIMetadataFiles(IndexObject indexObj, Path teiFolder) throws FatalIndexerException, IOException, JDOMException {
        if (indexObj == null) {
            throw new IllegalArgumentException("indexObj may not be null");
        }
        if (teiFolder == null) {
            throw new IllegalArgumentException("teiFolder may not be null");
        }

        StringBuilder sbFulltext = new StringBuilder();
        try (DirectoryStream<Path> stream = Files.newDirectoryStream(teiFolder, "*.{xml}")) {
            for (Path path : stream) {
                logger.info("Found TEI file: {}", path.getFileName());
                JDomXP tei = new JDomXP(path.toFile());
                writeMetadataToObject(indexObj, tei.getRootElement(), "", tei);

                // Add text body
                Element eleText = tei.getRootElement().getChild("text", null);
                if (eleText != null && eleText.getChild("body", null) != null) {
                    String language =
                            eleText.getAttributeValue("lang", SolrIndexerDaemon.getInstance().getConfiguration().getNamespaces().get("xml"));
                    String fileFieldName = SolrConstants.FILENAME_TEI;
                    if (language != null) {
                        String isoCode = LanguageHelper.getInstance().getLanguage(language).getIsoCodeOld();
                        if (isoCode != null) {
                            fileFieldName += SolrConstants.MIDFIX_LANG + isoCode.toUpperCase();
                        }
                        indexObj.getLanguages().add(isoCode);
                    }
                    indexObj.addToLucene(fileFieldName, path.getFileName().toString());

                    // Add searchable version of the text
                    Element eleBody = eleText.getChild("body", null);
                    Element eleNewRoot = new Element("tempRoot");
                    for (Element ele : eleBody.getChildren()) {
                        eleNewRoot.addContent(ele.clone());
                    }
                    String body = XmlTools.getStringFromElement(eleNewRoot, null).replace("<tempRoot>", "").replace("</tempRoot>", "").trim();
                    sbFulltext.append(TextHelper.cleanUpHtmlTags(body)).append('\n');
                } else {
                    logger.warn("No text body found in TEI");
                }

            }
        }
        if (sbFulltext.length() > 0) {
            indexObj.addToLucene(SolrConstants.FULLTEXT, sbFulltext.toString());
        }
    }

    /**
     * @return the authorityDataEnabled
     */
    public static boolean isAuthorityDataEnabled() {
        return authorityDataEnabled;
    }

    /**
     * @param authorityDataEnabled the authorityDataEnabled to set
     */
    public static void setAuthorityDataEnabled(boolean authorityDataEnabled) {
        MetadataHelper.authorityDataEnabled = authorityDataEnabled;
    }

    /**
     * @return the addAuthorityDataFieldsToDefault
     */
    public static List<String> getAddAuthorityDataFieldsToDefault() {
        return addAuthorityDataFieldsToDefault;
    }

    /**
     * @param addAuthorityDataFieldsToDefault the addAuthorityDataFieldsToDefault to set
     */
    public static void setAddAuthorityDataFieldsToDefault(List<String> addAuthorityDataFieldsToDefault) {
        MetadataHelper.addAuthorityDataFieldsToDefault = addAuthorityDataFieldsToDefault;
    }
}<|MERGE_RESOLUTION|>--- conflicted
+++ resolved
@@ -1190,10 +1190,7 @@
                 // Make sure not to override existing value with useless values (after modifications)
                 String val = applyAllModifications(configurationItem, field.getValue());
                 if (StringUtils.isNotEmpty(val)) {
-<<<<<<< HEAD
-=======
                     mdValueRaw = field.getValue();
->>>>>>> f673813e
                     field.setValue(val);
                     mdValue = val;
                 }
