--- conflicted
+++ resolved
@@ -649,21 +649,12 @@
     /**
      * 
      * @param configurationItem
-<<<<<<< HEAD
      * @param fieldVal
      * @return Modified fieldValue
      */
     private static String applyAllModifications(FieldConfig configurationItem, final String fieldVal) {
         if (StringUtils.isEmpty(fieldVal)) {
             return fieldVal;
-=======
-     * @param fieldValue
-     * @return Modified value
-     */
-    private static String applyAllModifications(FieldConfig configurationItem, String fieldValue) {
-        if (StringUtils.isEmpty(fieldValue)) {
-            return fieldValue;
->>>>>>> 54b09096
         }
 
         String fieldValue = applyReplaceRules(fieldVal, configurationItem.getReplaceRules());
@@ -730,11 +721,7 @@
                 sb.append(entry.getKey());
                 ret = ret.replace(sb.toString(), entry.getValue());
             } else if (entry.getKey() instanceof String s) {
-<<<<<<< HEAD
-                logger.trace("replace rule: {} -> {}", entry.getKey(), entry.getValue());
-=======
                 logger.trace("replace rule: {} -> {}", s, entry.getValue());
->>>>>>> 54b09096
                 if (s.startsWith("REGEX:")) {
                     ret = ret.replaceAll(s.substring(6), entry.getValue());
                 } else {
