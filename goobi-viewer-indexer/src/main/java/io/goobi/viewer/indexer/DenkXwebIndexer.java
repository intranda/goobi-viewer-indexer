/**
 * This file is part of the Goobi Solr Indexer - a content indexing tool for the Goobi viewer and OAI-PMH/SRU interfaces.
 *
 * Visit these websites for more information.
 *          - http://www.intranda.com
 *          - http://digiverso.com
 *
 * This program is free software; you can redistribute it and/or modify it under the terms of the GNU General Public License as published by the Free
 * Software Foundation; either version 2 of the License, or (at your option) any later version.
 *
 * This program is distributed in the hope that it will be useful, but WITHOUT ANY WARRANTY; without even the implied warranty of MERCHANTABILITY or
 * FITNESS FOR A PARTICULAR PURPOSE. See the GNU General Public License for more details.
 *
 * You should have received a copy of the GNU General Public License along with this program. If not, see <http://www.gnu.org/licenses/>.
 */
package io.goobi.viewer.indexer;

import java.io.File;
import java.io.FilenameFilter;
import java.io.IOException;
import java.net.URL;
import java.nio.file.Files;
import java.nio.file.Path;
import java.nio.file.Paths;
import java.util.ArrayList;
import java.util.Collection;
import java.util.Collections;
import java.util.HashSet;
import java.util.List;
import java.util.Map;
import java.util.Set;
import java.util.regex.Matcher;
import java.util.regex.Pattern;

import org.apache.commons.io.FileUtils;
import org.apache.commons.io.FilenameUtils;
import org.apache.commons.lang.StringUtils;
import org.apache.solr.client.solrj.SolrServerException;
import org.apache.solr.common.SolrDocument;
import org.apache.solr.common.SolrDocumentList;
import org.apache.solr.common.SolrInputDocument;
import org.jdom2.Document;
import org.jdom2.Element;
import org.slf4j.Logger;
import org.slf4j.LoggerFactory;

import io.goobi.viewer.indexer.helper.Configuration;
import io.goobi.viewer.indexer.helper.Hotfolder;
import io.goobi.viewer.indexer.helper.JDomXP;
import io.goobi.viewer.indexer.helper.MetadataHelper;
import io.goobi.viewer.indexer.helper.SolrHelper;
import io.goobi.viewer.indexer.helper.Utils;
import io.goobi.viewer.indexer.model.FatalIndexerException;
import io.goobi.viewer.indexer.model.IndexObject;
import io.goobi.viewer.indexer.model.IndexerException;
import io.goobi.viewer.indexer.model.LuceneField;
import io.goobi.viewer.indexer.model.SolrConstants;
import io.goobi.viewer.indexer.model.SolrConstants.DocType;
import io.goobi.viewer.indexer.model.config.MetadataConfigurationManager;
import io.goobi.viewer.indexer.model.datarepository.DataRepository;
import io.goobi.viewer.indexer.model.writestrategy.ISolrWriteStrategy;
import io.goobi.viewer.indexer.model.writestrategy.LazySolrWriteStrategy;
import io.goobi.viewer.indexer.model.writestrategy.SerializingSolrWriteStrategy;

/**
 * <p>DenkXwebIndexer class.</p>
 *
 */
public class DenkXwebIndexer extends Indexer {

    /** Logger for this class. */
    private static final Logger logger = LoggerFactory.getLogger(DenkXwebIndexer.class);

    /**
     * Whitelist of file names belonging for this particular record (in case the media folder contains files for multiple records). StringBuffer is
     * thread-safe.
     */
    private StringBuffer sbImgFileNames = new StringBuffer();

    /**
     * Constructor.
     *
     * @param hotfolder a {@link io.goobi.viewer.indexer.helper.Hotfolder} object.
     * @should set attributes correctly
     */
    public DenkXwebIndexer(Hotfolder hotfolder) {
        this.hotfolder = hotfolder;
    }

    /**
     * Indexes a DenkXweb file.
<<<<<<< HEAD
     * 
     * @param doc
     * @param dataFolders
     * @param writeStrategy
     * @param pageCountStart
     * @param downloadExternalImages
     * @return
=======
     *
     * @param doc a {@link org.jdom2.Document} object.
     * @param dataFolders a {@link java.util.Map} object.
     * @param writeStrategy a {@link io.goobi.viewer.indexer.model.writestrategy.ISolrWriteStrategy} object.
     * @param pageCountStart a int.
>>>>>>> 0f585f3a
     * @should index record correctly
     * @should update record correctly
     * @return an array of {@link java.lang.String} objects.
     */
    public String[] index(Document doc, Map<String, Path> dataFolders, ISolrWriteStrategy writeStrategy, int pageCountStart,
            boolean downloadExternalImages) {
        String[] ret = { "ERROR", null };
        String pi = null;
        try {
            this.xp = new JDomXP(doc);
            if (this.xp == null) {
                throw new IndexerException("Could not create XML parser.");
            }

            IndexObject indexObj = new IndexObject(getNextIddoc(hotfolder.getSolrHelper()));
            logger.debug("IDDOC: {}", indexObj.getIddoc());
            Element structNode = doc.getRootElement();
            indexObj.setRootStructNode(structNode);

            // set some simple data in den indexObject
            setSimpleData(indexObj);

            // Set PI
            {
                pi = MetadataHelper.getPIFromXML("", xp);
                if (StringUtils.isBlank(pi)) {
                    ret[1] = "PI not found.";
                    throw new IndexerException(ret[1]);
                }

                // Remove prefix
                if (pi.contains(":")) {
                    pi = pi.substring(pi.lastIndexOf(':') + 1);
                }
                if (pi.contains("/")) {
                    pi = pi.substring(pi.lastIndexOf('/') + 1);
                }
                pi = MetadataHelper.applyIdentifierModifications(pi);
                // Do not allow identifiers with illegal characters
                Pattern p = Pattern.compile("[^\\w|-]");
                Matcher m = p.matcher(pi);
                if (m.find()) {
                    ret[1] = "PI contains illegal characters: " + pi;
                    throw new IndexerException(ret[1]);
                }
                indexObj.setPi(pi);
                indexObj.setTopstructPI(pi);
                logger.debug("PI: {}", indexObj.getPi());

                // Determine the data repository to use
                DataRepository[] repositories =
                        hotfolder.getDataRepositoryStrategy().selectDataRepository(pi, null, dataFolders, hotfolder.getSolrHelper());
                dataRepository = repositories[0];
                previousDataRepository = repositories[1];
                if (StringUtils.isNotEmpty(dataRepository.getPath())) {
                    indexObj.setDataRepository(dataRepository.getPath());
                }

                ret[0] = indexObj.getPi();

                // Check and use old data folders, if no new ones found
                checkOldDataFolder(dataFolders, DataRepository.PARAM_MIX, pi);
                checkOldDataFolder(dataFolders, DataRepository.PARAM_UGC, pi);
                checkOldDataFolder(dataFolders, DataRepository.PARAM_CMS, pi);
                checkOldDataFolder(dataFolders, DataRepository.PARAM_TEIMETADATA, pi);
                checkOldDataFolder(dataFolders, DataRepository.PARAM_ANNOTATIONS, pi);
            }

            if (writeStrategy == null) {
                boolean useSerializingStrategy = false;
                if (useSerializingStrategy) {
                    writeStrategy = new SerializingSolrWriteStrategy(hotfolder.getSolrHelper(), hotfolder.getTempFolder());

                }
                //                else if (IndexerConfig.getInstance().getBoolean("init.aggregateRecords")) {
                //                    writeStrategy = new HierarchicalLazySolrWriteStrategy(hotfolder.getSolrHelper());
                //                }
                else {
                    writeStrategy = new LazySolrWriteStrategy(hotfolder.getSolrHelper());
                }
            } else {
                logger.info("Solr write strategy injected by caller: {}", writeStrategy.getClass().getName());
            }

            // Set source doc format
            indexObj.addToLucene(SolrConstants.SOURCEDOCFORMAT, SolrConstants._LIDO);

            prepareUpdate(indexObj);

            // Process TEI files
            if (dataFolders.get(DataRepository.PARAM_TEIMETADATA) != null) {
                MetadataHelper.processTEIMetadataFiles(indexObj, dataFolders.get(DataRepository.PARAM_TEIMETADATA));
            }

            indexObj.pushSimpleDataToLuceneArray();
            MetadataHelper.writeMetadataToObject(indexObj, indexObj.getRootStructNode(), "", xp);

            // If this is a volume (= has an anchor) that has already been indexed, copy access conditions from the anchor element
            if (indexObj.isVolume()) {
                String anchorPi = MetadataHelper.getAnchorPi(xp);
                if (anchorPi != null) {
                    SolrDocumentList hits = hotfolder.getSolrHelper()
                            .search(SolrConstants.PI + ":" + anchorPi, Collections.singletonList(SolrConstants.ACCESSCONDITION));
                    if (hits != null && hits.getNumFound() > 0) {
                        Collection<Object> fields = hits.get(0).getFieldValues(SolrConstants.ACCESSCONDITION);
                        for (Object o : fields) {
                            indexObj.getAccessConditions().add(o.toString());
                        }
                    }
                }
            }

            // Add LABEL value
            if (StringUtils.isEmpty(indexObj.getLabel())) {
                LuceneField field = indexObj.getLuceneFieldWithName("MD_TITLE");
                if (field != null) {
                    indexObj.addToLucene(SolrConstants.LABEL, MetadataHelper.applyValueDefaultModifications(field.getValue()));
                }
            }

            // Generate pages
            generatePageDocuments(writeStrategy, dataFolders, pageCountStart, downloadExternalImages);

            // Set access conditions
            indexObj.writeAccessConditions(null);

            // Add THUMBNAIL,THUMBPAGENO,THUMBPAGENOLABEL (must be done AFTER writeDateMondified(), writeAccessConditions() and generatePageDocuments()!)
            List<LuceneField> thumbnailFields = mapPagesToDocstruct(indexObj, true, writeStrategy, dataFolders, 0);
            if (thumbnailFields != null) {
                indexObj.getLuceneFields().addAll(thumbnailFields);
            }

            // ISWORK only for non-anchors
            indexObj.addToLucene(SolrConstants.ISWORK, "true");
            logger.trace("ISWORK: {}", indexObj.getLuceneFieldWithName(SolrConstants.ISWORK).getValue());

            if (indexObj.getNumPages() > 0) {
                // Write number of pages
                indexObj.addToLucene(SolrConstants.NUMPAGES, String.valueOf(writeStrategy.getPageDocsSize()));

                // Add used-generated content docs
                writeUserGeneratedContents(writeStrategy, dataFolders, indexObj);
            }

            // Write created/updated timestamps
            indexObj.writeDateModified(!noTimestampUpdate);

            // If full-text has been indexed for any page, set a boolean in the root doc indicating that the records does have full-text
            indexObj.addToLucene(SolrConstants.FULLTEXTAVAILABLE, String.valueOf(recordHasFulltext));

            // Add DEFAULT field
            if (StringUtils.isNotEmpty(indexObj.getDefaultValue())) {
                indexObj.addToLucene(SolrConstants.DEFAULT, cleanUpDefaultField(indexObj.getDefaultValue()));
                // indexObj.getSuperDefaultBuilder().append(' ').append(indexObj.getDefaultValue().trim());
                indexObj.setDefaultValue("");
            }

            // Add grouped metadata as separate documents
            addGroupedMetadataDocs(writeStrategy, indexObj);

            // Add root doc
            SolrInputDocument rootDoc = SolrHelper.createDocument(indexObj.getLuceneFields());
            writeStrategy.setRootDoc(rootDoc);

            // WRITE TO SOLR (POINT OF NO RETURN: any indexObj modifications from here on will not be included in the index!)
            logger.debug("Writing document to index...");
            writeStrategy.writeDocs(Configuration.getInstance().isAggregateRecords());

            // Return image file names
            if (sbImgFileNames.length() > 0 && sbImgFileNames.charAt(0) == ';') {
                sbImgFileNames.deleteCharAt(0);
            }
            ret[1] = sbImgFileNames.toString();
            logger.info("Successfully finished indexing '{}'.", pi);
        } catch (Exception e) {
            if ("No image resource sets found.".equals(e.getMessage())) {
                logger.error("Indexing of '{}' could not be finished due to an error: {}", pi, e.getMessage());
            } else {
                logger.error("Indexing of '{}' could not be finished due to an error.", pi);
                logger.error(e.getMessage(), e);
            }
            ret[0] = "ERROR";
            ret[1] = e.getMessage();
            hotfolder.getSolrHelper().rollback();
        } finally {
            if (writeStrategy != null) {
                writeStrategy.cleanup();
            }
        }

        return ret;
    }

    /**
     * 
     * @param indexObj
     * @param isWork
     * @param writeStrategy
     * @param dataFolders
     * @param depth
     * @return
     * @throws FatalIndexerException
     */
    private static List<LuceneField> mapPagesToDocstruct(IndexObject indexObj, boolean isWork, ISolrWriteStrategy writeStrategy,
            Map<String, Path> dataFolders, int depth) throws FatalIndexerException {
        List<String> physIds = new ArrayList<>(writeStrategy.getPageDocsSize());
        for (int i = 1; i <= writeStrategy.getPageDocsSize(); ++i) {
            physIds.add(String.valueOf(i));
        }
        List<SolrInputDocument> pageDocs = writeStrategy.getPageDocsForPhysIdList(physIds);
        if (pageDocs.isEmpty()) {
            logger.warn("No pages found for {}", indexObj.getLogId());
            return Collections.emptyList();
        }

        List<LuceneField> ret = new ArrayList<>(5);

        // If this is a top struct element, look for a representative image
        String filePathBanner = null;
        boolean thumbnailSet = false;
        for (SolrInputDocument pageDoc : pageDocs) {
            String pageFileName = pageDoc.getField(SolrConstants.FILENAME + "_HTML-SANDBOXED") != null
                    ? (String) pageDoc.getFieldValue(SolrConstants.FILENAME + "_HTML-SANDBOXED")
                    : (String) pageDoc.getFieldValue(SolrConstants.FILENAME);
            String pageFileBaseName = FilenameUtils.getBaseName(pageFileName);

            if (pageDoc.containsKey(SolrConstants.THUMBNAILREPRESENT)) {
                filePathBanner = (String) pageDoc.getFieldValue(SolrConstants.THUMBNAILREPRESENT);
            }

            // Add thumbnail information from the representative page
            if (!thumbnailSet && StringUtils.isNotEmpty(filePathBanner) && pageFileName.equals(filePathBanner)) {
                ret.add(new LuceneField(SolrConstants.THUMBNAIL, pageFileName));
                // THUMBNAILREPRESENT is just used to identify the presence of a custom representation thumbnail to the indexer, it is not used in the viewer
                ret.add(new LuceneField(SolrConstants.THUMBNAILREPRESENT, pageFileName));
                ret.add(new LuceneField(SolrConstants.THUMBPAGENO, String.valueOf(pageDoc.getFieldValue(SolrConstants.ORDER))));
                ret.add(new LuceneField(SolrConstants.THUMBPAGENOLABEL, (String) pageDoc.getFieldValue(SolrConstants.ORDERLABEL)));
                ret.add(new LuceneField(SolrConstants.MIMETYPE, (String) pageDoc.getFieldValue(SolrConstants.MIMETYPE)));
                thumbnailSet = true;
            }

            // Make sure IDDOC_OWNER of a page contains the iddoc of the lowest possible mapped docstruct
            if (pageDoc.getField("MDNUM_OWNERDEPTH") == null || depth > (Integer) pageDoc.getFieldValue("MDNUM_OWNERDEPTH")) {
                pageDoc.setField(SolrConstants.IDDOC_OWNER, String.valueOf(indexObj.getIddoc()));
                pageDoc.setField("MDNUM_OWNERDEPTH", depth);

                // Add the parent document's structure element to the page
                pageDoc.setField(SolrConstants.DOCSTRCT, indexObj.getType());

                // Remove SORT_ fields from a previous, higher up docstruct
                Set<String> fieldsToRemove = new HashSet<>();
                for (String fieldName : pageDoc.getFieldNames()) {
                    if (fieldName.startsWith(SolrConstants.SORT_)) {
                        fieldsToRemove.add(fieldName);
                    }
                }
                for (String fieldName : fieldsToRemove) {
                    pageDoc.removeField(fieldName);
                }
                //  Add this docstruct's SORT_* fields to page
                if (indexObj.getIddoc() == Long.valueOf((String) pageDoc.getFieldValue(SolrConstants.IDDOC_OWNER))) {
                    for (LuceneField field : indexObj.getLuceneFields()) {
                        if (field.getField().startsWith(SolrConstants.SORT_)) {
                            pageDoc.addField(field.getField(), field.getValue());
                        }
                    }
                }
            }

            if (pageDoc.getField(SolrConstants.PI_TOPSTRUCT) == null) {
                pageDoc.addField(SolrConstants.PI_TOPSTRUCT, indexObj.getTopstructPI());
            }
            if (pageDoc.getField(SolrConstants.DATAREPOSITORY) == null && indexObj.getDataRepository() != null) {
                pageDoc.addField(SolrConstants.DATAREPOSITORY, indexObj.getDataRepository());
            }
            if (pageDoc.getField(SolrConstants.DATEUPDATED) == null && !indexObj.getDateUpdated().isEmpty()) {
                for (Long date : indexObj.getDateUpdated()) {
                    pageDoc.addField(SolrConstants.DATEUPDATED, date);
                }
            }

            // Add of each docstruct access conditions (no duplicates)
            Set<String> existingAccessConditions = new HashSet<>();
            if (pageDoc.getFieldValues(SolrConstants.ACCESSCONDITION) != null) {
                for (Object obj : pageDoc.getFieldValues(SolrConstants.ACCESSCONDITION)) {
                    existingAccessConditions.add((String) obj);
                }
            }
            for (String s : indexObj.getAccessConditions()) {
                if (!existingAccessConditions.contains(s)) {
                    pageDoc.addField(SolrConstants.ACCESSCONDITION, s);
                }
            }
            if (indexObj.getAccessConditions().isEmpty()) {
                logger.warn("{}: {} has no access conditions.", pageFileBaseName, indexObj.getIddoc());
            }

            // Add owner docstruct's metadata (tokenized only!) and SORT_* fields to the page
            Set<String> existingMetadataFieldNames = new HashSet<>();
            Set<String> existingSortFieldNames = new HashSet<>();
            for (String fieldName : pageDoc.getFieldNames()) {
                if (Configuration.getInstance().getMetadataConfigurationManager().getFieldsToAddToPages().contains(fieldName)) {
                    for (Object value : pageDoc.getFieldValues(fieldName)) {
                        existingMetadataFieldNames.add(new StringBuilder(fieldName).append(String.valueOf(value)).toString());
                    }
                } else if (fieldName.startsWith(SolrConstants.SORT_)) {
                    existingSortFieldNames.add(fieldName);
                }
            }
            for (LuceneField field : indexObj.getLuceneFields()) {
                if (Configuration.getInstance().getMetadataConfigurationManager().getFieldsToAddToPages().contains(field.getField())
                        && !existingMetadataFieldNames.contains(new StringBuilder(field.getField()).append(field.getValue()).toString())) {
                    // Avoid duplicates (same field name + value)
                    pageDoc.addField(field.getField(), field.getValue());
                    logger.debug("Added {}:{} to page {}", field.getField(), field.getValue(), pageDoc.getFieldValue(SolrConstants.ORDER));
                } else if (field.getField().startsWith(SolrConstants.SORT_) && !existingSortFieldNames.contains(field.getField())) {
                    // Only one instance of each SORT_ field may exist
                    pageDoc.addField(field.getField(), field.getValue());
                }
            }

            // Update the doc in the write strategy (otherwise some implementations might ignore the changes).
            writeStrategy.updateDoc(pageDoc);
        }

        SolrInputDocument firstPageDoc = pageDocs.get(0);

        // If a representative image is set but not mapped to any docstructs, do not use it
        if (!thumbnailSet && StringUtils.isNotEmpty(filePathBanner) && !pageDocs.isEmpty()) {
            logger.warn("Selected representative image '{}' is not mapped to any structure element - using first mapped image instead.",
                    filePathBanner);
            String pageFileName = firstPageDoc.getField(SolrConstants.FILENAME + "_HTML-SANDBOXED") != null
                    ? (String) firstPageDoc.getFieldValue(SolrConstants.FILENAME + "_HTML-SANDBOXED")
                    : (String) firstPageDoc.getFieldValue(SolrConstants.FILENAME);
            ret.add(new LuceneField(SolrConstants.THUMBNAIL, pageFileName));
            // THUMBNAILREPRESENT is just used to identify the presence of a custom representation thumbnail to the indexer, it is not used in the viewer
            ret.add(new LuceneField(SolrConstants.THUMBNAILREPRESENT, pageFileName));
            ret.add(new LuceneField(SolrConstants.THUMBPAGENO, String.valueOf(firstPageDoc.getFieldValue(SolrConstants.ORDER))));
            ret.add(new LuceneField(SolrConstants.THUMBPAGENOLABEL, (String) firstPageDoc.getFieldValue(SolrConstants.ORDERLABEL)));
            ret.add(new LuceneField(SolrConstants.MIMETYPE, (String) firstPageDoc.getFieldValue(SolrConstants.MIMETYPE)));
            thumbnailSet = true;
        }

        // Add thumbnail information from the first page
        if (StringUtils.isEmpty(filePathBanner)) {
            String thumbnailFileName = firstPageDoc.getField(SolrConstants.FILENAME + "_HTML-SANDBOXED") != null
                    ? (String) firstPageDoc.getFieldValue(SolrConstants.FILENAME + "_HTML-SANDBOXED")
                    : (String) firstPageDoc.getFieldValue(SolrConstants.FILENAME);
            ret.add(new LuceneField(SolrConstants.THUMBNAIL, thumbnailFileName));
            ret.add(new LuceneField(SolrConstants.THUMBPAGENO, String.valueOf(firstPageDoc.getFieldValue(SolrConstants.ORDER))));
            ret.add(new LuceneField(SolrConstants.THUMBPAGENOLABEL, (String) firstPageDoc.getFieldValue(SolrConstants.ORDERLABEL)));
            ret.add(new LuceneField(SolrConstants.MIMETYPE, (String) firstPageDoc.getFieldValue(SolrConstants.MIMETYPE)));
            thumbnailSet = true;
        }

        // Add the number of assigned pages and the labels of the first and last page to this structure element
        indexObj.setNumPages(pageDocs.size());
        if (!pageDocs.isEmpty()) {
            SolrInputDocument lastPagedoc = pageDocs.get(pageDocs.size() - 1);
            String firstPageLabel = (String) firstPageDoc.getFieldValue(SolrConstants.ORDERLABEL);
            String lastPageLabel = (String) lastPagedoc.getFieldValue(SolrConstants.ORDERLABEL);
            if (firstPageLabel != null && !"-".equals(firstPageLabel.trim())) {
                indexObj.setFirstPageLabel(firstPageLabel);
            }
            if (lastPageLabel != null && !"-".equals(lastPageLabel.trim())) {
                indexObj.setLastPageLabel(lastPageLabel);
            }
            // logger.info(indexObj.getLogId() + ": " + indexObj.getFirstPageLabel() + " - " + indexObj.getLastPageLabel());
        }

        return ret;
    }

    /**
     * Prepares the given record for an update. Creation timestamp is preserved. A new update timestamp is added, child docs are removed.
     * 
     * @param indexObj {@link IndexObject}
     * @throws IOException -
     * @throws SolrServerException
     * @throws FatalIndexerException
     */
    private void prepareUpdate(IndexObject indexObj) throws IOException, SolrServerException, FatalIndexerException {
        String pi = indexObj.getPi().trim();
        SolrDocumentList hits = hotfolder.getSolrHelper().search(SolrConstants.PI + ":" + pi, null);
        if (hits != null && hits.getNumFound() > 0) {
            logger.debug("This file has already been indexed, initiating an UPDATE instead...");
            indexObj.setUpdate(true);
            SolrDocument doc = hits.get(0);
            // Set creation timestamp, if exists (should never be updated)
            Object dateCreated = doc.getFieldValue(SolrConstants.DATECREATED);
            if (dateCreated != null) {
                // Set creation timestamp, if exists (should never be updated)
                indexObj.setDateCreated((Long) dateCreated);
            }
            // Set update timestamp
            Collection<Object> dateUpdatedValues = doc.getFieldValues(SolrConstants.DATEUPDATED);
            if (dateUpdatedValues != null) {
                for (Object date : dateUpdatedValues) {
                    indexObj.getDateUpdated().add((Long) date);
                }
            }
            // Recursively delete all children
            deleteWithPI(pi, false, hotfolder.getSolrHelper());
        }
    }

    /**
     * Sets TYPE and LABEL from the LIDO document.
     * 
     * @param indexObj {@link IndexObject}
     * @throws FatalIndexerException
     */
    private static void setSimpleData(IndexObject indexObj) throws FatalIndexerException {
        Element structNode = indexObj.getRootStructNode();

        // Set type
        {
            String value = structNode.getAttributeValue("type");
            if (StringUtils.isNotEmpty(value)) {
                indexObj.setType(MetadataConfigurationManager.mapDocStrct(value).trim());
            }
            logger.trace("TYPE: {}", indexObj.getType());
        }

        // Set label
        {
            String value = structNode.getAttributeValue("LABEL");
            if (value != null) {
                indexObj.setLabel(value);
            }
        }
        logger.trace("LABEL: {}", indexObj.getLabel());
    }

<<<<<<< HEAD
    /**
     * 
     * @param writeStrategy
     * @param dataFolders
     * @param pageCountStart
     * @param downloadExternalImages
     * @throws FatalIndexerException
     * @should generate pages correctly
     */
    public void generatePageDocuments(ISolrWriteStrategy writeStrategy, Map<String, Path> dataFolders, int pageCountStart,
            boolean downloadExternalImages) throws FatalIndexerException {
        String xpath = "//denkxweb:images/denkxweb:image";
        List<Element> eleImageList = xp.evaluateToElements(xpath, null);
        if (eleImageList == null || eleImageList.isEmpty()) {
            // No pages
            return;
        }

        logger.info("Generating {} page documents (count starts at {})...", eleImageList.size(), pageCountStart);

        // TODO lambda instead of loop (find a way to preserve order first)
        //        eleImageList.parallelStream().forEach(
        //                eleImage -> generatePageDocument(eleImage, String.valueOf(getNextIddoc(hotfolder.getSolrHelper())), null,
        //                        writeStrategy, dataFolders, downloadExternalImages));
        int order = pageCountStart;
        for (Element eleImage : eleImageList) {
            if (generatePageDocument(eleImage, String.valueOf(getNextIddoc(hotfolder.getSolrHelper())), order, writeStrategy, dataFolders,
                    downloadExternalImages)) {
                order++;
            }
        }

        logger.info("Generated {} page documents.", writeStrategy.getPageDocsSize());
    }

    /**
     * 
     * @param eleImage
     * @param iddoc
     * @param order
     * @param writeStrategy
     * @param dataFolders
     * @param downloadExternalImages
     * @return
     * @throws FatalIndexerException
     */
    boolean generatePageDocument(Element eleImage, String iddoc, Integer order, ISolrWriteStrategy writeStrategy, Map<String, Path> dataFolders,
            boolean downloadExternalImages) throws FatalIndexerException {
        if (eleImage == null) {
            throw new IllegalArgumentException("eleImage may not be null");
        }
        if (dataFolders == null) {
            throw new IllegalArgumentException("dataFolders may not be null");
        }
        if (order == null) {
            // TODO page order within the metadata
        }

        // Create Solr document for this page
        SolrInputDocument doc = new SolrInputDocument();
        doc.addField(SolrConstants.IDDOC, iddoc);
        doc.addField(SolrConstants.GROUPFIELD, iddoc);
        doc.addField(SolrConstants.DOCTYPE, DocType.PAGE.name());
        doc.addField(SolrConstants.ORDER, order);
        doc.addField(SolrConstants.PHYSID, String.valueOf(order));

        Element eleStandard = eleImage.getChild("standard", Configuration.getInstance().getNamespaces().get("denkxweb"));
        if (eleStandard == null) {
            logger.warn("No element <standard> found for image {}", order);
            return false;
        }

        String orderLabel = eleStandard.getAttributeValue("ORDERLABEL");
        if (StringUtils.isNotEmpty(orderLabel)) {
            doc.addField(SolrConstants.ORDERLABEL, orderLabel);
        } else {
            doc.addField(SolrConstants.ORDERLABEL, Configuration.getInstance().getEmptyOrderLabelReplacement());
        }

        // Description
        {
            String desc = eleImage.getChildText("description", Configuration.getInstance().getNamespaces().get("denkxweb"));
            if (StringUtils.isNotEmpty(desc)) {
                doc.addField("MD_DESCRIPTION", desc);
            }
        }
        // Copyright
        {
            String copyright = eleStandard.getAttributeValue("right");
            if (StringUtils.isNotEmpty(copyright)) {
                doc.addField("MD_COPYRIGHT", copyright);
            }
        }

        // URL
        String url = eleStandard.getAttributeValue("url");
        String fileName;
        if (StringUtils.isNotEmpty(url) && url.contains("/")) {
            if (url.endsWith("default.jpg")) {
                // Extract correct original file name from IIIF
                fileName = Utils.getFileNameFromIiifUrl(url);
            } else {
                fileName = url.substring(url.lastIndexOf("/") + 1);
            }
        } else {
            fileName = url;
        }
        if (StringUtils.isNotEmpty(url)) {
            // External image
            if (url.startsWith("http")) {
                // Download image, if so requested (and not a local resource)
                String baseFileName = FilenameUtils.getBaseName(fileName);
                String viewerUrl = Configuration.getInstance().getViewerUrl();
                if (downloadExternalImages && dataFolders.get(DataRepository.PARAM_MEDIA) != null && viewerUrl != null
                        && !url.startsWith(viewerUrl)) {
                    // Download image and use locally
                    try {
                        File file = new File(dataFolders.get(DataRepository.PARAM_MEDIA).toFile(), fileName);
                        FileUtils.copyURLToFile(new URL(url), file);
                        if (file.isFile()) {
                            logger.info("Downloaded {}", file);
                            sbImgFileNames.append(';').append(fileName);
                            doc.addField(SolrConstants.FILENAME, fileName);

                            // Representative image (local)
                            if ("true".equals(eleImage.getAttributeValue("preferred"))) {
                                doc.addField(SolrConstants.THUMBNAILREPRESENT, fileName);
                            }
                        } else {
                            logger.warn("Could not download file: {}", url);
                        }
                    } catch (IOException e) {
                        logger.error(e.getMessage());
                    }
                } else {
                    // Add external image URL
                    doc.addField(SolrConstants.FILENAME + "_HTML-SANDBOXED", url);

                    // Representative image (external)
                    if ("true".equals(eleImage.getAttributeValue("preferred"))) {
                        doc.addField(SolrConstants.THUMBNAILREPRESENT, url);
                    }
                }
            } else {
                // For non-remote file, add the file name to the list
                sbImgFileNames.append(';').append(fileName);

                // Representative image (local)
                if ("true".equals(eleImage.getAttributeValue("preferred"))) {
                    doc.addField(SolrConstants.THUMBNAILREPRESENT, fileName);
                }
            }

            // Add full path if this is a local file or download has failed or is disabled
            if (!doc.containsKey(SolrConstants.FILENAME)) {
                doc.addField(SolrConstants.FILENAME, fileName);
            }

            String mimetype = eleImage.getAttributeValue("type");
            String subMimetype = "";
            if (mimetype != null && mimetype.contains("/")) {
                subMimetype = mimetype.substring(mimetype.indexOf("/") + 1);
                mimetype = mimetype.substring(0, mimetype.indexOf("/"));
            } else {
                mimetype = "image";
                if (doc.containsKey(SolrConstants.FILENAME)) {
                    // Determine mime type from file content
                    String filename = (String) doc.getFieldValue(SolrConstants.FILENAME);
                    try {
                        mimetype = Files.probeContentType(Paths.get(filename));
                        if (StringUtils.isBlank(mimetype)) {
                            mimetype = "image";
                        } else if (mimetype.contains("/")) {
                            subMimetype = mimetype.substring(mimetype.indexOf("/") + 1);
                            mimetype = mimetype.substring(0, mimetype.indexOf("/"));
                        }
                    } catch (IOException e) {
                        logger.warn("Cannot guess mime type from " + filename + ". using 'image'");
                    }
                }
            }

            if (StringUtils.isNotBlank(subMimetype)) {
                switch (mimetype.toLowerCase()) {
                    case "video":
                    case "audio":
                    case "html-sandboxed":
                        doc.addField(SolrConstants.MIMETYPE, mimetype);
                        doc.addField(SolrConstants.FILENAME + "_" + subMimetype.toUpperCase(), fileName);
                        break;
                    case "object":
                        doc.addField(SolrConstants.MIMETYPE, subMimetype);
                        break;
                    default:
                        doc.addField(SolrConstants.MIMETYPE, mimetype);
                }
            }
        }

        // Add file size
        try {
            Path dataFolder = dataFolders.get(DataRepository.PARAM_MEDIA);
            // TODO other mime types/folders
            if (dataFolder != null) {
                Path path = Paths.get(dataFolder.toAbsolutePath().toString(), fileName);
                if (Files.isRegularFile(path)) {
                    doc.addField("MDNUM_FILESIZE", Files.size(path));
                }
            }
        } catch (IllegalArgumentException | IOException e) {
            logger.warn(e.getMessage());
        }
        if (!doc.containsKey("MDNUM_FILESIZE")) {
            doc.addField("MDNUM_FILESIZE", -1);
        }

        String baseFileName = FilenameUtils.getBaseName((String) doc.getFieldValue(SolrConstants.FILENAME));

        // Add image dimension values from EXIF
        if (!doc.containsKey(SolrConstants.WIDTH) || !doc.containsKey(SolrConstants.HEIGHT)) {
            getSize(dataFolders.get(DataRepository.PARAM_MEDIA), (String) doc.getFieldValue(SolrConstants.FILENAME)).ifPresent(dimension -> {
                doc.addField(SolrConstants.WIDTH, dimension.width);
                doc.addField(SolrConstants.HEIGHT, dimension.height);
            });
        }

        // FULLTEXTAVAILABLE indicates whether this page has full-text
        if (doc.getField(SolrConstants.FULLTEXT) != null) {
            doc.addField(SolrConstants.FULLTEXTAVAILABLE, true);
            recordHasFulltext = true;
        } else {
            doc.addField(SolrConstants.FULLTEXTAVAILABLE, false);
        }

        writeStrategy.addPageDoc(doc);
        return true;
    }

=======
    /** Constant <code>txt</code> */
>>>>>>> 0f585f3a
    public static FilenameFilter txt = new FilenameFilter() {
        @Override
        public boolean accept(File dir, String name) {
            return name.endsWith(".txt");
        }
    };

    /** Constant <code>xml</code> */
    public static FilenameFilter xml = new FilenameFilter() {
        @Override
        public boolean accept(File dir, String name) {
            return name.endsWith(".xml");
        }
    };
}<|MERGE_RESOLUTION|>--- conflicted
+++ resolved
@@ -79,7 +79,7 @@
 
     /**
      * Constructor.
-     *
+     * 
      * @param hotfolder a {@link io.goobi.viewer.indexer.helper.Hotfolder} object.
      * @should set attributes correctly
      */
@@ -89,24 +89,15 @@
 
     /**
      * Indexes a DenkXweb file.
-<<<<<<< HEAD
      * 
-     * @param doc
-     * @param dataFolders
-     * @param writeStrategy
-     * @param pageCountStart
-     * @param downloadExternalImages
-     * @return
-=======
-     *
      * @param doc a {@link org.jdom2.Document} object.
      * @param dataFolders a {@link java.util.Map} object.
      * @param writeStrategy a {@link io.goobi.viewer.indexer.model.writestrategy.ISolrWriteStrategy} object.
      * @param pageCountStart a int.
->>>>>>> 0f585f3a
+     * @param downloadExternalImages
+     * @return an array of {@link java.lang.String} objects.
      * @should index record correctly
      * @should update record correctly
-     * @return an array of {@link java.lang.String} objects.
      */
     public String[] index(Document doc, Map<String, Path> dataFolders, ISolrWriteStrategy writeStrategy, int pageCountStart,
             boolean downloadExternalImages) {
@@ -538,7 +529,6 @@
         logger.trace("LABEL: {}", indexObj.getLabel());
     }
 
-<<<<<<< HEAD
     /**
      * 
      * @param writeStrategy
@@ -777,9 +767,7 @@
         return true;
     }
 
-=======
-    /** Constant <code>txt</code> */
->>>>>>> 0f585f3a
+    /** Constant <code>txt</code> */    
     public static FilenameFilter txt = new FilenameFilter() {
         @Override
         public boolean accept(File dir, String name) {
