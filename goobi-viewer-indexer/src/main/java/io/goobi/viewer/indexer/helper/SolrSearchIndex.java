/**
 * This file is part of the Goobi Solr Indexer - a content indexing tool for the Goobi viewer and OAI-PMH/SRU interfaces.
 *
 * Visit these websites for more information.
 *          - http://www.intranda.com
 *          - http://digiverso.com
 *
 * This program is free software; you can redistribute it and/or modify it under the terms of the GNU General Public License as published by the Free
 * Software Foundation; either version 2 of the License, or (at your option) any later version.
 *
 * This program is distributed in the hope that it will be useful, but WITHOUT ANY WARRANTY; without even the implied warranty of MERCHANTABILITY or
 * FITNESS FOR A PARTICULAR PURPOSE. See the GNU General Public License for more details.
 *
 * You should have received a copy of the GNU General Public License along with this program. If not, see <http://www.gnu.org/licenses/>.
 */
package io.goobi.viewer.indexer.helper;

import java.io.IOException;
import java.io.StringReader;
import java.util.ArrayList;
import java.util.Arrays;
import java.util.Collection;
import java.util.Collections;
import java.util.HashMap;
import java.util.HashSet;
import java.util.List;
import java.util.Map;
import java.util.Map.Entry;
import java.util.Set;
import java.util.concurrent.ConcurrentHashMap;
import java.util.concurrent.TimeUnit;

import org.apache.commons.configuration2.ex.ConfigurationException;
import org.apache.commons.lang3.StringUtils;
import org.apache.logging.log4j.LogManager;
import org.apache.logging.log4j.Logger;
import org.apache.solr.client.solrj.SolrClient;
import org.apache.solr.client.solrj.SolrQuery;
import org.apache.solr.client.solrj.SolrServerException;
import org.apache.solr.client.solrj.impl.BaseHttpSolrClient.RemoteSolrException;
import org.apache.solr.client.solrj.impl.BinaryRequestWriter;
import org.apache.solr.client.solrj.impl.Http2SolrClient;
import org.apache.solr.client.solrj.impl.HttpSolrClient;
import org.apache.solr.client.solrj.response.QueryResponse;
import org.apache.solr.client.solrj.response.UpdateResponse;
import org.apache.solr.common.SolrDocument;
import org.apache.solr.common.SolrDocumentList;
import org.apache.solr.common.SolrInputDocument;
import org.jdom2.Document;
import org.jdom2.JDOMException;

import io.goobi.viewer.indexer.SolrIndexerDaemon;
import io.goobi.viewer.indexer.exceptions.FatalIndexerException;
import io.goobi.viewer.indexer.exceptions.HTTPException;
import io.goobi.viewer.indexer.model.LuceneField;
import io.goobi.viewer.indexer.model.SolrConstants;
import io.goobi.viewer.indexer.model.SolrConstants.DocType;

/**
 * Solr connection and query methods.
 */
public final class SolrSearchIndex {

    private static final Logger logger = LogManager.getLogger(SolrSearchIndex.class);

    private static final int MAX_HITS = Integer.MAX_VALUE;
    public static final int TIMEOUT_SO = 300000;
    public static final int TIMEOUT_CONNECTION = 300000;
    private static final int RETRY_ATTEMPTS = 20;

    private static final String ERROR_SOLR_CONNECTION = "Solr connection error";
    private static final String ERROR_UPDATE_STATUS = "Update status: {}";

    private static Map<Long, Boolean> usedIddocs = new ConcurrentHashMap<>();

    private boolean optimize = false;

    private SolrClient client;

    /**
     * <p>
     * Constructor for SolrSearchIndex.
     * </p>
     *
     * @param client a {@link org.apache.solr.client.solrj.SolrServer} object.
     * @throws ConfigurationException
     * @throws FatalIndexerException
     */
    public SolrSearchIndex(SolrClient client) throws ConfigurationException {
        if (client == null) {
            this.client = getNewSolrClient(SolrIndexerDaemon.getInstance().getConfiguration().getSolrUrl());
        } else {
            this.client = client;
        }
    }

    /**
     * 
     * @return New {@link SolrClient}
     * @throws ConfigurationException
     */
    public static SolrClient getNewSolrClient(String solrUrl) throws ConfigurationException {
        if (SolrIndexerDaemon.getInstance().getConfiguration().isSolrUseHttp2()) {
            return getNewHttp2SolrClient(SolrIndexerDaemon.getInstance().getConfiguration().getSolrUrl());
        }

        return getNewHttpSolrClient(solrUrl, true);
    }

    /**
     * <p>
     * getNewHttpSolrServer.
     * </p>
     *
     * @param solrUrl URL to the Solr server
     * @param allowCompression
     * @return a {@link org.apache.solr.client.solrj.impl.HttpSolrServer} object.
     * @throws ConfigurationException
     * @should return null if solrUrl is empty
     */
    static HttpSolrClient getNewHttpSolrClient(String solrUrl, boolean allowCompression) throws ConfigurationException {
        if (StringUtils.isEmpty(solrUrl)) {
            throw new ConfigurationException("No Solr URL configured. Please check <solrUrl/>.");
        }

        HttpSolrClient server = new HttpSolrClient.Builder()
                .withBaseSolrUrl(solrUrl)
                .withSocketTimeout(TIMEOUT_SO)
                .withConnectionTimeout(TIMEOUT_CONNECTION)
                .allowCompression(allowCompression)
                .build();
        //        server.setDefaultMaxConnectionsPerHost(100);
        //        server.setMaxTotalConnections(100);
        server.setFollowRedirects(false); // defaults to false
        //        server.setMaxRetries(1); // defaults to 0. > 1 not recommended.
        server.setRequestWriter(new BinaryRequestWriter());

        return server;
    }

    static Http2SolrClient getNewHttp2SolrClient(String solrUrl) throws ConfigurationException {
        if (StringUtils.isEmpty(solrUrl)) {
            throw new ConfigurationException("No Solr URL configured. Please check <solrUrl/>.");
        }

        return new Http2SolrClient.Builder(solrUrl)
                .withIdleTimeout(TIMEOUT_SO, TimeUnit.MILLISECONDS)
                .withConnectionTimeout(TIMEOUT_CONNECTION, TimeUnit.MILLISECONDS)
                .withFollowRedirects(false)
                .withRequestWriter(new BinaryRequestWriter())
                // .allowCompression(DataManager.getInstance().getConfiguration().isSolrCompressionEnabled())
                .build();
    }

    /**
     * <p>
     * checkIddocAvailability.
     * </p>
     *
     * @param iddoc a long.
     * @return a boolean.
     * @throws io.goobi.viewer.indexer.exceptions.FatalIndexerException if any.
     */
    public synchronized boolean checkIddocAvailability(long iddoc) throws FatalIndexerException {
        if (usedIddocs.get(iddoc) != null) {
            return false;
        }
        SolrQuery query = new SolrQuery();
        StringBuilder sbQuery = new StringBuilder();
        sbQuery.append(SolrConstants.IDDOC).append(':').append(iddoc);
        query.setQuery(sbQuery.toString());
        query.setRows(1);

        boolean success = false;
        int tries = RETRY_ATTEMPTS;
        while (!success && tries > 0) {
            tries--;
            try {
                QueryResponse resp = client.query(query);
                if (!resp.getResults().isEmpty()) {
                    usedIddocs.put(iddoc, true);
                    return false;
                }
                usedIddocs.put(iddoc, true);
                success = true;
            } catch (SolrServerException | NumberFormatException | IOException e) {
                logger.error(e.getMessage(), e);
            }
        }
        if (!success) {
            logger.error("Could not veryify the next available IDDOC after {} attempts. Check the Solr server connection. Exiting...",
                    RETRY_ATTEMPTS);
            throw new FatalIndexerException(ERROR_SOLR_CONNECTION);
        }

        return true;
    }

    /**
     * <p>
     * getNumHits.
     * </p>
     *
     * @param query a {@link java.lang.String} object.
     * @return a long.
     * @throws org.apache.solr.client.solrj.SolrServerException if any.
     * @throws IOException
     */
    public long getNumHits(String query) throws SolrServerException, IOException {
        return search(query, null, 0).getNumFound();
    }

    /**
     * <p>
     * search.
     * </p>
     *
     * @param query a {@link java.lang.String} object.
     * @param fields a {@link java.util.List} object.
     * @return a {@link org.apache.solr.common.SolrDocumentList} object.
     * @throws org.apache.solr.client.solrj.SolrServerException if any.
     * @throws IOException
     */
    public SolrDocumentList search(String query, List<String> fields) throws SolrServerException, IOException {
        return search(query, fields, MAX_HITS);
    }

    /**
     * <p>
     * search.
     * </p>
     *
     * @param query a {@link java.lang.String} object.
     * @param fields a {@link java.util.List} object.
     * @param rows a int.
     * @throws org.apache.solr.client.solrj.SolrServerException
     * @return a {@link org.apache.solr.common.SolrDocumentList} object.
     * @throws IOException
     */
    public SolrDocumentList search(String query, List<String> fields, int rows) throws SolrServerException, IOException {
        SolrQuery solrQuery = new SolrQuery(query);
        solrQuery.setRows(rows);
        if (fields != null) {
            for (String field : fields) {
                solrQuery.addField(field);
            }
        }

        return client.query(solrQuery).getResults();
    }

    /**
     * Creates a Solr input document from the given list of name:value pairs.
     *
     * @param luceneFields a {@link java.util.List} object.
     * @return {@link org.apache.solr.common.SolrInputDocument}
     * @should skip fields correctly
     */
    public static SolrInputDocument createDocument(List<LuceneField> luceneFields) {
        if (luceneFields == null) {
            return null; //NOSONAR Returning empty map would complicate things
        }

        SolrInputDocument doc = new SolrInputDocument();
        for (LuceneField luceneField : luceneFields) {
            if (luceneField.isSkip() || luceneField.getValue() == null) {
                continue;
            }

            // Do not pass a boost value because starting with Solr 3.6, adding an index-time boost to primitive field types will cause the commit to fail
            doc.addField(luceneField.getField(), luceneField.getValue());
        }

        return doc;
    }

    /**
     * <p>
     * findCurrentDataRepository.
     * </p>
     *
     * @param pi a {@link java.lang.String} object.
     * @return The name of the data repository currently used for the record with the given PI; "?" if the record is indexed, but not in a repository;
     *         null if the record is not in the index
     * @throws org.apache.solr.client.solrj.SolrServerException
     * @throws IOException
     * @should find correct data repository for record
     */
    public String findCurrentDataRepository(String pi) throws SolrServerException, IOException {
        SolrQuery solrQuery = new SolrQuery(SolrConstants.PI + ":" + pi);
        solrQuery.setRows(1);
        solrQuery.setFields(SolrConstants.DATAREPOSITORY);
        QueryResponse resp = client.query(solrQuery);

        if (!resp.getResults().isEmpty()) {
            if (resp.getResults().get(0).getFieldValue(SolrConstants.DATAREPOSITORY) != null) {
                return (String) resp.getResults().get(0).getFieldValue(SolrConstants.DATAREPOSITORY);
            }
            return "?";
        }

        return null;
    }

    /**
     * Performs an atomic update of the given solr document. Updates defined in partialUpdates will be applied to the existing document without making
     * any changes to other fields.
     *
     * @param doc a {@link org.apache.solr.common.SolrDocument} object.
     * @param partialUpdates Map of update operations (usage: Map<field, Map<operation, value>>)
     * @throws io.goobi.viewer.indexer.exceptions.FatalIndexerException
     * @should update doc correctly
     * @should add GROUPFIELD if original doc doesn't have it
     */
    public void updateDoc(SolrDocument doc, Map<String, Map<String, Object>> partialUpdates) throws FatalIndexerException {
        String iddoc = (String) doc.getFieldValue(SolrConstants.IDDOC);
        SolrInputDocument newDoc = new SolrInputDocument();
        newDoc.addField(SolrConstants.IDDOC, iddoc);
        if (!doc.containsKey(SolrConstants.GROUPFIELD)) {
            logger.warn("Document to update {} doesn't contain {} adding now.", iddoc, SolrConstants.GROUPFIELD);
            Map<String, Object> update = new HashMap<>();
            update.put("set", iddoc);
            newDoc.addField(SolrConstants.GROUPFIELD, update);
        }
        for (Entry<String, Map<String, Object>> entry : partialUpdates.entrySet()) {
            newDoc.addField(entry.getKey(), entry.getValue());
        }
        writeToIndex(newDoc);
        commit(false);
    }

    /**
     * <p>
     * writeToIndex.
     * </p>
     *
     * @param doc a {@link org.apache.solr.common.SolrInputDocument} object.
     * @throws io.goobi.viewer.indexer.exceptions.FatalIndexerException
     * @should write doc correctly
     */
    public void writeToIndex(SolrInputDocument doc) throws FatalIndexerException {
        boolean success = false;
        int tries = RETRY_ATTEMPTS;

        while (!success && tries > 0) {
            tries--;
            try {
                UpdateResponse ur = client.add(doc);
                if (ur.getStatus() == 0) {
                    success = true;
                } else {
                    logger.error(ERROR_UPDATE_STATUS, ur.getStatus());
                }
            } catch (SolrServerException | IOException e) {
                logger.error(e.getMessage(), e);
            }
        }

        if (!success) {
            logger.error("Could not write document after {} attempts. Check the Solr server connection. Exiting...", RETRY_ATTEMPTS);
            rollback();
            throw new FatalIndexerException(ERROR_SOLR_CONNECTION);
        }
    }

    /**
     * <p>
     * writeToIndex.
     * </p>
     *
     * @param docs a {@link java.util.List} object.
     * @throws io.goobi.viewer.indexer.exceptions.FatalIndexerException
     * @should write all docs correctly
     */
    public void writeToIndex(List<SolrInputDocument> docs) throws FatalIndexerException {
        boolean success = false;
        int tries = RETRY_ATTEMPTS;

        while (!success && tries > 0) {
            tries--;
            try {
                UpdateResponse ur = client.add(docs);
                if (ur.getStatus() == 0) {
                    success = true;
                } else {
                    logger.error(ERROR_UPDATE_STATUS, ur.getStatus());
                }
            } catch (SolrServerException | IOException e) {
                logger.error(e.getMessage(), e);
            }
        }

        if (!success) {
            logger.error("Could not write {} documents after {} attempts. Check the Solr server connection. Exiting...", docs.size(), RETRY_ATTEMPTS);
            rollback();
            throw new FatalIndexerException(ERROR_SOLR_CONNECTION);
        }
    }

    /**
     * <p>
     * deleteDocument.
     * </p>
     *
     * @param id a {@link java.lang.String} object.
     * @throws io.goobi.viewer.indexer.exceptions.FatalIndexerException
     */
    public void deleteDocument(String id) throws FatalIndexerException {
        boolean success = false;
        int tries = RETRY_ATTEMPTS;

        while (!success && tries > 0) {
            tries--;
            try {
                UpdateResponse ur = client.deleteById(id);
                if (ur.getStatus() == 0) {
                    success = true;
                } else {
                    logger.error(ERROR_UPDATE_STATUS, ur.getStatus());
                }
            } catch (SolrServerException e) {
                logger.error(e.getMessage());
            } catch (IOException e) {
                logger.error(e.getMessage(), e);
            }
        }
        if (!success) {
            logger.error("Could not delete '{}' after {} attempts. Check the Solr server connection. Exiting...", id, RETRY_ATTEMPTS);
            rollback();
            throw new FatalIndexerException(ERROR_SOLR_CONNECTION);
        }
    }

    /**
     * <p>
     * deleteDocuments.
     * </p>
     *
     * @param ids a {@link java.util.List} object.
     * @throws io.goobi.viewer.indexer.exceptions.FatalIndexerException
     * @should return false if id list empty
     * @should delete ids correctly
     * @return a boolean.
     */
    public boolean deleteDocuments(List<String> ids) throws FatalIndexerException {
        if (ids.isEmpty()) {
            logger.warn("Nothing to delete.");
            return false;
        }
        boolean success = false;
        int tries = RETRY_ATTEMPTS;

        while (!success && tries > 0) {
            tries--;
            try {
                UpdateResponse ur = client.deleteById(ids);
                if (ur.getStatus() == 0) {
                    success = true;
                } else {
                    logger.error(ERROR_UPDATE_STATUS, ur.getStatus());
                }
            } catch (SolrServerException e) {
                logger.error(e.getMessage());
            } catch (IOException e) {
                logger.error(e.getMessage(), e);
            }
        }
        if (!success) {
            logger.error("Could not delete {} docs after {} attempts. Check the Solr server connection. Exiting...", ids.size(), RETRY_ATTEMPTS);
            rollback();
            throw new FatalIndexerException(ERROR_SOLR_CONNECTION);
        }

        return success;
    }

    /**
     * Deletes all documents that match the given query. Handle with care!
     * 
     * @return true if successful; false otherwise
     */
    public boolean deleteByQuery(String query) {
        if (StringUtils.isEmpty(query)) {
            return false;
        }

        boolean success = false;
        int tries = RETRY_ATTEMPTS;

        while (!success && tries > 0) {
            tries--;
            try {
                UpdateResponse ur = client.deleteByQuery(query);
                if (ur.getStatus() == 0) {
                    success = true;
                } else {
                    logger.error(ERROR_UPDATE_STATUS, ur.getStatus());
                }
            } catch (SolrServerException e) {
                logger.error(e.getMessage());
            } catch (IOException e) {
                logger.error(e.getMessage(), e);
            }
        }
        if (!success) {
            logger.error("Could not delete docs matching query '{}' after {} attempts. Check the Solr server connection. Exiting...", query,
                    RETRY_ATTEMPTS);
            rollback();
        }

        return success;
    }

    /**
     * <p>
     * commit.
     * </p>
     *
     * @param optimize a boolean.
     * @throws io.goobi.viewer.indexer.exceptions.FatalIndexerException
     */
    public void commit(boolean optimize) throws FatalIndexerException {
        boolean success = false;
        int tries = RETRY_ATTEMPTS;

        while (!success && tries > 0) {
            tries--;
            try {
                UpdateResponse ur = client.commit();
                if (ur.getStatus() == 0) {
                    success = true;
                } else {
                    logger.error(ERROR_UPDATE_STATUS, ur.getStatus());
                }
            } catch (SolrServerException e) {
                logger.error(e.getMessage());
            } catch (IOException e) {
                logger.error(e.getMessage(), e);
            }
        }
        if (!success)

        {
            logger.error("Could not commit after {} attempts. Check the Solr server connection. Exiting...", RETRY_ATTEMPTS);
            rollback();
            throw new FatalIndexerException(ERROR_SOLR_CONNECTION);
        }

        if (optimize) {
            logger.debug("Optimizing index...");
            try {
                client.optimize();
                logger.debug("...done.");
            } catch (SolrServerException e) {
                // Optimize is an expensive operation and may cause a socket timeout, which shouldn't cause the entire indexing operation to fail,
                // though.
                logger.warn("Index optimization failed: {}", e.getMessage());
            } catch (IOException e) {
                logger.error("Index optimization failed.", e);
            }
        }
    }

    /**
     * <p>
     * rollback.
     * </p>
     */
    public void rollback() {
        logger.info("Rolling back...");
        try {
            client.rollback();
        } catch (SolrServerException | IOException e) {
            logger.error(e.getMessage(), e);
        } catch (RemoteSolrException e) {
            logger.error(e.getMessage());
        }
    }

    /**
     * <p>
     * getSolrSchemaDocument.
     * </p>
     *
     * @param confFilename
     * @return a {@link org.jdom2.Document} object.
     * @throws IOException
     * @throws JDOMException
     * @should return schema document correctly
     */
<<<<<<< HEAD
    public static Document getSolrSchemaDocument(String solrUrl) throws IOException, JDOMException, ConfigurationException {
        // Set timeout to less than the server default, otherwise it will wait 5 minutes before terminating
        String url = SolrIndexerDaemon.getInstance().getConfiguration().getConfiguration("solrUrl")
                + "/admin/file/?contentType=text/xml;charset=utf-8&file=schema.xml";
        System.err.println("solr url: " + url);
        try (HttpSolrClient solrClient = getNewHttpSolrClient(solrUrl, false)) {
            HttpClient client = solrClient.getHttpClient();
            HttpGet httpGet = new HttpGet(url);
            ResponseHandler<String> responseHandler = new BasicResponseHandler();
            String responseBody = client.execute(httpGet, responseHandler);
=======
    public static Document getSolrSchemaDocument(String solrUrl) throws IOException, JDOMException {
        // Set timeout to less than the server default, otherwise it will wait 5 minutes before terminating        
        try {
            String responseBody = Utils.getWebContentGET(
                    solrUrl + "/admin/file/?contentType=text/xml;charset=utf-8&file=schema.xml");
>>>>>>> 37d3b3df
            try (StringReader sr = new StringReader(responseBody)) {
                return XmlTools.getSAXBuilder().build(sr);
            }
        } catch (HTTPException e) {
            logger.error(e.getMessage(), e);
        } catch (IOException e) {
            logger.error(e.getMessage());
        }

        return null;
    }

    /**
     * <p>
     * removeGrievingAnchors.
     * </p>
     *
     * @return a int.
     * @throws io.goobi.viewer.indexer.exceptions.FatalIndexerException if any.
     */
    public int removeGrievingAnchors() throws FatalIndexerException {
        String[] fields = { SolrConstants.IDDOC, SolrConstants.PI };
        try {
            List<String> toDelete = new ArrayList<>();
            SolrDocumentList anchors = search(SolrConstants.ISANCHOR + SolrConstants.SOLR_QUERY_TRUE, Arrays.asList(fields));
            for (SolrDocument anchor : anchors) {
                String iddoc = (String) anchor.getFirstValue(SolrConstants.IDDOC);
                String pi = (String) anchor.getFirstValue(SolrConstants.PI);
                if (search(SolrConstants.PI_PARENT + ":" + pi, Collections.singletonList(SolrConstants.IDDOC)).getNumFound() == 0) {
                    toDelete.add(iddoc);
                    logger.info("{} has no volumes and will be deleted.", pi);
                }
            }
            if (!toDelete.isEmpty()) {
                deleteDocuments(toDelete);
                commit(false);
                return toDelete.size();
            }
        } catch (SolrServerException | IOException e) {
            logger.error(e.getMessage(), e);
        }

        return 0;
    }

    /**
     * Creates a Solr document representing a record group (series/convolute/etc.).
     *
     * @param groupIdField Field name of the group identifier.
     * @param groupId Field value of the group identifier.
     * @param metadata Map with additional metadata fields to add to the group document.
     * @param iddoc IDDOC for the new document.
     * @return Group SolrInputDocument, if created.
     * @should create new document with all values if none exists
     * @should create updated document with all values if one already exists
     * @should add default field
     * @should add access conditions
     */
    public SolrInputDocument checkAndCreateGroupDoc(String groupIdField, String groupId, Map<String, String> metadata, long iddoc) {
        try {
            SolrDocumentList docs = search(SolrConstants.PI + ":" + groupId, null);
            SolrInputDocument doc = new SolrInputDocument();
            long now = System.currentTimeMillis();
            if (docs.isEmpty()) {
                // Document does not exist yet
                doc.setField(SolrConstants.IDDOC, String.valueOf(iddoc));
                doc.setField(SolrConstants.GROUPFIELD, String.valueOf(iddoc));
                doc.setField(SolrConstants.DOCTYPE, DocType.GROUP.name());
                doc.setField(SolrConstants.DATECREATED, now);
            } else {
                // A document already exists for this groupId
                SolrDocument oldDoc = docs.get(0);
                doc.setField(SolrConstants.IDDOC, oldDoc.getFieldValue(SolrConstants.IDDOC));
                if (doc.getField(SolrConstants.GROUPFIELD) == null) {
                    doc.setField(SolrConstants.GROUPFIELD, oldDoc.getFieldValue(SolrConstants.IDDOC));
                }
                doc.setField(SolrConstants.DOCTYPE, DocType.GROUP.name());
                doc.setField(SolrConstants.DATECREATED, oldDoc.getFieldValue(SolrConstants.DATECREATED));
            }
            doc.setField(SolrConstants.DATEUPDATED, now);
            doc.setField(SolrConstants.PI, groupId);
            doc.setField(SolrConstants.PI_TOPSTRUCT, groupId);
            doc.setField(SolrConstants.GROUPTYPE, groupIdField);
            doc.setField(SolrConstants.ACCESSCONDITION, SolrConstants.OPEN_ACCESS_VALUE);
            StringBuilder sbDefault = new StringBuilder();
            sbDefault.append(groupId).append(' ');
            if (metadata != null) {
                for (Entry<String, String> entry : metadata.entrySet()) {
                    doc.setField(entry.getKey(), entry.getValue());
                    sbDefault.append(entry.getValue()).append(' ');
                }
            }
            doc.setField(SolrConstants.DEFAULT, sbDefault.toString().trim());
            return doc;
        } catch (SolrServerException | IOException e) {
            logger.error(e.getMessage(), e);
        }

        return null; //NOSONAR Returning empty map would complicate things
    }

    /**
     *
     * @param doc
     * @param field
     * @return
     */
    public static Object getSingleFieldValue(SolrDocument doc, String field) {
        Collection<Object> valueList = doc.getFieldValues(field);
        if (valueList != null && !valueList.isEmpty()) {
            return valueList.iterator().next();
        }

        return null;
    }

    /**
     *
     * @param doc
     * @param field
     * @return
     * @should return value as string correctly
     * @should not return null as string if value is null
     */
    public static String getSingleFieldStringValue(SolrDocument doc, String field) {
        Object val = getSingleFieldValue(doc, field);
        return val != null ? String.valueOf(val) : null;
    }

    /**
     * 
     * @param doc
     * @param field
     * @return
     */
    public static Integer getSingleFieldIntegerValue(SolrDocument doc, String field) {
        Object val = getSingleFieldValue(doc, field);
        return getAsInt(val);
    }

    /**
     * 
     * @param doc
     * @param field
     * @return
     */
    public static Long getSingleFieldLongValue(SolrDocument doc, String field) {
        Object val = getSingleFieldValue(doc, field);
        return getAsLong(val);
    }

    /**
     * 
     * @param fieldValue
     * @return {@link Integer}
     * @should return null if fieldValue null
     */
    public static Integer getAsInt(Object fieldValue) {
        if (fieldValue == null) {
            return null;
        }
        if (fieldValue instanceof Integer integer) {
            return integer;
        }
        try {
            return Integer.parseInt(fieldValue.toString());
        } catch (NumberFormatException e) {
            return null;
        }
    }

    /**
     * 
     * @param fieldValue
     * @return
     */
    static Long getAsLong(Object fieldValue) {
        if (fieldValue == null) {
            return null;
        }
        if (fieldValue instanceof Long lng) {
            return lng;
        }
        try {
            return Long.parseLong(fieldValue.toString());
        } catch (NumberFormatException e) {
            return null;
        }
    }

    /**
     * 
     * @param field
     * @return
     * @should boolify field correctly
     */
    public static String getBooleanFieldName(String field) {
        if (field == null) {
            return null;
        }

        if (field.contains("_")) {
            field = field.substring(field.indexOf("_") + 1);
        }

        return "BOOL_" + field;
    }

    /**
     * 
     * @param fields Field names to check
     * @param values Values to check
     * @param skipPi Record identifier to skip (typically the currently indexed record)
     * @return Set of PI_TOPSTRUCT values that already possess given field values
     * @throws SolrServerException
     * @throws IOException
     * @should return correct identifiers
     * @should ignore records that match skipPi
     */
    public Set<String> checkDuplicateFieldValues(List<String> fields, List<String> values, String skipPi) throws SolrServerException, IOException {
        if (fields == null || fields.isEmpty() || values == null || values.isEmpty()) {
            return Collections.emptySet();
        }
        StringBuilder sbQuery = new StringBuilder("+(");
        for (String field : fields) {
            sbQuery.append(field).append(":(");
            for (String value : values) {
                sbQuery.append('"').append(value).append("\" ");
            }
            sbQuery.append(") ");
        }

        sbQuery.append(')');

        if (StringUtils.isNotEmpty(skipPi)) {
            sbQuery.append(" -").append(SolrConstants.PI_TOPSTRUCT).append(":\"").append(skipPi).append('"');
        }

        SolrDocumentList found = search(sbQuery.toString(), Collections.singletonList(SolrConstants.PI_TOPSTRUCT));
        if (found.isEmpty()) {
            return Collections.emptySet();
        }

        Set<String> ret = new HashSet<>(found.size());
        for (SolrDocument doc : found) {
            if (doc.containsKey(SolrConstants.PI_TOPSTRUCT)) {
                ret.add((String) doc.getFieldValue(SolrConstants.PI_TOPSTRUCT));
            } else {
                logger.error("Solr document {} contains a duplicate value but no {} field.", doc, SolrConstants.PI_TOPSTRUCT);
                ret.add("PI NOT FOUND");
            }
        }

        return ret;
    }

    /**
     * @return the optimize
     */
    public boolean isOptimize() {
        return optimize;
    }

    /**
     * @param optimize the optimize to set
     */
    public void setOptimize(boolean optimize) {
        this.optimize = optimize;
    }
}<|MERGE_RESOLUTION|>--- conflicted
+++ resolved
@@ -588,24 +588,11 @@
      * @throws JDOMException
      * @should return schema document correctly
      */
-<<<<<<< HEAD
-    public static Document getSolrSchemaDocument(String solrUrl) throws IOException, JDOMException, ConfigurationException {
-        // Set timeout to less than the server default, otherwise it will wait 5 minutes before terminating
-        String url = SolrIndexerDaemon.getInstance().getConfiguration().getConfiguration("solrUrl")
-                + "/admin/file/?contentType=text/xml;charset=utf-8&file=schema.xml";
-        System.err.println("solr url: " + url);
-        try (HttpSolrClient solrClient = getNewHttpSolrClient(solrUrl, false)) {
-            HttpClient client = solrClient.getHttpClient();
-            HttpGet httpGet = new HttpGet(url);
-            ResponseHandler<String> responseHandler = new BasicResponseHandler();
-            String responseBody = client.execute(httpGet, responseHandler);
-=======
     public static Document getSolrSchemaDocument(String solrUrl) throws IOException, JDOMException {
         // Set timeout to less than the server default, otherwise it will wait 5 minutes before terminating        
         try {
             String responseBody = Utils.getWebContentGET(
                     solrUrl + "/admin/file/?contentType=text/xml;charset=utf-8&file=schema.xml");
->>>>>>> 37d3b3df
             try (StringReader sr = new StringReader(responseBody)) {
                 return XmlTools.getSAXBuilder().build(sr);
             }
