/**
 * This file is part of the Goobi Solr Indexer - a content indexing tool for the Goobi viewer and OAI-PMH/SRU interfaces.
 *
 * Visit these websites for more information.
 *          - http://www.intranda.com
 *          - http://digiverso.com
 *
 * This program is free software; you can redistribute it and/or modify it under the terms of the GNU General Public License as published by the Free
 * Software Foundation; either version 2 of the License, or (at your option) any later version.
 *
 * This program is distributed in the hope that it will be useful, but WITHOUT ANY WARRANTY; without even the implied warranty of MERCHANTABILITY or
 * FITNESS FOR A PARTICULAR PURPOSE. See the GNU General Public License for more details.
 *
 * You should have received a copy of the GNU General Public License along with this program. If not, see <http://www.gnu.org/licenses/>.
 */
package io.goobi.viewer.indexer;

import java.io.BufferedWriter;
import java.io.File;
import java.io.FileInputStream;
import java.io.FileNotFoundException;
import java.io.FileWriter;
import java.io.IOException;
import java.net.MalformedURLException;
import java.net.URI;
import java.net.URISyntaxException;
<<<<<<< HEAD
import java.net.UnknownHostException;
import java.nio.charset.StandardCharsets;
=======
>>>>>>> 9072015f
import java.nio.file.DirectoryStream;
import java.nio.file.Files;
import java.nio.file.Path;
import java.nio.file.Paths;
import java.nio.file.StandardCopyOption;
import java.util.ArrayList;
import java.util.Collection;
import java.util.Collections;
import java.util.HashMap;
import java.util.HashSet;
import java.util.List;
import java.util.Map;
import java.util.Map.Entry;
import java.util.Set;
import java.util.UUID;
import java.util.regex.Matcher;
import java.util.regex.Pattern;

import org.apache.commons.io.FilenameUtils;
import org.apache.commons.lang3.StringUtils;
import org.apache.logging.log4j.LogManager;
import org.apache.logging.log4j.Logger;
import org.apache.solr.client.solrj.SolrServerException;
import org.apache.solr.common.SolrDocument;
import org.apache.solr.common.SolrDocumentList;
import org.apache.solr.common.SolrInputDocument;
import org.jdom2.Document;
import org.jdom2.Element;
import org.jdom2.JDOMException;
import org.json.JSONException;
import org.json.JSONObject;
import org.json.JSONTokener;

import com.fasterxml.jackson.databind.ObjectMapper;
import com.fasterxml.jackson.datatype.jsr310.JavaTimeModule;

import de.intranda.api.annotation.GeoLocation;
import de.intranda.api.annotation.ISelector;
import de.intranda.api.annotation.SimpleResource;
import de.intranda.api.annotation.wa.FragmentSelector;
import de.intranda.api.annotation.wa.SpecificResource;
import de.intranda.api.annotation.wa.TextualResource;
import de.intranda.api.annotation.wa.WebAnnotation;
import de.intranda.digiverso.normdataimporter.model.Record;
import io.goobi.viewer.indexer.exceptions.FatalIndexerException;
import io.goobi.viewer.indexer.exceptions.HTTPException;
import io.goobi.viewer.indexer.exceptions.IndexerException;
import io.goobi.viewer.indexer.helper.Configuration;
import io.goobi.viewer.indexer.helper.FileTools;
import io.goobi.viewer.indexer.helper.Hotfolder;
import io.goobi.viewer.indexer.helper.HttpConnector;
import io.goobi.viewer.indexer.helper.ImageSizeReader;
import io.goobi.viewer.indexer.helper.JDomXP;
import io.goobi.viewer.indexer.helper.JDomXP.FileFormat;
import io.goobi.viewer.indexer.helper.MetadataHelper;
import io.goobi.viewer.indexer.helper.SolrSearchIndex;
import io.goobi.viewer.indexer.helper.StringConstants;
import io.goobi.viewer.indexer.helper.TextHelper;
import io.goobi.viewer.indexer.helper.Utils;
import io.goobi.viewer.indexer.helper.WebAnnotationTools;
import io.goobi.viewer.indexer.helper.XmlTools;
import io.goobi.viewer.indexer.model.GroupedMetadata;
import io.goobi.viewer.indexer.model.IndexObject;
import io.goobi.viewer.indexer.model.LuceneField;
import io.goobi.viewer.indexer.model.PhysicalElement;
import io.goobi.viewer.indexer.model.SolrConstants;
import io.goobi.viewer.indexer.model.SolrConstants.DocType;
import io.goobi.viewer.indexer.model.datarepository.DataRepository;
import io.goobi.viewer.indexer.model.writestrategy.ISolrWriteStrategy;

/**
 * <p>
 * Abstract Indexer class.
 * </p>
 *
 */
public abstract class Indexer {

    /** Logger for this class. */
    private static final Logger logger = LogManager.getLogger(Indexer.class);

    private static final int HTTP_CONNECTION_TIMEOUT = 4000;

    protected static final int GENERATE_PAGE_DOCUMENT_TIMEOUT_HOURS = 6;

    protected static final String FIELD_COORDS = "MD_COORDS";
    protected static final String FIELD_IMAGEAVAILABLE = "BOOL_IMAGEAVAILABLE";
    protected static final String FIELD_FILESIZE = "MDNUM_FILESIZE";
    protected static final String FIELD_OWNERDEPTH = "MDNUM_OWNERDEPTH";
    protected static final String FIELD_SHAPE = "MD_SHAPE";
    protected static final String FIELD_TEXT = "MD_TEXT";
    protected static final String LOG_ADDED_FULLTEXT_FROM_REGULAR_ALTO = "Added FULLTEXT from regular ALTO for page {}";

    public static final String STATUS_ERROR = "ERROR";

    static final String FOLDER_SUFFIX_ALTOCROWD = "_altocrowd";
    static final String FOLDER_SUFFIX_DOWNLOADIMAGES = "_downloadimages";
    static final String FOLDER_SUFFIX_MEDIA = "_media";
    static final String FOLDER_SUFFIX_TXTCROWD = "_txtcrowd";

    static final String LOG_COULD_NOT_BE_DELETED = "'{}' could not be deleted! Please delete it manually!";
    static final String LOG_FOUND_DATA_FOLDER = "Found data folder: {}";

    public static final String[] IIIF_IMAGE_FILE_NAMES =
            { ".*bitonal.(jpg|png|tif|jp2)$", ".*color.(jpg|png|tif|jp2)$", ".*default.(jpg|png|tif|jp2)$", ".*gray.(jpg|png|tif|jp2)$",
                    ".*native.(jpg|png|tif|jp2)$" };

    // TODO cyclic dependency; find a more elegant way to select a repository w/o passing the hotfolder instance to the indexer
    protected Hotfolder hotfolder;

    /** XPath Parser. */
    protected JDomXP xp;

    protected DataRepository dataRepository;

    protected DataRepository previousDataRepository;

    protected StringBuilder sbLog = new StringBuilder();

    protected final Set<Integer> ugcAddedChecklist = new HashSet<>();
    /** Indicates whether any of this record's pages has images. */
    protected boolean recordHasImages = false;
    /** Indicates whether any of this record's pages has full-text. */
    protected boolean recordHasFulltext = false;

    protected final HttpConnector httpConnector;

    private final ObjectMapper mapper = new ObjectMapper();

    protected Indexer() {
        httpConnector = new HttpConnector(HTTP_CONNECTION_TIMEOUT);
        mapper.registerModule(new JavaTimeModule());
    }

    protected Indexer(HttpConnector httpConnector) {
        this.httpConnector = httpConnector;
        mapper.registerModule(new JavaTimeModule());
    }

    /**
     * Indexes given record file.
     * 
     * @param recordFile
     * @param reindexSettings
     * @return List of successfully indexed record identifiers
     */
    public abstract List<String> addToIndex(Path recordFile, Map<String, Boolean> reindexSettings) throws IOException, FatalIndexerException;

    /**
     * 
     * @param queryPrefix
     * @return Found PI value; otherwise null
     * @throws IndexerException
     * @should find identifier correctly
     * @should throw IndexerException if no identifier found
     */
    protected String findPI(String queryPrefix) throws IndexerException {
        String ret = MetadataHelper.getPIFromXML(queryPrefix, xp);
        if (StringUtils.isBlank(ret)) {
            throw new IndexerException("PI not found.");
        }

        return ret;
    }

    /**
     * 
     * @param foundPi
     * @param indexObj
     * @param removeIdentifierPrefix
     * @return The PI
     * @throws IndexerException
     * @should set identifier correctly
     * @should remove prefix correctly
     * @should add identifier to default
     * @should throw IndexerException if identifier invalid
     */
    protected String validateAndApplyPI(String foundPi, IndexObject indexObj, boolean removeIdentifierPrefix) throws IndexerException {
        String pi = foundPi;
        // Remove identifier prefix
        if (removeIdentifierPrefix) {
            if (pi.contains(":")) {
                pi = pi.substring(pi.lastIndexOf(':') + 1);
            }
            if (pi.contains("/")) {
                pi = pi.substring(pi.lastIndexOf('/') + 1);
            }
        }

        pi = MetadataHelper.applyIdentifierModifications(pi);
        logger.info("Record PI: {}", pi);

        // Do not allow identifiers with characters that cannot be used in file names
        if (!Utils.validatePi(pi)) {
            throw new IndexerException("PI contains illegal characters: " + pi);
        }

        indexObj.setPi(pi);
        indexObj.setTopstructPI(pi);

        // Add PI to default
        if (MetadataHelper.isPiAddToDefault(SolrIndexerDaemon.getInstance()
                .getConfiguration()
                .getMetadataConfigurationManager()
                .getConfigurationListForField(SolrConstants.PI))) {
            indexObj.setDefaultValue(indexObj.getDefaultValue() + " " + pi);
        }

        return pi;
    }

    /**
     * Move data file to the error folder.
     * 
     * @param dataFile {@link File}
     * @param error
     * @param format
     * @should write log file and copy of mets file into errorMets
     */
    void handleError(Path dataFile, String error, FileFormat format) {
        logger.error("Failed to process '{}'.", dataFile.getFileName());
        // Error log file
        if (FileFormat.METS.equals(format) || FileFormat.METS_MARC.equals(format)) {
            File logFile = new File(hotfolder.getErrorMets().toFile(), FilenameUtils.getBaseName(dataFile.getFileName().toString()) + ".log");
            try (FileWriter fw = new FileWriter(logFile); BufferedWriter out = new BufferedWriter(fw)) {
                Files.copy(dataFile, Paths.get(hotfolder.getErrorMets().toAbsolutePath().toString(), dataFile.getFileName().toString()),
                        StandardCopyOption.REPLACE_EXISTING);
                if (error != null) {
                    out.write(error);
                }
            } catch (IOException e) {
                logger.error("Data file could not be moved to errorMets!", e);
            }
        }
    }

    /**
     * Removes the document represented by the given METS or LIDO file from the index.
     *
     * @param pi {@link java.lang.String} Record identifier.
     * @param trace A Lucene document with DATEDELETED timestamp will be created if true.
     * @param searchIndex a {@link io.goobi.viewer.indexer.helper.SolrSearchIndex} object.
     * @return {@link java.lang.Boolean}
     * @throws java.io.IOException
     * @throws io.goobi.viewer.indexer.exceptions.FatalIndexerException
     * @should throw IllegalArgumentException if pi empty
     * @should throw IllegalArgumentException if searchIndex null
     * @should return false if pi not found
     * @should delete METS record from index completely
     * @should delete LIDO record from index completely
     * @should leave trace document for METS record if requested
     * @should leave trace document for LIDO record if requested
     */
    public static boolean delete(String pi, boolean trace, SolrSearchIndex searchIndex) throws IOException, FatalIndexerException {
        if (StringUtils.isEmpty(pi)) {
            throw new IllegalArgumentException("pi may not be empty or null.");
        }
        if (searchIndex == null) {
            throw new IllegalArgumentException("searchIndex may not be null.");
        }
        // Check whether this is an anchor record
        try {
            SolrDocumentList hits = searchIndex.search(new StringBuilder(SolrConstants.PI).append(":").append(pi).toString(),
                    Collections.singletonList(SolrConstants.ISANCHOR));
            if (!hits.isEmpty() && hits.get(0).getFieldValue(SolrConstants.ISANCHOR) != null
                    && Boolean.TRUE.equals(hits.get(0).getFieldValue(SolrConstants.ISANCHOR))) {
                hits = searchIndex.search(SolrConstants.PI_PARENT + ":" + pi, Collections.singletonList(SolrConstants.PI));
                if (hits.getNumFound() > 0) {
                    // Only empty anchors may be deleted
                    logger.error("This is a multi-volume work that has indexed children. It may not be deleted at this moment!");
                    return false;
                }
            }
        } catch (SolrServerException e) {
            logger.error(e.getMessage(), e);
            return false;
        }

        // Delete
        try {
            if (deleteWithPI(pi, trace, searchIndex)) {
                searchIndex.commit(searchIndex.isOptimize());

                // Clear cache for record
                String msg = Utils.removeRecordImagesFromCache(pi);
                if (msg != null) {
                    logger.info(msg);
                }

                return true;
            }
        } catch (SolrServerException e) {
            logger.error(e.getMessage(), e);
            searchIndex.rollback();
        }

        return false;
    }

    /**
     * Deletes the entire document hierarchy that belong to the given PI, as well as any orphaned docs that don't belong to the current indexed
     * instance but might still exist.
     *
     * @param pi String
     * @param createTraceDoc a boolean.
     * @param searchIndex a {@link io.goobi.viewer.indexer.helper.SolrSearchIndex} object.
     * @throws java.io.IOException
     * @throws org.apache.solr.client.solrj.SolrServerException
     * @throws io.goobi.viewer.indexer.exceptions.FatalIndexerException
     * @return a boolean.
     */
    protected static boolean deleteWithPI(String pi, boolean createTraceDoc, SolrSearchIndex searchIndex)
            throws IOException, SolrServerException, FatalIndexerException {
        Set<String> iddocsToDelete = new HashSet<>();

        String query = SolrConstants.PI + ":" + pi;
        SolrDocumentList hits = searchIndex.search(query, null);
        if (hits.isEmpty()) {
            logger.error("Not found: {}", pi);
            return false;
        }

        if (hits.getNumFound() == 1) {
            logger.info("Removing previous instance of this volume from the index...");
        } else {
            logger.warn(
                    "{} previous instances of this volume have been found in the index. This shouldn't ever be the case."
                            + " Check whether there is more than one indexer instance running! All instances will be removed...",
                    hits.getNumFound());
        }
        String queryPageUrns = new StringBuilder(SolrConstants.PI_TOPSTRUCT).append(":")
                .append(pi)
                .append(SolrConstants.SOLR_QUERY_AND)
                .append(SolrConstants.DOCTYPE)
                .append(":PAGE")
                .toString();
        // Unless the index is broken, there should be only one hit
        for (SolrDocument doc : hits) {
            String iddoc = (String) doc.getFieldValue(SolrConstants.IDDOC);
            if (iddoc == null) {
                continue;
            }
            logger.debug("Removing instance: {}", iddoc);
            iddocsToDelete.add(iddoc);

            // Build replacement document that is marked as deleted
            if (createTraceDoc && doc.getFieldValue(SolrConstants.DATEDELETED) == null) {
                String urn = null;
                if (doc.getFieldValue(SolrConstants.URN) != null) {
                    urn = (String) doc.getFieldValue(SolrConstants.URN);
                }
                // Collect page URNs
                hits = searchIndex.search(queryPageUrns, Collections.singletonList(SolrConstants.IMAGEURN));
                List<String> pageUrns = new ArrayList<>(hits.size());
                if (!hits.isEmpty()) {
                    for (SolrDocument hit : hits) {
                        String pageUrn = (String) hit.getFieldValue(SolrConstants.IMAGEURN);
                        if (pageUrn != null) {
                            pageUrns.add(pageUrn);
                        }
                    }
                }
                String now = String.valueOf(System.currentTimeMillis());
                createDeletedDoc(pi, urn, pageUrns, now, now, searchIndex);
            }
        }

        // Retrieve all docs for this record via PI_TOPSTRUCT
        hits = searchIndex.search(new StringBuilder(SolrConstants.PI_TOPSTRUCT).append(":").append(pi).toString(),
                Collections.singletonList(SolrConstants.IDDOC));
        for (SolrDocument doc : hits) {
            String iddoc = (String) doc.getFieldValue(SolrConstants.IDDOC);
            if (iddoc != null) {
                iddocsToDelete.add(iddoc);
            }
        }

        boolean success = searchIndex.deleteDocuments(new ArrayList<>(iddocsToDelete));
        logger.info("{} docs deleted.", iddocsToDelete.size());

        return success;
    }

    /**
     * Build replacement document that is marked as deleted.
     * 
     * @param pi
     * @param urn
     * @param pageUrns
     * @param dateDeleted
     * @param dateUpdated
     * @param searchIndex
     * @throws NumberFormatException
     * @throws FatalIndexerException
     */
    private static void createDeletedDoc(String pi, String urn, List<String> pageUrns, String dateDeleted, String dateUpdated,
            SolrSearchIndex searchIndex) throws NumberFormatException, FatalIndexerException {
        // Build replacement document that is marked as deleted
        logger.info("Creating 'DELETED' document for {}...", pi);
        List<LuceneField> fields = new ArrayList<>();
        String iddoc = String.valueOf(getNextIddoc());
        fields.add(new LuceneField(SolrConstants.IDDOC, iddoc));
        fields.add(new LuceneField(SolrConstants.GROUPFIELD, iddoc));

        fields.add(new LuceneField(SolrConstants.PI, pi));
        if (urn != null) {
            fields.add(new LuceneField(SolrConstants.URN, urn));
        }
        if (pageUrns != null) {
            for (String pageUrn : pageUrns) {
                fields.add(new LuceneField(SolrConstants.IMAGEURN_OAI, pageUrn.replace("\\\\", "")));
            }
        }
        fields.add(new LuceneField(SolrConstants.DATEDELETED, dateDeleted));
        fields.add(new LuceneField(SolrConstants.DATEUPDATED, dateUpdated));
        searchIndex.writeToIndex(SolrSearchIndex.createDocument(fields));
    }

    /**
     * Returns the next available IDDOC value.
     *
     * @return Generated UUID as {@link String}
     */
    protected static synchronized String getNextIddoc() {
        return UUID.randomUUID().toString();
    }

    /**
     * Replaces irrelevant characters in the DEFAULT field value with spaces.
     *
     * @param field a {@link java.lang.String} object.
     * @return a {@link java.lang.String} object.
     * @should replace irrelevant chars with spaces correctly
     * @should return null if field null
     */
    public static String cleanUpDefaultField(String field) {
        if (field != null) {
            return field.replace(",", " ").replace(";", " ").replace(":", " ").replace("  ", " ").trim();
        }

        return null;
    }

    /**
     * Parses the user generated content XML file for the given page and creates a Solr doc for each content entry. In addition, all content strings
     * are written into the UGC doc's own search field. To make sure the IDDOC_OWNER value is matches the one in the corresponding page, make sure
     * this method is called after all docstruct to page mapping is finished.
     * 
     * @param pageDoc
     * @param dataFolder
     * @param pi
     * @param anchorPi
     * @param groupIds
     * @param order
     * @param fileNameRoot
     * @return List of Solr input documents for the UGC contents
     * @throws FatalIndexerException
     * @should return empty list if dataFolder null
     */
    List<SolrInputDocument> generateUserGeneratedContentDocsForPage(SolrInputDocument pageDoc, Path dataFolder, String pi, String anchorPi,
            Map<String, String> groupIds, int order, String fileNameRoot) throws FatalIndexerException {
        if (dataFolder == null || !Files.isDirectory(dataFolder)) {
            logger.info("UGC folder is empty.");
            return Collections.emptyList();
        }

        Path file = Paths.get(dataFolder.toAbsolutePath().toString(), fileNameRoot + FileTools.XML_EXTENSION);
        if (!Files.isRegularFile(file)) {
            logger.debug("'{}' does not exist or is not a file.", file.getFileName());
            return Collections.emptyList();
        }

        try (FileInputStream fis = new FileInputStream(file.toFile())) {
            Document xmlDoc = XmlTools.getSAXBuilder().build(fis);
            if (xmlDoc == null || xmlDoc.getRootElement() == null) {
                logger.info("Invalid XML in file '{}'.", file.getFileName());
                return Collections.emptyList();
            }
            List<SolrInputDocument> ret = new ArrayList<>();
            List<Element> eleContentList = xmlDoc.getRootElement().getChildren();
            if (eleContentList == null || eleContentList.isEmpty()) {
                logger.info("No data found in file '{}'.", file.getFileName());
                return Collections.emptyList();
            }
            logger.info("Found {} user generated contents in  file '{}'.", eleContentList.size(), file.getFileName());
            for (Element eleContent : eleContentList) {
                SolrInputDocument doc = generateUserGeneratedContentDocForPage(eleContent, pageDoc, pi, anchorPi, groupIds, order);
                if (doc != null) {
                    ret.add(doc);
                }
            }
            return ret;
        } catch (FileNotFoundException e) {
            logger.error(e.getMessage());
        } catch (IOException | JDOMException e) {
            logger.error(e.getMessage(), e);
        }

        return Collections.emptyList();
    }

    /**
     * Generates a Solr document for a single user generated content element.
     * 
     * @param eleContent
     * @param pageDoc
     * @param pi
     * @param anchorPi
     * @param groupIds
     * @param order
     * @return Generated {@link SolrInputDocument}
     * @should throw IllegalArgumentException if eleContent null
     */
    SolrInputDocument generateUserGeneratedContentDocForPage(Element eleContent, SolrInputDocument pageDoc, String pi,
            String anchorPi, Map<String, String> groupIds, int order) {
        if (eleContent == null) {
            throw new IllegalArgumentException("eleContent may not be null");
        }

        StringBuilder sbTerms = new StringBuilder();
        SolrInputDocument doc = new SolrInputDocument();
        String iddoc = getNextIddoc();
        doc.addField(SolrConstants.IDDOC, iddoc);
        if (pageDoc != null) {
            if (pageDoc.containsKey(SolrConstants.IDDOC_OWNER)) {
                doc.addField(SolrConstants.IDDOC_OWNER, pageDoc.getFieldValue(SolrConstants.IDDOC_OWNER));
            }
            // Add topstruct type
            if (!doc.containsKey(SolrConstants.DOCSTRCT_TOP) && pageDoc.containsKey(SolrConstants.DOCSTRCT_TOP)) {
                doc.setField(SolrConstants.DOCSTRCT_TOP, pageDoc.getFieldValue(SolrConstants.DOCSTRCT_TOP));
            }
        }
        doc.addField(SolrConstants.GROUPFIELD, iddoc);
        doc.addField(SolrConstants.DOCTYPE, DocType.UGC.name());
        doc.addField(SolrConstants.PI_TOPSTRUCT, pi);
        doc.addField(SolrConstants.ORDER, order);
        if (StringUtils.isNotEmpty(anchorPi)) {
            doc.addField(SolrConstants.PI_ANCHOR, anchorPi);
        }
        // Add GROUPID_* fields
        if (groupIds != null && !groupIds.isEmpty()) {
            for (Entry<String, String> entry : groupIds.entrySet()) {
                doc.addField(entry.getKey(), entry.getValue());
            }
        }
        List<Element> eleFieldList = eleContent.getChildren();
        switch (eleContent.getName()) {
            case "UserGeneratedPerson":
                doc.addField(SolrConstants.UGCTYPE, SolrConstants.UGC_TYPE_PERSON);
                break;
            case "UserGeneratedCorporation":
                doc.addField(SolrConstants.UGCTYPE, SolrConstants.UGC_TYPE_CORPORATION);
                break;
            case "UserGeneratedAddress":
                doc.addField(SolrConstants.UGCTYPE, SolrConstants.UGC_TYPE_ADDRESS);
                break;
            case "UserGeneratedComment":
                doc.addField(SolrConstants.UGCTYPE, SolrConstants.UGC_TYPE_COMMENT);
                break;
            default:
                // nothing
        }
        for (Element eleField : eleFieldList) {
            if (StringUtils.isNotEmpty(eleField.getValue())) {
                switch (eleField.getName()) {
                    case "area":
                        doc.addField(SolrConstants.UGCCOORDS, MetadataHelper.applyValueDefaultModifications(eleField.getValue()));
                        break;
                    case "firstname":
                        doc.addField(SolrConstants.MD_FIRSTNAME, MetadataHelper.applyValueDefaultModifications(eleField.getValue()));
                        break;
                    case "lastname":
                        doc.addField(SolrConstants.MD_LASTNAME, MetadataHelper.applyValueDefaultModifications(eleField.getValue()));
                        break;
                    case "personIdentifier":
                        doc.addField("MD_PERSONIDENTIFIER", MetadataHelper.applyValueDefaultModifications(eleField.getValue()));
                        break;
                    case "title":
                        doc.addField("MD_CORPORATION", MetadataHelper.applyValueDefaultModifications(eleField.getValue()));
                        break;
                    case "address":
                        doc.addField("MD_ADDRESS", MetadataHelper.applyValueDefaultModifications(eleField.getValue()));
                        break;
                    case "occupation":
                        doc.addField("MD_OCCUPATION", MetadataHelper.applyValueDefaultModifications(eleField.getValue()));
                        break;
                    case "corporationIdentifier":
                        doc.addField("MD_CORPORATIONIDENTIFIER", MetadataHelper.applyValueDefaultModifications(eleField.getValue()));
                        break;
                    case "street":
                        doc.addField("MD_STREET", MetadataHelper.applyValueDefaultModifications(eleField.getValue()));
                        break;
                    case "houseNumber":
                        doc.addField("MD_HOUSENUMBER", MetadataHelper.applyValueDefaultModifications(eleField.getValue()));
                        break;
                    case "district":
                        doc.addField("MD_DISTRICT", MetadataHelper.applyValueDefaultModifications(eleField.getValue()));
                        break;
                    case "city":
                        doc.addField("MD_CITY", MetadataHelper.applyValueDefaultModifications(eleField.getValue()));
                        break;
                    case "country":
                        doc.addField("MD_COUNTRY", MetadataHelper.applyValueDefaultModifications(eleField.getValue()));
                        break;
                    case "coordinateX":
                        doc.addField("MD_COORDX", MetadataHelper.applyValueDefaultModifications(eleField.getValue()));
                        break;
                    case "coordinateY":
                        doc.addField("MD_COORDY", MetadataHelper.applyValueDefaultModifications(eleField.getValue()));
                        break;
                    case "text":
                        doc.addField(FIELD_TEXT, MetadataHelper.applyValueDefaultModifications(eleField.getValue()));
                        break;
                    default:
                        // nothing

                }
                // Collect all terms in one string
                if (!"area".equals(eleField.getName())) {
                    String terms = MetadataHelper.applyValueDefaultModifications(eleField.getValue().trim());
                    String termsWithSpaces = " " + terms + " ";
                    if (!sbTerms.toString().contains(termsWithSpaces)) {
                        sbTerms.append(termsWithSpaces);
                    }
                }
            }
        }
        if (StringUtils.isNotBlank(sbTerms.toString())) {
            doc.addField(SolrConstants.UGCTERMS, sbTerms.toString());
        }

        return doc;
    }

    /**
     * Parses the comment annotation JSON file for the given page and creates a Solr doc. In addition, all content strings are written into the UGC
     * doc's own search field. To make sure the IDDOC_OWNER value is matches the one in the corresponding page, make sure this method is called after
     * all docstruct to page mapping is finished.
     * 
     * @param pageDoc
     * @param dataFolder
     * @param pi
     * @param anchorPi
     * @param groupIds
     * @param order
     * @return List of Solr input documents for the comment annotations
     * @should return empty list if dataFolder null
     * @should construct doc correctly
     * @should skip comment for other pages
     */
    List<SolrInputDocument> generateUserCommentDocsForPage(SolrInputDocument pageDoc, Path dataFolder, String pi, String anchorPi,
            Map<String, String> groupIds, int order) {
        if (dataFolder == null || !Files.isDirectory(dataFolder)) {
            logger.info("UGC folder not found.");
            return Collections.emptyList();
        }

        List<SolrInputDocument> ret = new ArrayList<>();
        try (DirectoryStream<Path> stream = Files.newDirectoryStream(dataFolder, "*.{json}")) {
            for (Path file : stream) {
                if (!Files.isRegularFile(file)) {
                    logger.debug("'{}' is not a file.", file.getFileName());
                    continue;
                }

                logger.debug("JSON file: {}", file.getFileName());
                try (FileInputStream fis = new FileInputStream(file.toFile())) {
                    WebAnnotation anno = new ObjectMapper().registerModule(new JavaTimeModule()).readValue(fis, WebAnnotation.class);
                    if (anno == null) {
                        logger.warn("Invalid JSON in file '{}'.", file.getFileName());
                        continue;
                    }
                    if (anno.getBody() == null || !anno.getBody().getClass().equals(TextualResource.class)) {
                        logger.warn("Missing or invalid body in JSON '{}'.", file.getFileName());
                        continue;
                    }

                    Long extractedOrder = null;
                    String uri = null;

                    if (anno.getTarget() instanceof SimpleResource sr) {
                        uri = sr.getId().toString();
                    } else if (anno.getTarget() instanceof TextualResource tr) {
                        uri = tr.getText();
                    }
                    if (uri != null) {
                        Pattern p = Pattern.compile("pages\\/(\\d+)\\/canvas");
                        Matcher m = p.matcher(uri);
                        if (m.find()) {
                            extractedOrder = Long.parseLong(m.group(1));
                        }
                    }
                    // Skip pages that don't match
                    if (extractedOrder == null || extractedOrder != order) {
                        continue;
                    }

                    SolrInputDocument doc = new SolrInputDocument();
                    String iddoc = getNextIddoc();
                    doc.addField(SolrConstants.IDDOC, iddoc);

                    if (pageDoc != null) {
                        if (pageDoc.containsKey(SolrConstants.IDDOC_OWNER)) {
                            doc.addField(SolrConstants.IDDOC_OWNER, pageDoc.getFieldValue(SolrConstants.IDDOC_OWNER));
                        }
                        // Add topstruct type
                        if (!doc.containsKey(SolrConstants.DOCSTRCT_TOP) && pageDoc.containsKey(SolrConstants.DOCSTRCT_TOP)) {
                            doc.setField(SolrConstants.DOCSTRCT_TOP, pageDoc.getFieldValue(SolrConstants.DOCSTRCT_TOP));
                        }
                    }
                    doc.addField(SolrConstants.GROUPFIELD, iddoc);
                    doc.addField(SolrConstants.DOCTYPE, DocType.UGC.name());
                    doc.addField(SolrConstants.PI_TOPSTRUCT, pi);
                    doc.addField(SolrConstants.ORDER, order);
                    if (StringUtils.isNotEmpty(anchorPi)) {
                        doc.addField(SolrConstants.PI_ANCHOR, anchorPi);
                    }
                    // Add GROUPID_* fields
                    if (groupIds != null && !groupIds.isEmpty()) {
                        for (Entry<String, String> entry : groupIds.entrySet()) {
                            doc.addField(entry.getKey(), entry.getValue());
                        }
                    }
                    doc.addField(SolrConstants.UGCTYPE, SolrConstants.UGC_TYPE_COMMENT);

                    TextualResource body = (TextualResource) anno.getBody();
                    if (StringUtils.isNotEmpty(body.getText())) {
                        doc.addField(FIELD_TEXT, body.getText());
                        doc.addField(SolrConstants.UGCTERMS, "COMMENT  " + body.getText());
                    }

                    doc.addField("MD_ANNOTATION_ID", anno.getId().toString());

                    ret.add(doc);
                }
            }

        } catch (IOException e) {
            logger.error(e.getMessage(), e);
        }

        return ret;
    }

    /**
     * 
     * @param pageDocs
     * @param dataFolder
     * @param pi
     * @param anchorPi
     * @param groupIds
     * @return List<SolrInputDocument>
     * @should return empty list if dataFolder null
     * @should create docs correctly
     */
    List<SolrInputDocument> generateAnnotationDocs(Map<Integer, SolrInputDocument> pageDocs, Path dataFolder, String pi, String anchorPi,
            Map<String, String> groupIds) {
        if (dataFolder == null || !Files.isDirectory(dataFolder)) {
            logger.info("Annotation folder is empty.");
            return Collections.emptyList();
        }

        try (DirectoryStream<Path> stream = Files.newDirectoryStream(dataFolder, "*.{json}")) {
            List<SolrInputDocument> ret = new ArrayList<>();
            for (Path path : stream) {
                String iddoc = getNextIddoc();
                ret.add(readAnnotation(path, iddoc, pi, anchorPi, pageDocs, groupIds));
            }

            return ret;
        } catch (IOException e) {
            logger.error(e.getMessage(), e);
        }

        return Collections.emptyList();
    }

    /**
     * <p>
     * readAnnotation.
     * </p>
     *
     * @param pageDocs a {@link java.util.Map} object.
     * @param pi a {@link java.lang.String} object.
     * @param anchorPi a {@link java.lang.String} object.
     * @param groupIds a {@link java.util.Map} object.
     * @param path a {@link java.nio.file.Path} object.
     * @param iddoc a long.
     * @return a {@link org.apache.solr.common.SolrInputDocument} object.
     */
    public SolrInputDocument readAnnotation(Path path, String iddoc, String pi, String anchorPi, Map<Integer, SolrInputDocument> pageDocs,
            Map<String, String> groupIds) {
        try (FileInputStream fis = new FileInputStream(path.toFile())) {
            String json = FileTools.readFileToString(path.toFile(), TextHelper.DEFAULT_CHARSET);
            WebAnnotation annotation = mapper.readValue(json, WebAnnotation.class);
            if (annotation == null) {
                return null; //NOSONAR Returning empty map would complicate things
            }

            String annotationId = Paths.get(annotation.getId().getPath()).getFileName().toString();

            StringBuilder sbTerms = new StringBuilder();
            SolrInputDocument doc = new SolrInputDocument();
            doc.addField(SolrConstants.IDDOC, iddoc);
            doc.addField(SolrConstants.GROUPFIELD, iddoc);
            doc.addField(SolrConstants.DOCTYPE, DocType.UGC.name());
            doc.addField(SolrConstants.PI_TOPSTRUCT, pi);
            doc.addField(SolrConstants.MD_ANNOTATION_ID, annotationId);
            if (StringUtils.isNotBlank(annotation.getRights())) {
                doc.addField(SolrConstants.ACCESSCONDITION, annotation.getRights());
            } else {
                doc.addField(SolrConstants.ACCESSCONDITION, "OPENACCESS");

            }
            Integer pageOrder = WebAnnotationTools.parsePageOrder(annotation.getTarget().getId());
            if (pageOrder != null) {
                doc.setField(SolrConstants.ORDER, pageOrder);

                // Look up owner page doc
                SolrInputDocument pageDoc = pageDocs.get(pageOrder);
                if (pageDoc != null) {
                    if (pageDoc.containsKey(SolrConstants.IDDOC)) {
                        doc.addField(SolrConstants.IDDOC_OWNER, pageDoc.getFieldValue(SolrConstants.IDDOC));
                    }
                    // Add topstruct type
                    if (!doc.containsKey(SolrConstants.DOCSTRCT_TOP) && pageDoc.containsKey(SolrConstants.DOCSTRCT_TOP)) {
                        doc.setField(SolrConstants.DOCSTRCT_TOP, pageDoc.getFieldValue(SolrConstants.DOCSTRCT_TOP));
                    }
                }
            } else {
                //TODO: add doc directly to work
                if (pageDocs != null && !pageDocs.isEmpty()) {
                    SolrInputDocument pageDoc = pageDocs.values().iterator().next();
                    if (pageDoc != null) {
                        doc.setField(SolrConstants.DOCSTRCT_TOP, pageDoc.getFieldValue(SolrConstants.DOCSTRCT_TOP));
                    }
                }
            }

            if (StringUtils.isNotEmpty(anchorPi)) {
                doc.addField(SolrConstants.PI_ANCHOR, anchorPi);
            }
            // Add GROUPID_* fields
            if (groupIds != null && !groupIds.isEmpty()) {
                for (Entry<String, String> entry : groupIds.entrySet()) {
                    doc.addField(entry.getKey(), entry.getValue());
                }
            }

            // Value
            if (annotation.getBody() instanceof TextualResource tr) {
                doc.setField(SolrConstants.UGCTYPE, SolrConstants.UGC_TYPE_COMMENT);
                doc.addField(FIELD_TEXT, tr.getText());
            } else if (annotation.getBody() instanceof GeoLocation geoLocation) {
                doc.setField(SolrConstants.UGCTYPE, SolrConstants.UGC_TYPE_ADDRESS);
                // Add searchable coordinates
                if (geoLocation.getGeometry() != null) {
                    double[] coords = geoLocation.getGeometry().getCoordinates();
                    if (coords.length == 2) {
                        doc.addField(FIELD_COORDS, coords[0] + " " + coords[1]);
                    }
                }
            } else if (annotation.getBody() != null) {
                logger.warn("Cannot interpret annotation body of type '{}'.", annotation.getBody().getClass());
            } else {
                logger.warn("Annotaton has no body: {}", annotation);

            }
            // Add annotation body as JSON, always!
            if (annotation.getBody() != null) {
                doc.addField("MD_BODY", annotation.getBody().toString());
            }

            if (annotation.getTarget() instanceof SpecificResource sr) {
                // Coords
                ISelector selector = sr.getSelector();
                if (selector instanceof FragmentSelector fs) {
                    String coords = fs.getValue();
                    doc.addField(SolrConstants.UGCCOORDS, MetadataHelper.applyValueDefaultModifications(coords));
                    doc.setField(SolrConstants.UGCTYPE, SolrConstants.UGC_TYPE_ADDRESS);
                }
            }

            sbTerms.append(doc.getFieldValue(SolrConstants.UGCTYPE)).append(" ");
            sbTerms.append(doc.getFieldValue(FIELD_TEXT)).append(" ");

            if (StringUtils.isNotBlank(sbTerms.toString())) {
                doc.setField(SolrConstants.UGCTERMS, sbTerms.toString().trim());
            }

            return doc;
        } catch (FileNotFoundException e) {
            logger.error(e.getMessage());
        } catch (IOException e) {
            logger.error(e.getMessage(), e);
        }

        return null; //NOSONAR Returning empty map would complicate things
    }

    /**
     * Generates Solr docs for legacy UGC and WebAnnotation files and adds them to the write strategy.
     *
     * @param writeStrategy a {@link io.goobi.viewer.indexer.model.writestrategy.ISolrWriteStrategy} object.
     * @param dataFolders a {@link java.util.Map} object.
     * @param indexObj a {@link io.goobi.viewer.indexer.model.IndexObject} object.
     * @throws io.goobi.viewer.indexer.exceptions.FatalIndexerException
     */
    protected void writeUserGeneratedContents(ISolrWriteStrategy writeStrategy, Map<String, Path> dataFolders, IndexObject indexObj)
            throws FatalIndexerException {
        // Collect page docs for annotation<->page mapping
        Map<Integer, SolrInputDocument> pageDocs = HashMap.newHashMap(writeStrategy.getPageDocsSize());

        // Add used-generated content docs from legacy crowdsourcing
        for (int i : writeStrategy.getPageOrderNumbers()) {
            SolrInputDocument pageDoc = writeStrategy.getPageDocForOrder(i);
            if (pageDoc == null) {
                logger.warn("Page {} not found, cannot check for UGC contents.", i);
                continue;
            }
            int order = (Integer) pageDoc.getFieldValue(SolrConstants.ORDER);
            String pageFileBaseName = FilenameUtils.getBaseName((String) pageDoc.getFieldValue(SolrConstants.FILENAME));
            if (dataFolders.get(DataRepository.PARAM_UGC) != null && !ugcAddedChecklist.contains(order)) {
                // UGC
                writeStrategy.addDocs(generateUserGeneratedContentDocsForPage(pageDoc, dataFolders.get(DataRepository.PARAM_UGC),
                        indexObj.getTopstructPI(), indexObj.getAnchorPI(), indexObj.getGroupIds(), order, pageFileBaseName));
                // Comment annotations
                writeStrategy.addDocs(generateUserCommentDocsForPage(pageDoc, dataFolders.get(DataRepository.PARAM_UGC),
                        indexObj.getTopstructPI(), indexObj.getAnchorPI(), indexObj.getGroupIds(), order));
                ugcAddedChecklist.add(order);
            }

            pageDocs.put(order, pageDoc);
        }

        // Add user generated content docs from annotations
        if (dataFolders.get(DataRepository.PARAM_ANNOTATIONS) != null) {
            writeStrategy.addDocs(generateAnnotationDocs(pageDocs, dataFolders.get(DataRepository.PARAM_ANNOTATIONS), indexObj.getTopstructPI(),
                    indexObj.getAnchorPI(), indexObj.getGroupIds()));
        }
    }

    /**
     * Creates the JDomXP instance for this indexer using the given XML file.
     *
     * @param xmlFile a {@link java.nio.file.Path} object.
     * @throws java.io.IOException
     * @throws org.jdom2.JDOMException
     */
    public void initJDomXP(Path xmlFile) throws IOException, JDOMException {
        xp = new JDomXP(xmlFile.toFile());
    }

    /**
     * <p>
     * delta.
     * </p>
     *
     * @param n a int.
     * @param m a int.
     * @return a int.
     */
    protected static int delta(int n, int m) {
        return Math.abs(n - m);
    }

    /**
<<<<<<< HEAD
     * Retrieves the image size (width/height) for the image referenced in the given page document The image sizes are retrieved from image metadata.
     * if this doesn't work, no image sizes are set
     * 
     * @param mediaFolder
     * @param filename
     * @return Optional<Dimension>
     * @should return size correctly
     */
    static Optional<Dimension> getSize(Path mediaFolder, String filename) {
        logger.trace("getSize: {}", filename);
        if (filename == null || mediaFolder == null) {
            return Optional.empty();
        }
        File imageFile = new File(filename);
        imageFile = new File(mediaFolder.toAbsolutePath().toString(), imageFile.getName());
        if (!imageFile.isFile()) {
            return Optional.empty();
        }
        logger.debug("Found image file {}", imageFile.getAbsolutePath());
        return readDimension(imageFile);
    }

    /**
     * 
     * @param imageFile
     * @return Optional<Dimension>
     */
    static Optional<Dimension> readDimension(File imageFile) {
        Dimension imageSize = new Dimension(0, 0);
        try {
            Metadata imageMetadata = ImageMetadataReader.readMetadata(imageFile);
            Directory jpegDirectory = imageMetadata.getFirstDirectoryOfType(JpegDirectory.class);
            Directory exifDirectory = imageMetadata.getFirstDirectoryOfType(ExifIFD0Directory.class);
            Directory pngDirectory = imageMetadata.getFirstDirectoryOfType(PngDirectory.class);
            try {
                imageSize.width = Integer.valueOf(pngDirectory.getDescription(1).replaceAll("\\D", ""));
                imageSize.height = Integer.valueOf(pngDirectory.getDescription(2).replaceAll("\\D", ""));
            } catch (NullPointerException e) {
                //
            }
            try {
                imageSize.width = Integer.valueOf(exifDirectory.getDescription(256).replaceAll("\\D", ""));
                imageSize.height = Integer.valueOf(exifDirectory.getDescription(257).replaceAll("\\D", ""));
            } catch (NullPointerException e) {
                //
            }
            try {
                imageSize.width = Integer.valueOf(jpegDirectory.getDescription(3).replaceAll("\\D", ""));
                imageSize.height = Integer.valueOf(jpegDirectory.getDescription(1).replaceAll("\\D", ""));
            } catch (NullPointerException e) {
                //
            }

            if (imageSize.getHeight() * imageSize.getHeight() > 0) {
                return Optional.of(imageSize);
            }
        } catch (ImageProcessingException | IOException e) {
            try {
                imageSize = getSizeForJp2(imageFile.toPath());
                return Optional.ofNullable(imageSize);
            } catch (IOException e2) {
                logger.warn(e2.toString());
                try {
                    BufferedImage image = ImageIO.read(imageFile);
                    if (image != null) {
                        return Optional.of(new Dimension(image.getWidth(), image.getHeight()));
                    }
                } catch (NullPointerException | IOException e1) {
                    logger.error("Unable to read image size: {}: {}", e.getMessage(), imageFile.getName());
                }
            } catch (UnsatisfiedLinkError e3) {
                logger.error("Unable to load jpeg2000 ImageReader: {}", e.toString());
            }
        }

        return Optional.empty();
    }

    /**
     * <p>
     * getSizeForJp2.
     * </p>
     *
     * @param image a {@link java.nio.file.Path} object.
     * @return a {@link java.awt.Dimension} object.
     * @throws java.io.IOException if any.
     */
    public static Dimension getSizeForJp2(Path image) throws IOException {
        if (image.getFileName().toString().matches("(?i).*\\.jp(2|x|2000)")) {
            logger.debug("Reading with jpeg2000 ImageReader");
            Iterator<ImageReader> readers = ImageIO.getImageReadersByFormatName("jpeg2000");

            while (readers.hasNext()) {
                ImageReader reader = readers.next();
                logger.trace("Found reader: {}", reader);
                if (reader != null) {
                    try (InputStream inStream = Files.newInputStream(image); ImageInputStream iis = ImageIO.createImageInputStream(inStream);) {
                        reader.setInput(iis);
                        int width = reader.getWidth(0);
                        int height = reader.getHeight(0);
                        if (width * height > 0) {
                            return new Dimension(width, height);
                        }
                        logger.error("Error reading image dimensions of {} with image reader {}", image, reader.getClass().getSimpleName());
                    } catch (IOException e) {
                        logger.error("Error reading {} with image reader {}", image, reader.getClass().getSimpleName());
                    }
                }
            }
            ImageReader reader = getOpenJpegReader();
            if (reader != null) {
                logger.trace("found openjpeg reader");
                try (InputStream inStream = Files.newInputStream(image); ImageInputStream iis = ImageIO.createImageInputStream(inStream);) {
                    reader.setInput(iis);
                    int width = reader.getWidth(0);
                    int height = reader.getHeight(0);
                    if (width * height > 0) {
                        return new Dimension(width, height);
                    }
                    logger.error("Error reading image dimensions of {} with image reader {}", image, reader.getClass().getSimpleName());
                } catch (IOException e) {
                    logger.error("Error reading {} with image reader {}", image, reader.getClass().getSimpleName());
                }
            } else {
                logger.debug("Not openjpeg image reader found");
            }
        }

        throw new IOException("No valid image reader found for 'jpeg2000'");

    }

    /**
     * <p>
     * getOpenJpegReader.
     * </p>
     *
     * @return a {@link javax.imageio.ImageReader} object.
     */
    public static ImageReader getOpenJpegReader() {
        ImageReader reader;
        try {
            Object readerSpi = Class.forName("de.digitalcollections.openjpeg.imageio.OpenJp2ImageReaderSpi").getConstructor().newInstance();
            reader = ((ImageReaderSpi) readerSpi).createReaderInstance();
        } catch (IOException e) {
            logger.error(e.getMessage(), e);
            return null;
        } catch (NoClassDefFoundError | ClassNotFoundException | IllegalAccessException | InstantiationException | IllegalArgumentException
                | InvocationTargetException | NoSuchMethodException | SecurityException e) {
            logger.warn("No openjpeg reader");
            return null;
        }
        return reader;
    }

    /**
     * 
     * @param indexObj
     * @param writeStrategy
     */
    protected void addGroupDocs(IndexObject indexObj, ISolrWriteStrategy writeStrategy) {
        logger.info("addGroupDocs");
        if (indexObj == null || writeStrategy == null) {
            return;
        }

        for (Entry<String, String> entry : indexObj.getGroupIds().entrySet()) {
            String groupIdField = entry.getKey();
            logger.info("groupIdField: {}", groupIdField);
            String groupSuffix = groupIdField.replace(SolrConstants.PREFIX_GROUPID, "");
            Map<String, String> moreMetadata = new HashMap<>();
            String titleField = "MD_TITLE_" + groupSuffix;
            for (LuceneField field : indexObj.getLuceneFields()) {
                if (field.getField().endsWith(groupSuffix) && !field.getField().startsWith(SolrConstants.PREFIX_GROUPID)
                        && !field.getField().startsWith("GROUPORDER_")) {
                    if (titleField.equals(field.getField())) {
                        moreMetadata.put(SolrConstants.LABEL, field.getValue());
                    }
                    // Add any MD_*_GROUPSUFFIX field to the group doc
                    moreMetadata.put(field.getField().replace("_" + groupSuffix, ""), field.getValue());
                }
            }
            String docstructType = groupSuffix.toLowerCase();
            moreMetadata.put(SolrConstants.DOCSTRCT, docstructType);
            // TODO make configurable or smt
            if ("newspaper".equals(docstructType)) {
                indexObj.setAnchorPI(entry.getValue());
            }
            SolrInputDocument doc = SolrIndexerDaemon.getInstance()
                    .getSearchIndex()
                    .checkAndCreateGroupDoc(groupIdField, indexObj.getGroupIds().get(groupIdField), moreMetadata, getNextIddoc());
            if (doc != null) {
                writeStrategy.addDoc(doc);
                if (logger.isDebugEnabled()) {
                    logger.info("Created group document for {}: {}", groupIdField, indexObj.getGroupIds().get(groupIdField));
                }
            } else if (logger.isDebugEnabled()) {
                logger.info("Group document already exists for {}: {}", groupIdField, indexObj.getGroupIds().get(groupIdField));
            }
        }
    }

    /**
=======
>>>>>>> 9072015f
     * Adds the given {@link PhysicalElement}'s grouped metadata to the write strategy. Must be called after the page has been mapped to a docstruct,
     * so that all relevant metadata has been copied from the structure element.
     * 
     * @param page {@link PhysicalElement}
     * @param pi Record identifier
     * @param writeStrategy
     * @return Number of added group docs
     * @should add grouped metadata docs from given page to writeStrategy correctly
     */
    public int addGroupedMetadataDocsForPage(PhysicalElement page, String pi, ISolrWriteStrategy writeStrategy) {
        if (page == null) {
            throw new IllegalArgumentException("page may not be null");
        }
        if (writeStrategy == null) {
            throw new IllegalArgumentException("writeStrategy may not be null");
        }

        int count = 0;
        for (GroupedMetadata gmd : page.getGroupedMetadata()) {
            SolrInputDocument doc = SolrSearchIndex.createDocument(gmd.getFields());
            String iddoc = getNextIddoc();
            doc.addField(SolrConstants.IDDOC, iddoc);
            if (!doc.getFieldNames().contains(SolrConstants.GROUPFIELD)) {
                logger.warn("{} not set in grouped metadata doc {}, using IDDOC instead.", SolrConstants.GROUPFIELD,
                        doc.getFieldValue(SolrConstants.LABEL));
                doc.addField(SolrConstants.GROUPFIELD, iddoc);
            }
            doc.addField(SolrConstants.IDDOC_OWNER, page.getDoc().getFieldValue(SolrConstants.IDDOC));
            doc.addField(SolrConstants.DOCTYPE, DocType.METADATA.name());
            doc.addField(SolrConstants.PI_TOPSTRUCT, pi);

            // Add DC values to metadata doc
            for (String dc : SolrSearchIndex.getMetadataValues(page.getDoc(), SolrConstants.DC)) {
                doc.addField(SolrConstants.DC, dc);
            }

            // Copy access conditions to metadata docs
            for (String accessCondition : SolrSearchIndex.getMetadataValues(page.getDoc(), SolrConstants.ACCESSCONDITION)) {
                doc.addField(SolrConstants.ACCESSCONDITION, accessCondition);
            }

            writeStrategy.addDoc(doc);
            count++;
        }

        return count;
    }

    /**
     * <p>
     * Adds grouped metadata to the given write strategy as separate Solr documents. This method should be called AFTER
     * <code>IndexObject.groupedMetadataFields</code> has been populated completely.
     * </p>
     *
     * @param writeStrategy WriteStrategy that holds the added Solr documets
     * @param indexObj a {@link io.goobi.viewer.indexer.model.IndexObject} object.
     * @param groupedMetadataList The list of grouped metadata objects to add as Solr fields
     * @param ownerIddoc Value for IDDOC_OWNER
     * @return number of created docs
     * @throws io.goobi.viewer.indexer.exceptions.FatalIndexerException
     * @should add docs correctly
     * @should set PI_TOPSTRUCT to child docstruct metadata
     * @should set DOCSTRCT_TOP
     * @should skip fields correctly
     * @should add authority metadata to group metadata docs correctly
     * @should add authority metadata to docstruct doc correctly except coordinates
     * @should add coordinates to docstruct doc correctly
     * @should recursively add child metadata
     */
    public int addGroupedMetadataDocs(ISolrWriteStrategy writeStrategy, IndexObject indexObj, List<GroupedMetadata> groupedMetadataList,
            String ownerIddoc) throws FatalIndexerException {
        if (groupedMetadataList == null || groupedMetadataList.isEmpty()) {
            return 0;
        }

        int count = 0;
        List<LuceneField> dcFields = indexObj.getLuceneFieldsWithName(SolrConstants.DC);
        Set<String> skipFields = new HashSet<>();
        logger.debug("{} has {} grouped metadata elements.", indexObj.getLogId(), groupedMetadataList.size());
        for (GroupedMetadata gmd : groupedMetadataList) {
            count += addGroupedMetadataDocs(gmd, writeStrategy, indexObj, ownerIddoc, skipFields, dcFields);
        }

        return count;
    }

    /**
     * 
     * @param gmd
     * @param writeStrategy
     * @param indexObj
     * @param ownerIddoc
     * @param skipFields
     * @param dcFields
     * @return Number of added Solr docs
     * @throws FatalIndexerException
     * @should throw IllegalArgumentException if gmd null
     * @should throw IllegalArgumentException indexObj null
     * @should throw IllegalArgumentException if writeStrategy null
     * @should add BOOL_WKT_COORDINATES true to docstruct if WKT_COORDS found
     */
    int addGroupedMetadataDocs(GroupedMetadata gmd, ISolrWriteStrategy writeStrategy, IndexObject indexObj, String ownerIddoc, Set<String> skipFields,
            List<LuceneField> dcFields) throws FatalIndexerException {
        if (gmd == null) {
            throw new IllegalArgumentException("gmd may not be null");
        }
        if (indexObj == null) {
            throw new IllegalArgumentException("indexObj may not be null");
        }
        if (writeStrategy == null) {
            throw new IllegalArgumentException("writeStrategy may not be null");
        }

        if (gmd.isSkip()) {
            return 0;
        }

        // Skip if no MD_VALUE found
        if (gmd.getMainValue() == null) {
            logger.debug("No main value found on grouped field {}, skipping...", gmd.getLabel());
            return 0;
        }

        int count = 0;
        List<LuceneField> fieldsToAddToGroupDoc = new ArrayList<>(gmd.getFields().size() + gmd.getAuthorityDataFields().size());
        fieldsToAddToGroupDoc.addAll(gmd.getFields());
        if (gmd.isAddAuthorityDataToDocstruct() || gmd.isAddCoordsToDocstruct()) {
            // Add authority data to docstruct doc instead of grouped metadata
            for (LuceneField field : gmd.getAuthorityDataFields()) {
                if (gmd.isAddAuthorityDataToDocstruct() && (field.getField().startsWith("BOOL_") || field.getField().startsWith("SORT_"))) {
                    // Only add single valued fields once

                    // Skip BOOL_WKT_COORDS, if not explicitly configured to add coordinate fields
                    if (field.getField().equals(MetadataHelper.FIELD_HAS_WKT_COORDS) && !gmd.isAddCoordsToDocstruct()) {
                        fieldsToAddToGroupDoc.add(field);
                        continue;
                    }

                    if (skipFields.contains(field.getField())) {
                        continue;
                    }
                    skipFields.add(field.getField());
                } else if ((field.getField().startsWith("WKT_") || field.getField().startsWith(Record.AUTOCOORDS_FIELD)
                        || field.getField().startsWith("NORM_COORDS_")) && !gmd.isAddCoordsToDocstruct()) {
                    // Do not add coordinates to docstruct field, unless explicitly configured
                    fieldsToAddToGroupDoc.add(field);
                    continue;
                } else {
                    // Avoid field+value duplicates for all other fields
                    if (skipFields.contains(field.getField() + field.getValue())) {
                        continue;
                    }
                    skipFields.add(field.getField() + field.getValue());
                }
                switch (field.getField()) {
                    case MetadataHelper.FIELD_HAS_WKT_COORDS:
                        // Skip BOOL_WKT_COORDS
                        continue;
                    case MetadataHelper.FIELD_WKT_COORDS:
                        // Add BOOL_WKT_COORDS=true manually, instead
                        boolean boolAlreadySet = false;
                        for (LuceneField f : indexObj.getLuceneFields()) {
                            if (f.getField().equals(MetadataHelper.FIELD_HAS_WKT_COORDS)) {
                                f.setValue("true");
                                boolAlreadySet = true;
                                break;
                                // Just make sure the first instance of this field is "true", the rest will be sanitized eventually
                            }
                        }
                        if (!boolAlreadySet) {
                            indexObj.getLuceneFields().add(new LuceneField(MetadataHelper.FIELD_HAS_WKT_COORDS, "true"));
                        }
                        break;
                    case "NORM_TYPE":
                        // Fields to add to the metadata doc anyway
                        fieldsToAddToGroupDoc.add(field);
                        continue;
                    default:
                        break;
                }
                indexObj.getLuceneFields().add(field);
                logger.debug("added field: {}:{}", field.getField(), field.getValue());
            }
        } else {
            fieldsToAddToGroupDoc.addAll(gmd.getAuthorityDataFields());
        }
        SolrInputDocument doc = SolrSearchIndex.createDocument(fieldsToAddToGroupDoc);
        String iddoc = getNextIddoc();
        doc.addField(SolrConstants.IDDOC, iddoc);
        if (!doc.getFieldNames().contains(SolrConstants.GROUPFIELD)) {
            logger.warn("{} not set in grouped metadata doc {}, using IDDOC instead.", SolrConstants.GROUPFIELD,
                    doc.getFieldValue(SolrConstants.LABEL));
            doc.addField(SolrConstants.GROUPFIELD, iddoc);
        }
        doc.addField(SolrConstants.IDDOC_OWNER, ownerIddoc);
        doc.addField(SolrConstants.DOCTYPE, DocType.METADATA.name());
        doc.addField(SolrConstants.PI_TOPSTRUCT, indexObj.getTopstructPI());

        // Add topstruct type
        if (!doc.containsKey(SolrConstants.DOCSTRCT_TOP) && indexObj.getLuceneFieldWithName(SolrConstants.DOCSTRCT_TOP) != null) {
            doc.setField(SolrConstants.DOCSTRCT_TOP, indexObj.getLuceneFieldWithName(SolrConstants.DOCSTRCT_TOP).getValue());
        }

        // Add access conditions
        if (!doc.containsKey(SolrConstants.ACCESSCONDITION)) {
            for (String s : indexObj.getAccessConditions()) {
                doc.addField(SolrConstants.ACCESSCONDITION, s);
            }
        }

        // Add DC values to metadata doc
        if (dcFields != null) {
            for (LuceneField field : dcFields) {
                doc.addField(field.getField(), field.getValue());
            }
        }

        writeStrategy.addDoc(doc);
        count++;

        // Recursively add children
        if (!gmd.getChildren().isEmpty()) {
            logger.debug("{}:{} has {} child metadata entries.", gmd.getLabel(), gmd.getMainValue(), gmd.getChildren().size());
            count += addGroupedMetadataDocs(writeStrategy, indexObj, gmd.getChildren(), iddoc);
        }

        return count;
    }

    /**
     * 
     * @param dataFolders
     * @param paramNames
     * @param pi
     * @throws IOException
     * @should throw IllegalArgumentException if pi null
     */
    protected void checkOldDataFolders(Map<String, Path> dataFolders, String[] paramNames, String pi) throws IOException {
        if (pi == null) {
            throw new IllegalArgumentException(StringConstants.ERROR_PI_MAY_NOT_BE_NULL);
        }
        if (dataFolders == null || paramNames == null) {
            return;
        }

        for (String paramName : paramNames) {
            checkOldDataFolder(dataFolders, paramName, pi);
        }
    }

    /**
     * Checks for old data folder of the <code>paramName</code> type and puts it into <code>dataFolders</code>, if none yet present.
     *
     * @param dataFolders a {@link java.util.Map} object.
     * @param paramName a {@link java.lang.String} object.
     * @param pi a {@link java.lang.String} object.
     * @throws java.io.IOException
     * @should throw IllegalArgumentException if dataFolders null
     * @should throw IllegalArgumentException if paramName null
     * @should throw IllegalArgumentException if pi null
     */
    void checkOldDataFolder(Map<String, Path> dataFolders, String paramName, String pi) throws IOException {
        if (dataFolders == null) {
            throw new IllegalArgumentException(StringConstants.ERROR_DATAFOLDERS_MAY_NOT_BE_NULL);
        }
        if (paramName == null) {
            throw new IllegalArgumentException("paramName may not be null");
        }
        if (pi == null) {
            throw new IllegalArgumentException(StringConstants.ERROR_PI_MAY_NOT_BE_NULL);
        }

        // New data folder found in hotfolder
        if (dataFolders.get(paramName) != null) {
            return;
        }

        // Use the old data folder (old repository, if present, otherwise new)
        DataRepository useDataRepository = previousDataRepository != null ? previousDataRepository : dataRepository;
        // If there is an inconsistency in data folder distribution due to previous errors, look in both repositories
        if (useDataRepository.getDir(paramName) == null && useDataRepository.equals(previousDataRepository)) {
            useDataRepository = dataRepository;
        }
        // No old data folder found
        if (useDataRepository.getDir(paramName) == null) {
            return;
        }

        dataFolders.put(paramName, Paths.get(useDataRepository.getDir(paramName).toAbsolutePath().toString(), pi));
        if (!Files.isDirectory(dataFolders.get(paramName))) {
            dataFolders.put(paramName, null);

            // Create ALTO dir for converted ABBYY or TEI files
            if (DataRepository.PARAM_ALTO.equals(paramName) && useDataRepository.getDir(DataRepository.PARAM_ALTO) != null
                    && (dataFolders.get(DataRepository.PARAM_ABBYY) != null || dataFolders.get(DataRepository.PARAM_TEIWC) != null)) {
                dataFolders.put(DataRepository.PARAM_ALTO_CONVERTED,
                        Paths.get(useDataRepository.getDir(DataRepository.PARAM_ALTO).toAbsolutePath().toString(), pi));
                Files.createDirectory(dataFolders.get(DataRepository.PARAM_ALTO_CONVERTED));
            }
        } else {
            logger.info("Using old '{}' data folder '{}'.", paramName, dataFolders.get(paramName).toAbsolutePath());
        }
    }

    /**
     * <p>
     * Getter for the field <code>dataRepository</code>.
     * </p>
     *
     * @return the dataRepository
     */
    public DataRepository getDataRepository() {
        return dataRepository;
    }

    /**
     * <p>
     * Setter for the field <code>dataRepository</code>.
     * </p>
     *
     * @param dataRepository the dataRepository to set
     */
    public void setDataRepository(DataRepository dataRepository) {
        this.dataRepository = dataRepository;
    }

    /**
     * <p>
     * Getter for the field <code>previousDataRepository</code>.
     * </p>
     *
     * @return the previousDataRepository
     */
    public DataRepository getPreviousDataRepository() {
        return previousDataRepository;
    }

    /**
     * <p>
     * Setter for the field <code>previousDataRepository</code>.
     * </p>
     *
     * @param previousDataRepository the previousDataRepository to set
     */
    public void setPreviousDataRepository(DataRepository previousDataRepository) {
        this.previousDataRepository = previousDataRepository;
    }

    /**
     * Download the content if the given fileUrl into the given Path target. If target denotes a directory, create a file within using the filename
     * from the URI to write the content.
     * 
     * @param fileUrl
     * @param targetPath
     * @param targetFileName
     * @return The file the data was written into
     * @throws IOException
     * @throws MalformedURLException
     */
    protected String downloadExternalImage(String fileUrl, final Path targetPath, String targetFileName) throws URISyntaxException, IOException {
        Path useTargetPath = targetPath;
        if (Files.isDirectory(useTargetPath)) {
            if (StringUtils.isNotEmpty(targetFileName)) {
                useTargetPath = useTargetPath.resolve(targetFileName);
            } else {
                String fileName = Path.of(URI.create(fileUrl).getPath()).getFileName().toString();
                useTargetPath = useTargetPath.resolve(fileName);
            }
        }
        httpConnector.downloadFile(new URI(fileUrl), useTargetPath);
        if (Files.isRegularFile(useTargetPath)) {
            logger.info("Downloaded {}", useTargetPath);
            return useTargetPath.toAbsolutePath().toString();
        }

        throw new IOException("Failed to write file '" + useTargetPath + "' from url '" + fileUrl + "'");
    }

    /**
     * 
     * @param url
     * @return int[]
     * @should fetch dimensions correctly
     */
    protected static int[] getImageDimensionsFromIIIF(String url) {
        if (StringUtils.isEmpty(url)) {
            return new int[0];
        }

        try {
            URI uri = new URI(url);
            JSONTokener tokener = new JSONTokener(uri.toURL().openStream());
            JSONObject root = new JSONObject(tokener);
            int width = root.getInt("width");
            int height = root.getInt("height");
            return new int[] { width, height };
        } catch (IOException | JSONException | URISyntaxException e) {
            logger.error("Could not fetch JSON from '{}': {}", url, e.getMessage());
        }

        return new int[0];
    }

    /**
     * Checks whether the document represents an anchor.
     * 
     * 
     * @return Always false in the default implementation
     * @throws FatalIndexerException
     */
    boolean isAnchor() throws FatalIndexerException {
        return false;
    }

    /**
     * Checks whether this is a volume of a multivolume work (should be false for monographs and anchors).
     * 
     * @return boolean
     * 
     */
    protected boolean isVolume() {
        return false;
    }

    /**
     * Selects the appropriate data repository for the given record.
     * 
     * @param indexObj
     * @param pi
     * @param recordFile
     * @param dataFolders
     * @throws FatalIndexerException
     */
    protected void selectDataRepository(IndexObject indexObj, String pi, Path recordFile, Map<String, Path> dataFolders)
            throws FatalIndexerException {
        DataRepository[] repositories =
                hotfolder.getDataRepositoryStrategy()
                        .selectDataRepository(pi, recordFile, dataFolders, SolrIndexerDaemon.getInstance().getSearchIndex(),
                                SolrIndexerDaemon.getInstance().getOldSearchIndex());
        dataRepository = repositories[0];
        previousDataRepository = repositories[1];
        if (StringUtils.isNotEmpty(dataRepository.getPath())) {
            indexObj.setDataRepository(dataRepository.getPath());
        }
    }

    /**
     * Prepares the given record for an update. Creation timestamp and representative thumbnail and anchor IDDOC are preserved. A new update timestamp
     * is added, child docs are removed.
     *
     * @param indexObj {@link io.goobi.viewer.indexer.model.IndexObject}
     * @throws java.io.IOException
     * @throws org.apache.solr.client.solrj.SolrServerException
     * @throws io.goobi.viewer.indexer.exceptions.FatalIndexerException
     * @should keep creation timestamp
     * @should set update timestamp correctly
     * @should keep representation thumbnail
     * @should keep anchor IDDOC
     * @should delete anchor secondary docs
     */
    protected void prepareUpdate(IndexObject indexObj) throws IOException, SolrServerException, FatalIndexerException {
        String pi = indexObj.getPi().trim();
        SolrDocumentList hits = SolrIndexerDaemon.getInstance().getSearchIndex().search(SolrConstants.PI + ":" + pi, null);
        // Retrieve record from old index, if available
        boolean fromOldIndex = false;
        if (hits.getNumFound() == 0 && SolrIndexerDaemon.getInstance().getOldSearchIndex() != null) {
            hits = SolrIndexerDaemon.getInstance().getOldSearchIndex().search(SolrConstants.PI + ":" + pi, null);
            if (hits.getNumFound() > 0) {
                fromOldIndex = true;
                logger.info("Retrieving data from old index for record '{}'.", pi);
            }
        }
        if (hits.getNumFound() == 0) {
            return;
        }

        logger.debug("This file has already been indexed, initiating an UPDATE instead...");
        indexObj.setUpdate(true);
        SolrDocument doc = hits.get(0);
        // Set creation timestamp, if exists (should never be updated)
        Object dateCreated = doc.getFieldValue(SolrConstants.DATECREATED);
        if (dateCreated != null) {
            // Set creation timestamp, if exists (should never be updated)
            indexObj.setDateCreated((Long) dateCreated);
        }
        // Collect update timestamps
        Collection<Object> dateUpdatedValues = doc.getFieldValues(SolrConstants.DATEUPDATED);
        if (dateUpdatedValues != null) {
            for (Object date : dateUpdatedValues) {
                indexObj.getDateUpdated().add((Long) date);
            }
        }
        // Collect index timestamps
        Collection<Object> dateIndexedValues = doc.getFieldValues(SolrConstants.DATEINDEXED);
        if (dateIndexedValues != null) {
            for (Object date : dateIndexedValues) {
                indexObj.getDateIndexed().add((Long) date);
            }
        }
        // Set previous representation thumbnail, if available
        Object thumbnail = doc.getFieldValue(SolrConstants.THUMBNAILREPRESENT);
        if (thumbnail != null) {
            indexObj.setThumbnailRepresent((String) thumbnail);
        }
        if (isAnchor()) {
            // Keep old IDDOC
            indexObj.setIddoc(String.valueOf(doc.getFieldValue(SolrConstants.IDDOC)));
            // Delete old doc
            SolrIndexerDaemon.getInstance().getSearchIndex().deleteDocument(String.valueOf(indexObj.getIddoc()));
            // Delete secondary docs (aggregated metadata, events)
            List<String> iddocsToDelete = new ArrayList<>();
            hits = SolrIndexerDaemon.getInstance()
                    .getSearchIndex()
                    .search(SolrConstants.IDDOC_OWNER + ":" + indexObj.getIddoc() + " " + SolrConstants.PI_TOPSTRUCT + ":" + indexObj.getPi(),
                            Collections.singletonList(SolrConstants.IDDOC));
            for (SolrDocument doc2 : hits) {
                iddocsToDelete.add((String) doc2.getFieldValue(SolrConstants.IDDOC));
            }
            if (!iddocsToDelete.isEmpty()) {
                logger.info("Deleting {} secondary documents...", iddocsToDelete.size());
                SolrIndexerDaemon.getInstance().getSearchIndex().deleteDocuments(new ArrayList<>(iddocsToDelete));
            }
        } else if (!fromOldIndex) {
            // Recursively delete all children, if not an anchor
            deleteWithPI(pi, false, SolrIndexerDaemon.getInstance().getSearchIndex());
        }
    }

    /**
     * Handles remote and local image file URLs (including optional download).
     * 
     * @param url
     * @param doc
     * @param fileName
     * @param mediaTargetPath
     * @param sbImgFileNames
     * @param downloadExternalImages
     * @param useOldImageFolderIfAvailable
     * @param representative
     */
    protected void handleImageUrl(String url, SolrInputDocument doc, String fileName, Path mediaTargetPath, StringBuilder sbImgFileNames,
            boolean downloadExternalImages, boolean useOldImageFolderIfAvailable, boolean representative) {
        if (StringUtils.isEmpty(url)) {
            return;
        }
        if (doc == null) {
            throw new IllegalArgumentException(StringConstants.ERROR_DOC_MAY_NOT_BE_NULL);
        }
        if (fileName == null) {
            throw new IllegalArgumentException("fileName may not be null");
        }

        // External image
        if (url.startsWith("http")) {
            // Download image, if so requested (and not a local resource)
            String viewerUrl = SolrIndexerDaemon.getInstance().getConfiguration().getViewerUrl();
            logger.debug("media folder: {}", mediaTargetPath);
            if (downloadExternalImages && mediaTargetPath != null && viewerUrl != null && !url.startsWith(viewerUrl)) {
                // Download image and use locally
                try {
                    File file = new File(downloadExternalImage(url, mediaTargetPath, fileName));
                    if (file.isFile()) {
                        logger.info("Downloaded {}", file);
                        sbImgFileNames.append(';').append(fileName);
                        doc.addField(SolrConstants.FILENAME, fileName);

                        // Representative image (local)
                        if (representative) {
                            doc.addField(SolrConstants.THUMBNAILREPRESENT, fileName);
                        }
                    } else {
                        logger.warn("Could not download file: {}", url);
                    }
                } catch (IOException | URISyntaxException e) {
                    logger.error("Could not download image: {}: {}", url, e.getMessage());
                }
            } else if (mediaTargetPath != null && useOldImageFolderIfAvailable) {
                // If image previously downloaded, use local version, when re-indexing
                doc.addField(SolrConstants.FILENAME, fileName);
                // Representative image (local)
                if (representative) {
                    doc.addField(SolrConstants.THUMBNAILREPRESENT, fileName);
                }
            } else {
                // Add external image URL
                doc.addField(SolrConstants.FILENAME + SolrConstants.SUFFIX_HTML_SANDBOXED, url);
                // Representative image (external)
                if (representative) {
                    doc.addField(SolrConstants.THUMBNAILREPRESENT, url);
                }
            }
        } else {
            // For non-remote file, add the file name to the list
            sbImgFileNames.append(';').append(fileName);
            // Representative image (local)
            if (representative) {
                doc.addField(SolrConstants.THUMBNAILREPRESENT, fileName);
            }
        }

        // Mime type
        parseMimeType(doc, fileName);
    }

    /**
     * 
     * @param doc {@link SolrInputDocument}
     * @param filePath
     * @should parse mime type from mp4 file correctly
     */
    static void parseMimeType(SolrInputDocument doc, String filePath) {
        if (doc == null) {
            throw new IllegalArgumentException(StringConstants.ERROR_DOC_MAY_NOT_BE_NULL);
        }
        if (StringUtils.isEmpty(filePath)) {
            return;
        }
        // Add full path if this is a local file or download has failed or is disabled
        if (!doc.containsKey(SolrConstants.FILENAME)) {
            doc.addField(SolrConstants.FILENAME, filePath);
        }

        // fileName: base name without path if file; full if URL
        String fileName = (String) doc.getFieldValue(SolrConstants.FILENAME);
        if (!fileName.startsWith("http")) {
            fileName = FilenameUtils.getName(fileName);
        }
        String mimetype = "image";
        String subMimetype = "";
        if (doc.containsKey(SolrConstants.FILENAME)) {
            // Determine mime type from file content
            try {
                mimetype = Files.probeContentType(Paths.get(filePath));
                if (StringUtils.isBlank(mimetype)) {
                    mimetype = "image";
                } else if (mimetype.contains("/")) {
                    subMimetype = mimetype.substring(mimetype.indexOf("/") + 1);
                }
            } catch (IOException e) {
                logger.warn("Cannot determine mime type from '{}', using 'image'.", filePath);
            }
        }

        if (StringUtils.isNotBlank(mimetype)) {
            doc.addField(SolrConstants.MIMETYPE, mimetype);
            if (StringUtils.isNotBlank(subMimetype)) {
                doc.addField(SolrConstants.FILENAME + "_" + subMimetype.toUpperCase(), fileName);
            }
        }
    }

    /**
     * 
     * @param doc
     * @param dataFolder
     * @param fileName
     */
    protected static void addFileSizeToDoc(SolrInputDocument doc, Path dataFolder, String fileName) {
        if (doc == null) {
            throw new IllegalArgumentException("doc may not be null");
        }

        try {
            // TODO other mime types/folders
            if (dataFolder != null && fileName != null) {
                Path path = Paths.get(dataFolder.toAbsolutePath().toString(), fileName);
                if (Files.isRegularFile(path)) {
                    doc.addField(FIELD_FILESIZE, Files.size(path));
                }
            }
        } catch (IllegalArgumentException | IOException e) {
            logger.warn(e.getMessage());
        }
        if (!doc.containsKey(FIELD_FILESIZE)) {
            doc.addField(FIELD_FILESIZE, -1);
        }
    }

    /**
     * 
<<<<<<< HEAD
     * @param doc Page Solr input document
     * @param dataFolders Folder paths containing full-text files
     * @param dataRepo
     * @param pi Record identifier
     * @param order Page number
     * @param altoURL Optional URL for ALTO download
     */
    protected void addFullTextToPageDoc(SolrInputDocument doc, Map<String, Path> dataFolders, DataRepository dataRepo, String pi, int order,
            String altoURL) {
        if (doc == null || dataFolders == null) {
            return;
        }

        Map<String, Object> altoData = null;
        String baseFileName = FilenameUtils.getBaseName((String) doc.getFieldValue(SolrConstants.FILENAME));
        // If main image file is a IIIF URL or anything with no unique file name, look for alternatives
        if (!isBaseFileNameUsable(baseFileName)) {
            if (doc.getFieldValue("FILENAME_JPEG") != null) {
                baseFileName = FilenameUtils.getBaseName((String) doc.getFieldValue("FILENAME_JPEG"));
            } else if (doc.getFieldValue("FILENAME_TIFF") != null) {
                baseFileName = FilenameUtils.getBaseName((String) doc.getFieldValue("FILENAME_TIFF"));
            }
        }

        // Add complete crowdsourcing ALTO document and full-text generated from ALTO, if available
        boolean foundCrowdsourcingData = false;
        boolean altoWritten = false;
        if (dataFolders.get(DataRepository.PARAM_ALTOCROWD) != null) {
            File altoFile =
                    new File(dataFolders.get(DataRepository.PARAM_ALTOCROWD).toAbsolutePath().toString(), baseFileName + FileTools.XML_EXTENSION);
            try {
                altoData = TextHelper.readAltoFile(altoFile);
                altoWritten =
                        addIndexFieldsFromAltoData(doc, altoData, dataFolders, DataRepository.PARAM_ALTOCROWD, pi, baseFileName, order, false);
                if (altoWritten) {
                    foundCrowdsourcingData = true;
                }
            } catch (FileNotFoundException e) {
                // Not all pages will have custom ALTO docs
            } catch (IOException | JDOMException e) {
                if (!(e instanceof FileNotFoundException) && !e.getMessage().contains("Premature end of file")) {
                    logger.warn("Could not read ALTO file '{}': {}", altoFile.getName(), e.getMessage());
                }
            }
        }

        // Look for plain fulltext from crowdsouring, if the FULLTEXT field is still empty
        if (doc.getField(SolrConstants.FULLTEXT) == null && dataFolders.get(DataRepository.PARAM_FULLTEXTCROWD) != null) {
            String fulltext =
                    TextHelper.generateFulltext(baseFileName + FileTools.TXT_EXTENSION, dataFolders.get(DataRepository.PARAM_FULLTEXTCROWD),
                            false, SolrIndexerDaemon.getInstance().getConfiguration().getBoolean("init.fulltextForceUTF8", true));
            if (fulltext != null) {
                foundCrowdsourcingData = true;
                doc.addField(SolrConstants.FULLTEXT, TextHelper.cleanUpHtmlTags(fulltext));
                doc.addField(SolrConstants.FILENAME_FULLTEXT, dataRepo.getDir(DataRepository.PARAM_FULLTEXTCROWD).getFileName().toString()
                        + '/' + pi + '/' + baseFileName + FileTools.TXT_EXTENSION);
                logger.debug("Added FULLTEXT from crowdsourcing plain text for page {}", order);
            }
        }

        // Look for a regular ALTO document for this page and fill ALTO and/or FULLTEXT fields, whichever is still empty
        if (!foundCrowdsourcingData && (doc.getField(SolrConstants.ALTO) == null || doc.getField(SolrConstants.FULLTEXT) == null)
                && dataFolders.get(DataRepository.PARAM_ALTO) != null && isBaseFileNameUsable(baseFileName)) {
            File altoFile = new File(dataFolders.get(DataRepository.PARAM_ALTO).toAbsolutePath().toString(), baseFileName + FileTools.XML_EXTENSION);
            try {
                altoData = TextHelper.readAltoFile(altoFile);
                altoWritten = addIndexFieldsFromAltoData(doc, altoData, dataFolders, DataRepository.PARAM_ALTO, pi, baseFileName, order, false);
            } catch (IOException | JDOMException e) {
                if (!(e instanceof FileNotFoundException) && !e.getMessage().contains("Premature end of file")) {
                    logger.warn("Could not read ALTO file '{}': {}", altoFile.getName(), e.getMessage());
                }
            }
        }

        // If FULLTEXT is still empty, look for a plain full-text
        if (!foundCrowdsourcingData && doc.getField(SolrConstants.FULLTEXT) == null && dataFolders.get(DataRepository.PARAM_FULLTEXT) != null
                && isBaseFileNameUsable(baseFileName)) {
            String fulltext =
                    TextHelper.generateFulltext(baseFileName + FileTools.TXT_EXTENSION, dataFolders.get(DataRepository.PARAM_FULLTEXT), true,
                            SolrIndexerDaemon.getInstance().getConfiguration().getBoolean("init.fulltextForceUTF8", true));
            if (fulltext != null) {
                doc.addField(SolrConstants.FULLTEXT, TextHelper.cleanUpHtmlTags(fulltext));
                doc.addField(SolrConstants.FILENAME_FULLTEXT, dataRepo
                        .getDir(DataRepository.PARAM_FULLTEXT)
                        .getFileName()
                        .toString() + '/'
                        + pi + '/' + baseFileName + FileTools.TXT_EXTENSION);
                logger.debug("Added FULLTEXT from regular plain text for page {}", order);
            }
        }

        // Convert ABBYY XML to ALTO
        if (!altoWritten && !foundCrowdsourcingData && dataFolders.get(DataRepository.PARAM_ABBYY) != null && isBaseFileNameUsable(baseFileName)) {
            try {
                altoData = TextHelper.readAbbyyToAlto(
                        new File(dataFolders.get(DataRepository.PARAM_ABBYY).toAbsolutePath().toString(),
                                baseFileName + FileTools.XML_EXTENSION));
                altoWritten = addIndexFieldsFromAltoData(doc, altoData, dataFolders, DataRepository.PARAM_ALTO_CONVERTED, pi, baseFileName,
                        order, true);
            } catch (IOException e) {
                logger.warn(e.getMessage());
            } catch (XMLStreamException e) {
                logger.error(e.getMessage(), e);
            }
        }

        // Convert TEI to ALTO
        if (!altoWritten && !foundCrowdsourcingData && dataFolders.get(DataRepository.PARAM_TEIWC) != null && isBaseFileNameUsable(baseFileName)) {
            try {
                altoData = TextHelper.readTeiToAlto(
                        new File(dataFolders.get(DataRepository.PARAM_TEIWC).toAbsolutePath().toString(), baseFileName + FileTools.XML_EXTENSION));
                altoWritten = addIndexFieldsFromAltoData(doc, altoData, dataFolders, DataRepository.PARAM_ALTO_CONVERTED, pi, baseFileName, order,
                        true);
            } catch (IOException e) {
                logger.warn(e.getMessage());
            }
        }

        if (dataFolders.get(DataRepository.PARAM_MIX) != null && isBaseFileNameUsable(baseFileName)) {
            try {
                Map<String, String> mixData = TextHelper
                        .readMix(new File(dataFolders.get(DataRepository.PARAM_MIX).toAbsolutePath().toString(),
                                baseFileName + FileTools.XML_EXTENSION));
                for (Entry<String, String> entry : mixData.entrySet()) {
                    if (!(entry.getKey().equals(SolrConstants.WIDTH) && doc.getField(SolrConstants.WIDTH) != null)
                            && !(entry.getKey().equals(SolrConstants.HEIGHT) && doc.getField(SolrConstants.HEIGHT) != null)) {
                        doc.addField(entry.getKey(), entry.getValue());
                    }
                }
            } catch (JDOMException e) {
                logger.error(e.getMessage(), e);
            } catch (IOException e) {
                logger.warn(e.getMessage());
            }
        }

        // If there is still no ALTO at this point and the METS document contains a file group for ALTO, download and use it
        if (!altoWritten && !foundCrowdsourcingData && altoURL != null && Utils.isValidURL(altoURL)
                && SolrIndexerDaemon.getInstance().getConfiguration().getViewerUrl() != null
                && !altoURL.startsWith(SolrIndexerDaemon.getInstance().getConfiguration().getViewerUrl())) {
            try {
                String alto = null;
                if (StringUtils.startsWithIgnoreCase(altoURL, "http")) {
                    // HTTP(S)
                    logger.debug("Downloading ALTO from {}", altoURL);
                    alto = Utils.getWebContentGET(altoURL);
                } else if (StringUtils.startsWithIgnoreCase(altoURL, "file:/")) {
                    // FILE
                    logger.debug("Reading ALTO from {}", altoURL);
                    alto = FileTools.readFileToString(new File(URI.create(altoURL).toURL().getPath()), StandardCharsets.UTF_8.name());
                }
                if (StringUtils.isNotEmpty(alto)) {
                    Document altoDoc = XmlTools.getDocumentFromString(alto, null);
                    altoData = TextHelper.readAltoDoc(altoDoc);
                    if (altoData != null) {
                        if (StringUtils.isNotEmpty((String) altoData.get(SolrConstants.ALTO))) {
                            // Create PARAM_ALTO_CONVERTED dir in hotfolder for download, if it doesn't yet exist
                            if (dataFolders.get(DataRepository.PARAM_ALTO_CONVERTED) == null) {
                                dataFolders.put(DataRepository.PARAM_ALTO_CONVERTED,
                                        Paths.get(dataRepo.getDir(DataRepository.PARAM_ALTO).toAbsolutePath().toString(), pi));
                                Files.createDirectory(dataFolders.get(DataRepository.PARAM_ALTO_CONVERTED));
                            }
                            if (dataFolders.get(DataRepository.PARAM_ALTO_CONVERTED) != null) {
                                String fileName = MetadataHelper.FORMAT_EIGHT_DIGITS.get().format(order) + FileTools.XML_EXTENSION;
                                doc.addField(SolrConstants.FILENAME_ALTO,
                                        dataFolders.get(DataRepository.PARAM_ALTO_CONVERTED).getParent().getFileName().toString() + '/' + pi + '/'
                                                + fileName);
                                // Write ALTO file
                                File file = new File(dataFolders.get(DataRepository.PARAM_ALTO_CONVERTED).toFile(), fileName);
                                FileUtils.writeStringToFile(file, (String) altoData.get(SolrConstants.ALTO), TextHelper.DEFAULT_CHARSET);
                                logger.info("Added ALTO from external URL for page {}", order);
                            } else {
                                logger.error("Data folder not defined: {}", dataFolders.get(DataRepository.PARAM_ALTO_CONVERTED));
                            }
                        } else {
                            logger.warn("No ALTO found");
                        }
                        if (StringUtils.isNotEmpty((String) altoData.get(SolrConstants.FULLTEXT))
                                && doc.getField(SolrConstants.FULLTEXT) == null) {
                            doc.addField(SolrConstants.FULLTEXT, TextHelper.cleanUpHtmlTags((String) altoData.get(SolrConstants.FULLTEXT)));
                            logger.info("Added FULLTEXT from downloaded ALTO for page {}", order);
                        } else {
                            logger.warn("No FULLTEXT found");
                        }
                        if (StringUtils.isNotEmpty((String) altoData.get(SolrConstants.WIDTH)) && doc.getField(SolrConstants.WIDTH) == null) {
                            doc.addField(SolrConstants.WIDTH, altoData.get(SolrConstants.WIDTH));
                            logger.debug("Added WIDTH from downloaded ALTO for page {}", order);
                        }
                        if (StringUtils.isNotEmpty((String) altoData.get(SolrConstants.HEIGHT)) && doc.getField(SolrConstants.HEIGHT) == null) {
                            doc.addField(SolrConstants.HEIGHT, altoData.get(SolrConstants.HEIGHT));
                            logger.debug("Added HEIGHT from downloaded ALTO for page {}", order);
                        }
                        if (altoData.get(SolrConstants.NAMEDENTITIES) != null) {
                            addNamedEntitiesFields(altoData, doc);
                        }
                    }
                }
            } catch (FileNotFoundException | UnknownHostException e) {
                logger.error(e.getMessage());
            } catch (JDOMException | IOException e) {
                logger.error(e.getMessage(), e);
            } catch (HTTPException e) {
                logger.warn("{}: {}", e.getMessage(), altoURL);
            }
        }

        // Add image dimension values from EXIF
        if (!doc.containsKey(SolrConstants.WIDTH) || !doc.containsKey(SolrConstants.HEIGHT)
                || ("0".equals(doc.getFieldValue(SolrConstants.WIDTH)) && "0".equals(doc.getFieldValue(SolrConstants.HEIGHT)))) {
            doc.removeField(SolrConstants.WIDTH);
            doc.removeField(SolrConstants.HEIGHT);
            getSize(dataFolders.get(DataRepository.PARAM_MEDIA), (String) doc.getFieldValue(SolrConstants.FILENAME)).ifPresent(dimension -> {
                doc.addField(SolrConstants.WIDTH, dimension.width);
                doc.addField(SolrConstants.HEIGHT, dimension.height);
            });
        }

        // FULLTEXTAVAILABLE indicates whether this page has full-text
        if (doc.getField(SolrConstants.FULLTEXT) != null) {
            doc.addField(SolrConstants.FULLTEXTAVAILABLE, true);
            recordHasFulltext = true;
        } else {
            doc.addField(SolrConstants.FULLTEXTAVAILABLE, false);
        }
    }

    /**
     * 
     * @param baseFileName
     * @return true if baseFileName is not one of the keywords; false otherwise
     */
    static boolean isBaseFileNameUsable(String baseFileName) {
        return !("default".equals(baseFileName) || "info".equals(baseFileName) || "native".equals(baseFileName));
    }

    /**
     * 
=======
>>>>>>> 9072015f
     * @param hotfolderPath
     * @param fileNameRoot
     * @return Map<String, Path>
     * @throws IOException
     * @should add data folder paths correctly
     */
    static Map<String, Path> checkDataFolders(Path hotfolderPath, String fileNameRoot) throws IOException {
        Map<String, Path> dataFolders = new HashMap<>();

        try (DirectoryStream<Path> stream =
                Files.newDirectoryStream(hotfolderPath, new StringBuilder(fileNameRoot).append("_*").toString())) {
            for (Path path : stream) {
                logger.info(LOG_FOUND_DATA_FOLDER, path.getFileName());
                String fileNameSansRoot = path.getFileName().toString().substring(fileNameRoot.length());
                switch (fileNameSansRoot) {
                    case "_tif", FOLDER_SUFFIX_MEDIA: // GBVMETSAdapter uses _media folders
                        dataFolders.put(DataRepository.PARAM_MEDIA, path);
                        break;
                    case "_txt":
                        dataFolders.put(DataRepository.PARAM_FULLTEXT, path);
                        break;
                    case FOLDER_SUFFIX_TXTCROWD:
                        dataFolders.put(DataRepository.PARAM_FULLTEXTCROWD, path);
                        break;
                    case "_wc":
                        dataFolders.put(DataRepository.PARAM_TEIWC, path);
                        break;
                    case "_neralto":
                        dataFolders.put(DataRepository.PARAM_ALTO, path);
                        logger.info("NER ALTO folder found: {}", path.getFileName());
                        break;
                    case "_alto":
                        // Only add regular ALTO path if no NER ALTO folder is found
                        if (dataFolders.get(DataRepository.PARAM_ALTO) == null) {
                            dataFolders.put(DataRepository.PARAM_ALTO, path);
                        }
                        break;
                    case FOLDER_SUFFIX_ALTOCROWD:
                        dataFolders.put(DataRepository.PARAM_ALTOCROWD, path);
                        break;
                    case "_xml":
                        dataFolders.put(DataRepository.PARAM_ABBYY, path);
                        break;
                    case "_pdf":
                        dataFolders.put(DataRepository.PARAM_PAGEPDF, path);
                        break;
                    case "_mix":
                        dataFolders.put(DataRepository.PARAM_MIX, path);
                        break;
                    case "_src":
                        dataFolders.put(DataRepository.PARAM_SOURCE, path);
                        break;
                    case "_ugc":
                        dataFolders.put(DataRepository.PARAM_UGC, path);
                        break;
                    case "_cms":
                        dataFolders.put(DataRepository.PARAM_CMS, path);
                        break;
                    case "_tei":
                        dataFolders.put(DataRepository.PARAM_TEIMETADATA, path);
                        break;
                    case "_annotations":
                        dataFolders.put(DataRepository.PARAM_ANNOTATIONS, path);
                        break;
                    case FOLDER_SUFFIX_DOWNLOADIMAGES:
                        dataFolders.put(DataRepository.PARAM_DOWNLOAD_IMAGES_TRIGGER, path);
                        break;
                    default:
                        // nothing
                }
            }
        }

        return dataFolders;
    }

    /**
     * Checks
     * 
     * @param dataFolders
     * @param reindexSettings
     * @should throw IllegalArgumentException if dataFolders null
     * @should throw IllegalArgumentException if reindexSettings null
     * @should add reindex flags correctly if data folders missing
     * @should not add reindex flags if data folders present
     */
    static void checkReindexSettings(Map<String, Path> dataFolders, Map<String, Boolean> reindexSettings) {
        if (dataFolders == null) {
            throw new IllegalArgumentException("dataFolders may not be null");
        }
        if (reindexSettings == null) {
            throw new IllegalArgumentException("reindexSettings may not be null");
        }

        // Use existing folders for those missing in the hotfolder
        if (dataFolders.get(DataRepository.PARAM_MEDIA) == null) {
            reindexSettings.put(DataRepository.PARAM_MEDIA, true);
        }
        if (dataFolders.get(DataRepository.PARAM_ALTO) == null) {
            reindexSettings.put(DataRepository.PARAM_ALTO, true);
        }
        if (dataFolders.get(DataRepository.PARAM_ALTOCROWD) == null) {
            reindexSettings.put(DataRepository.PARAM_ALTOCROWD, true);
        }
        if (dataFolders.get(DataRepository.PARAM_FULLTEXT) == null) {
            reindexSettings.put(DataRepository.PARAM_FULLTEXT, true);
        }
        if (dataFolders.get(DataRepository.PARAM_FULLTEXTCROWD) == null) {
            reindexSettings.put(DataRepository.PARAM_FULLTEXTCROWD, true);
        }
        if (dataFolders.get(DataRepository.PARAM_TEIWC) == null) {
            reindexSettings.put(DataRepository.PARAM_TEIWC, true);
        }
        if (dataFolders.get(DataRepository.PARAM_ABBYY) == null) {
            reindexSettings.put(DataRepository.PARAM_ABBYY, true);
        }
        if (dataFolders.get(DataRepository.PARAM_MIX) == null) {
            reindexSettings.put(DataRepository.PARAM_MIX, true);
        }
        if (dataFolders.get(DataRepository.PARAM_UGC) == null) {
            reindexSettings.put(DataRepository.PARAM_UGC, true);
        }
        if (dataFolders.get(DataRepository.PARAM_CMS) == null) {
            reindexSettings.put(DataRepository.PARAM_CMS, true);
        }
        if (dataFolders.get(DataRepository.PARAM_TEIMETADATA) == null) {
            reindexSettings.put(DataRepository.PARAM_TEIMETADATA, true);
        }
        if (dataFolders.get(DataRepository.PARAM_ANNOTATIONS) == null) {
            reindexSettings.put(DataRepository.PARAM_ANNOTATIONS, true);
        }
    }

    /**
     * Send a request to the viewer rest api to start a task to prerender page PDF files if it is required. The task is required if either
     * hasNewMediaFiles is true, of if a non-empty _media folder exists in the {@link #getDataRepository()}. In the first case, always overwrite any
     * existing page PDFs; in the second case, only do so if {@link Configuration#isForcePrerenderPdfs()} is true
     * 
     * @param pi The identifier of the process to create pdfs for
     */
    void prerenderPagePdfsIfRequired(String pi) {
        try {
            Path mediaFolder = this.dataRepository.getDir(DataRepository.PARAM_MEDIA);
            if (mediaFolder != null && !FileTools.isFolderEmpty(mediaFolder)) {
                boolean force = SolrIndexerDaemon.getInstance().getConfiguration().isForcePrerenderPdfs();
                logger.debug("Reindexed process with media files: Trigger prerenderPDFs task in viewer; overwrite existing files: {}", pi);
                Utils.prerenderPdfs(pi, force);
            }
        } catch (IOException | HTTPException e) {
            logger.error(e.getMessage());
        }
    }

    /**
     * 
     * @param fileName File name to check
     * @param pageDoc
     * @return Alternative file name if fileName not image and alternatives available; otherwise fileName
     * @should replace value correctly
     * @should return fileName if image
     * @should return fileNAme if url
     */
    static String checkThumbnailFileName(String fileName, SolrInputDocument pageDoc) {
        String ret = fileName;
        if (!Utils.isValidURL(fileName) && !FileTools.isImageFile(fileName) && pageDoc != null) {
            String filenameTiffField = SolrConstants.FILENAME + "_TIFF";
            String filenameJpegField = SolrConstants.FILENAME + "_JPEG";
            if (pageDoc.getFieldValue(filenameTiffField) != null) {
                ret = (String) pageDoc.getFieldValue(filenameTiffField);
                logger.info("Using {}:{} for {}", filenameTiffField, ret, SolrConstants.THUMBNAIL);
            } else if (pageDoc.getFieldValue(filenameJpegField) != null) {
                ret = (String) pageDoc.getFieldValue(filenameJpegField);
                logger.info("Using {}:{} for {}", filenameJpegField, ret, SolrConstants.THUMBNAIL);
            }
        }

        return ret;
    }

    /**
     * 
     * @param order
     * @param iddoc
     * @param physId
     * @return {@link PhysicalElement}
     */
    protected static PhysicalElement createPhysicalElement(int order, String iddoc, String physId) {
        PhysicalElement ret = new PhysicalElement(order);
        ret.getDoc().addField(SolrConstants.IDDOC, iddoc);
        ret.getDoc().addField(SolrConstants.GROUPFIELD, iddoc);
        ret.getDoc().addField(SolrConstants.DOCTYPE, DocType.PAGE.name());
        ret.getDoc().addField(SolrConstants.ORDER, order);
        ret.getDoc().addField(SolrConstants.PHYSID, physId);

        return ret;
    }

    /**
     * Adds image size, mime type and image/full-text availability metadata fields.
     * 
     * @param page
     * @param dataFolders
     * @param fileName
     */
    protected void addPageAdditionalTechMetadata(PhysicalElement page, Map<String, Path> dataFolders, String fileName) {
        if (page == null) {
            throw new IllegalArgumentException("page may not be null");
        }
        if (dataFolders == null) {
            throw new IllegalArgumentException("dataFolders may not be null");
        }

        // Add file size
        addFileSizeToDoc(page.getDoc(), dataFolders.get(DataRepository.PARAM_MEDIA), fileName);

        // Add image dimension values from EXIF
        if (!page.getDoc().containsKey(SolrConstants.WIDTH) || !page.getDoc().containsKey(SolrConstants.HEIGHT)) {
            ImageSizeReader.getSize(dataFolders.get(DataRepository.PARAM_MEDIA), (String) page.getDoc().getFieldValue(SolrConstants.FILENAME))
                    .ifPresent(dimension -> {
                        page.getDoc().addField(SolrConstants.WIDTH, dimension.width);
                        page.getDoc().addField(SolrConstants.HEIGHT, dimension.height);
                    });
        }

        // FIELD_IMAGEAVAILABLE indicates whether this page has an image
        if (page.getDoc().containsKey(SolrConstants.FILENAME) && page.getDoc().containsKey(SolrConstants.MIMETYPE)
                && ((String) page.getDoc().getFieldValue(SolrConstants.MIMETYPE)).startsWith("image")) {
            page.getDoc().addField(FIELD_IMAGEAVAILABLE, true);
            recordHasImages = true;
        } else {
            page.getDoc().addField(FIELD_IMAGEAVAILABLE, false);
        }

        // FULLTEXTAVAILABLE indicates whether this page has full-text
        if (page.getDoc().getField(SolrConstants.FULLTEXT) != null) {
            page.getDoc().addField(SolrConstants.FULLTEXTAVAILABLE, true);
            recordHasFulltext = true;
        } else {
            page.getDoc().addField(SolrConstants.FULLTEXTAVAILABLE, false);
        }
    }

    protected abstract FileFormat getSourceDocFormat();
}<|MERGE_RESOLUTION|>--- conflicted
+++ resolved
@@ -15,20 +15,19 @@
  */
 package io.goobi.viewer.indexer;
 
+import java.awt.Dimension;
+import java.awt.image.BufferedImage;
 import java.io.BufferedWriter;
 import java.io.File;
 import java.io.FileInputStream;
 import java.io.FileNotFoundException;
 import java.io.FileWriter;
 import java.io.IOException;
+import java.io.InputStream;
+import java.lang.reflect.InvocationTargetException;
 import java.net.MalformedURLException;
 import java.net.URI;
 import java.net.URISyntaxException;
-<<<<<<< HEAD
-import java.net.UnknownHostException;
-import java.nio.charset.StandardCharsets;
-=======
->>>>>>> 9072015f
 import java.nio.file.DirectoryStream;
 import java.nio.file.Files;
 import java.nio.file.Path;
@@ -39,13 +38,20 @@
 import java.util.Collections;
 import java.util.HashMap;
 import java.util.HashSet;
+import java.util.Iterator;
 import java.util.List;
 import java.util.Map;
 import java.util.Map.Entry;
+import java.util.Optional;
 import java.util.Set;
 import java.util.UUID;
 import java.util.regex.Matcher;
 import java.util.regex.Pattern;
+
+import javax.imageio.ImageIO;
+import javax.imageio.ImageReader;
+import javax.imageio.spi.ImageReaderSpi;
+import javax.imageio.stream.ImageInputStream;
 
 import org.apache.commons.io.FilenameUtils;
 import org.apache.commons.lang3.StringUtils;
@@ -62,6 +68,13 @@
 import org.json.JSONObject;
 import org.json.JSONTokener;
 
+import com.drew.imaging.ImageMetadataReader;
+import com.drew.imaging.ImageProcessingException;
+import com.drew.metadata.Directory;
+import com.drew.metadata.Metadata;
+import com.drew.metadata.exif.ExifIFD0Directory;
+import com.drew.metadata.jpeg.JpegDirectory;
+import com.drew.metadata.png.PngDirectory;
 import com.fasterxml.jackson.databind.ObjectMapper;
 import com.fasterxml.jackson.datatype.jsr310.JavaTimeModule;
 
@@ -996,7 +1009,6 @@
     }
 
     /**
-<<<<<<< HEAD
      * Retrieves the image size (width/height) for the image referenced in the given page document The image sizes are retrieved from image metadata.
      * if this doesn't work, no image sizes are set
      * 
@@ -1200,8 +1212,6 @@
     }
 
     /**
-=======
->>>>>>> 9072015f
      * Adds the given {@link PhysicalElement}'s grouped metadata to the write strategy. Must be called after the page has been mapped to a docstruct,
      * so that all relevant metadata has been copied from the structure element.
      * 
@@ -1882,246 +1892,6 @@
 
     /**
      * 
-<<<<<<< HEAD
-     * @param doc Page Solr input document
-     * @param dataFolders Folder paths containing full-text files
-     * @param dataRepo
-     * @param pi Record identifier
-     * @param order Page number
-     * @param altoURL Optional URL for ALTO download
-     */
-    protected void addFullTextToPageDoc(SolrInputDocument doc, Map<String, Path> dataFolders, DataRepository dataRepo, String pi, int order,
-            String altoURL) {
-        if (doc == null || dataFolders == null) {
-            return;
-        }
-
-        Map<String, Object> altoData = null;
-        String baseFileName = FilenameUtils.getBaseName((String) doc.getFieldValue(SolrConstants.FILENAME));
-        // If main image file is a IIIF URL or anything with no unique file name, look for alternatives
-        if (!isBaseFileNameUsable(baseFileName)) {
-            if (doc.getFieldValue("FILENAME_JPEG") != null) {
-                baseFileName = FilenameUtils.getBaseName((String) doc.getFieldValue("FILENAME_JPEG"));
-            } else if (doc.getFieldValue("FILENAME_TIFF") != null) {
-                baseFileName = FilenameUtils.getBaseName((String) doc.getFieldValue("FILENAME_TIFF"));
-            }
-        }
-
-        // Add complete crowdsourcing ALTO document and full-text generated from ALTO, if available
-        boolean foundCrowdsourcingData = false;
-        boolean altoWritten = false;
-        if (dataFolders.get(DataRepository.PARAM_ALTOCROWD) != null) {
-            File altoFile =
-                    new File(dataFolders.get(DataRepository.PARAM_ALTOCROWD).toAbsolutePath().toString(), baseFileName + FileTools.XML_EXTENSION);
-            try {
-                altoData = TextHelper.readAltoFile(altoFile);
-                altoWritten =
-                        addIndexFieldsFromAltoData(doc, altoData, dataFolders, DataRepository.PARAM_ALTOCROWD, pi, baseFileName, order, false);
-                if (altoWritten) {
-                    foundCrowdsourcingData = true;
-                }
-            } catch (FileNotFoundException e) {
-                // Not all pages will have custom ALTO docs
-            } catch (IOException | JDOMException e) {
-                if (!(e instanceof FileNotFoundException) && !e.getMessage().contains("Premature end of file")) {
-                    logger.warn("Could not read ALTO file '{}': {}", altoFile.getName(), e.getMessage());
-                }
-            }
-        }
-
-        // Look for plain fulltext from crowdsouring, if the FULLTEXT field is still empty
-        if (doc.getField(SolrConstants.FULLTEXT) == null && dataFolders.get(DataRepository.PARAM_FULLTEXTCROWD) != null) {
-            String fulltext =
-                    TextHelper.generateFulltext(baseFileName + FileTools.TXT_EXTENSION, dataFolders.get(DataRepository.PARAM_FULLTEXTCROWD),
-                            false, SolrIndexerDaemon.getInstance().getConfiguration().getBoolean("init.fulltextForceUTF8", true));
-            if (fulltext != null) {
-                foundCrowdsourcingData = true;
-                doc.addField(SolrConstants.FULLTEXT, TextHelper.cleanUpHtmlTags(fulltext));
-                doc.addField(SolrConstants.FILENAME_FULLTEXT, dataRepo.getDir(DataRepository.PARAM_FULLTEXTCROWD).getFileName().toString()
-                        + '/' + pi + '/' + baseFileName + FileTools.TXT_EXTENSION);
-                logger.debug("Added FULLTEXT from crowdsourcing plain text for page {}", order);
-            }
-        }
-
-        // Look for a regular ALTO document for this page and fill ALTO and/or FULLTEXT fields, whichever is still empty
-        if (!foundCrowdsourcingData && (doc.getField(SolrConstants.ALTO) == null || doc.getField(SolrConstants.FULLTEXT) == null)
-                && dataFolders.get(DataRepository.PARAM_ALTO) != null && isBaseFileNameUsable(baseFileName)) {
-            File altoFile = new File(dataFolders.get(DataRepository.PARAM_ALTO).toAbsolutePath().toString(), baseFileName + FileTools.XML_EXTENSION);
-            try {
-                altoData = TextHelper.readAltoFile(altoFile);
-                altoWritten = addIndexFieldsFromAltoData(doc, altoData, dataFolders, DataRepository.PARAM_ALTO, pi, baseFileName, order, false);
-            } catch (IOException | JDOMException e) {
-                if (!(e instanceof FileNotFoundException) && !e.getMessage().contains("Premature end of file")) {
-                    logger.warn("Could not read ALTO file '{}': {}", altoFile.getName(), e.getMessage());
-                }
-            }
-        }
-
-        // If FULLTEXT is still empty, look for a plain full-text
-        if (!foundCrowdsourcingData && doc.getField(SolrConstants.FULLTEXT) == null && dataFolders.get(DataRepository.PARAM_FULLTEXT) != null
-                && isBaseFileNameUsable(baseFileName)) {
-            String fulltext =
-                    TextHelper.generateFulltext(baseFileName + FileTools.TXT_EXTENSION, dataFolders.get(DataRepository.PARAM_FULLTEXT), true,
-                            SolrIndexerDaemon.getInstance().getConfiguration().getBoolean("init.fulltextForceUTF8", true));
-            if (fulltext != null) {
-                doc.addField(SolrConstants.FULLTEXT, TextHelper.cleanUpHtmlTags(fulltext));
-                doc.addField(SolrConstants.FILENAME_FULLTEXT, dataRepo
-                        .getDir(DataRepository.PARAM_FULLTEXT)
-                        .getFileName()
-                        .toString() + '/'
-                        + pi + '/' + baseFileName + FileTools.TXT_EXTENSION);
-                logger.debug("Added FULLTEXT from regular plain text for page {}", order);
-            }
-        }
-
-        // Convert ABBYY XML to ALTO
-        if (!altoWritten && !foundCrowdsourcingData && dataFolders.get(DataRepository.PARAM_ABBYY) != null && isBaseFileNameUsable(baseFileName)) {
-            try {
-                altoData = TextHelper.readAbbyyToAlto(
-                        new File(dataFolders.get(DataRepository.PARAM_ABBYY).toAbsolutePath().toString(),
-                                baseFileName + FileTools.XML_EXTENSION));
-                altoWritten = addIndexFieldsFromAltoData(doc, altoData, dataFolders, DataRepository.PARAM_ALTO_CONVERTED, pi, baseFileName,
-                        order, true);
-            } catch (IOException e) {
-                logger.warn(e.getMessage());
-            } catch (XMLStreamException e) {
-                logger.error(e.getMessage(), e);
-            }
-        }
-
-        // Convert TEI to ALTO
-        if (!altoWritten && !foundCrowdsourcingData && dataFolders.get(DataRepository.PARAM_TEIWC) != null && isBaseFileNameUsable(baseFileName)) {
-            try {
-                altoData = TextHelper.readTeiToAlto(
-                        new File(dataFolders.get(DataRepository.PARAM_TEIWC).toAbsolutePath().toString(), baseFileName + FileTools.XML_EXTENSION));
-                altoWritten = addIndexFieldsFromAltoData(doc, altoData, dataFolders, DataRepository.PARAM_ALTO_CONVERTED, pi, baseFileName, order,
-                        true);
-            } catch (IOException e) {
-                logger.warn(e.getMessage());
-            }
-        }
-
-        if (dataFolders.get(DataRepository.PARAM_MIX) != null && isBaseFileNameUsable(baseFileName)) {
-            try {
-                Map<String, String> mixData = TextHelper
-                        .readMix(new File(dataFolders.get(DataRepository.PARAM_MIX).toAbsolutePath().toString(),
-                                baseFileName + FileTools.XML_EXTENSION));
-                for (Entry<String, String> entry : mixData.entrySet()) {
-                    if (!(entry.getKey().equals(SolrConstants.WIDTH) && doc.getField(SolrConstants.WIDTH) != null)
-                            && !(entry.getKey().equals(SolrConstants.HEIGHT) && doc.getField(SolrConstants.HEIGHT) != null)) {
-                        doc.addField(entry.getKey(), entry.getValue());
-                    }
-                }
-            } catch (JDOMException e) {
-                logger.error(e.getMessage(), e);
-            } catch (IOException e) {
-                logger.warn(e.getMessage());
-            }
-        }
-
-        // If there is still no ALTO at this point and the METS document contains a file group for ALTO, download and use it
-        if (!altoWritten && !foundCrowdsourcingData && altoURL != null && Utils.isValidURL(altoURL)
-                && SolrIndexerDaemon.getInstance().getConfiguration().getViewerUrl() != null
-                && !altoURL.startsWith(SolrIndexerDaemon.getInstance().getConfiguration().getViewerUrl())) {
-            try {
-                String alto = null;
-                if (StringUtils.startsWithIgnoreCase(altoURL, "http")) {
-                    // HTTP(S)
-                    logger.debug("Downloading ALTO from {}", altoURL);
-                    alto = Utils.getWebContentGET(altoURL);
-                } else if (StringUtils.startsWithIgnoreCase(altoURL, "file:/")) {
-                    // FILE
-                    logger.debug("Reading ALTO from {}", altoURL);
-                    alto = FileTools.readFileToString(new File(URI.create(altoURL).toURL().getPath()), StandardCharsets.UTF_8.name());
-                }
-                if (StringUtils.isNotEmpty(alto)) {
-                    Document altoDoc = XmlTools.getDocumentFromString(alto, null);
-                    altoData = TextHelper.readAltoDoc(altoDoc);
-                    if (altoData != null) {
-                        if (StringUtils.isNotEmpty((String) altoData.get(SolrConstants.ALTO))) {
-                            // Create PARAM_ALTO_CONVERTED dir in hotfolder for download, if it doesn't yet exist
-                            if (dataFolders.get(DataRepository.PARAM_ALTO_CONVERTED) == null) {
-                                dataFolders.put(DataRepository.PARAM_ALTO_CONVERTED,
-                                        Paths.get(dataRepo.getDir(DataRepository.PARAM_ALTO).toAbsolutePath().toString(), pi));
-                                Files.createDirectory(dataFolders.get(DataRepository.PARAM_ALTO_CONVERTED));
-                            }
-                            if (dataFolders.get(DataRepository.PARAM_ALTO_CONVERTED) != null) {
-                                String fileName = MetadataHelper.FORMAT_EIGHT_DIGITS.get().format(order) + FileTools.XML_EXTENSION;
-                                doc.addField(SolrConstants.FILENAME_ALTO,
-                                        dataFolders.get(DataRepository.PARAM_ALTO_CONVERTED).getParent().getFileName().toString() + '/' + pi + '/'
-                                                + fileName);
-                                // Write ALTO file
-                                File file = new File(dataFolders.get(DataRepository.PARAM_ALTO_CONVERTED).toFile(), fileName);
-                                FileUtils.writeStringToFile(file, (String) altoData.get(SolrConstants.ALTO), TextHelper.DEFAULT_CHARSET);
-                                logger.info("Added ALTO from external URL for page {}", order);
-                            } else {
-                                logger.error("Data folder not defined: {}", dataFolders.get(DataRepository.PARAM_ALTO_CONVERTED));
-                            }
-                        } else {
-                            logger.warn("No ALTO found");
-                        }
-                        if (StringUtils.isNotEmpty((String) altoData.get(SolrConstants.FULLTEXT))
-                                && doc.getField(SolrConstants.FULLTEXT) == null) {
-                            doc.addField(SolrConstants.FULLTEXT, TextHelper.cleanUpHtmlTags((String) altoData.get(SolrConstants.FULLTEXT)));
-                            logger.info("Added FULLTEXT from downloaded ALTO for page {}", order);
-                        } else {
-                            logger.warn("No FULLTEXT found");
-                        }
-                        if (StringUtils.isNotEmpty((String) altoData.get(SolrConstants.WIDTH)) && doc.getField(SolrConstants.WIDTH) == null) {
-                            doc.addField(SolrConstants.WIDTH, altoData.get(SolrConstants.WIDTH));
-                            logger.debug("Added WIDTH from downloaded ALTO for page {}", order);
-                        }
-                        if (StringUtils.isNotEmpty((String) altoData.get(SolrConstants.HEIGHT)) && doc.getField(SolrConstants.HEIGHT) == null) {
-                            doc.addField(SolrConstants.HEIGHT, altoData.get(SolrConstants.HEIGHT));
-                            logger.debug("Added HEIGHT from downloaded ALTO for page {}", order);
-                        }
-                        if (altoData.get(SolrConstants.NAMEDENTITIES) != null) {
-                            addNamedEntitiesFields(altoData, doc);
-                        }
-                    }
-                }
-            } catch (FileNotFoundException | UnknownHostException e) {
-                logger.error(e.getMessage());
-            } catch (JDOMException | IOException e) {
-                logger.error(e.getMessage(), e);
-            } catch (HTTPException e) {
-                logger.warn("{}: {}", e.getMessage(), altoURL);
-            }
-        }
-
-        // Add image dimension values from EXIF
-        if (!doc.containsKey(SolrConstants.WIDTH) || !doc.containsKey(SolrConstants.HEIGHT)
-                || ("0".equals(doc.getFieldValue(SolrConstants.WIDTH)) && "0".equals(doc.getFieldValue(SolrConstants.HEIGHT)))) {
-            doc.removeField(SolrConstants.WIDTH);
-            doc.removeField(SolrConstants.HEIGHT);
-            getSize(dataFolders.get(DataRepository.PARAM_MEDIA), (String) doc.getFieldValue(SolrConstants.FILENAME)).ifPresent(dimension -> {
-                doc.addField(SolrConstants.WIDTH, dimension.width);
-                doc.addField(SolrConstants.HEIGHT, dimension.height);
-            });
-        }
-
-        // FULLTEXTAVAILABLE indicates whether this page has full-text
-        if (doc.getField(SolrConstants.FULLTEXT) != null) {
-            doc.addField(SolrConstants.FULLTEXTAVAILABLE, true);
-            recordHasFulltext = true;
-        } else {
-            doc.addField(SolrConstants.FULLTEXTAVAILABLE, false);
-        }
-    }
-
-    /**
-     * 
-     * @param baseFileName
-     * @return true if baseFileName is not one of the keywords; false otherwise
-     */
-    static boolean isBaseFileNameUsable(String baseFileName) {
-        return !("default".equals(baseFileName) || "info".equals(baseFileName) || "native".equals(baseFileName));
-    }
-
-    /**
-     * 
-=======
->>>>>>> 9072015f
      * @param hotfolderPath
      * @param fileNameRoot
      * @return Map<String, Path>
