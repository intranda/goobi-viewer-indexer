--- conflicted
+++ resolved
@@ -875,15 +875,9 @@
             }
 
             // Value
-<<<<<<< HEAD
             if (annotation.getBody() instanceof TextualResource tr) {
                 doc.setField(SolrConstants.UGCTYPE, SolrConstants.UGC_TYPE_COMMENT);
                 doc.addField(FIELD_TEXT, tr.getText());
-=======
-            if (annotation.getBody() instanceof TextualResource textualResource) {
-                doc.setField(SolrConstants.UGCTYPE, SolrConstants.UGC_TYPE_COMMENT);
-                doc.addField(FIELD_TEXT, textualResource.getText());
->>>>>>> 54b09096
             } else if (annotation.getBody() instanceof GeoLocation geoLocation) {
                 doc.setField(SolrConstants.UGCTYPE, SolrConstants.UGC_TYPE_ADDRESS);
                 // Add searchable coordinates
@@ -904,19 +898,11 @@
                 doc.addField("MD_BODY", annotation.getBody().toString());
             }
 
-<<<<<<< HEAD
             if (annotation.getTarget() instanceof SpecificResource sr) {
                 // Coords
                 ISelector selector = sr.getSelector();
                 if (selector instanceof FragmentSelector fs) {
                     String coords = fs.getValue();
-=======
-            if (annotation.getTarget() instanceof SpecificResource specificResource) {
-                // Coords
-                ISelector selector = specificResource.getSelector();
-                if (selector instanceof FragmentSelector fragmentSelector) {
-                    String coords = fragmentSelector.getValue();
->>>>>>> 54b09096
                     doc.addField(SolrConstants.UGCCOORDS, MetadataHelper.applyValueDefaultModifications(coords));
                     doc.setField(SolrConstants.UGCTYPE, SolrConstants.UGC_TYPE_ADDRESS);
                 }
