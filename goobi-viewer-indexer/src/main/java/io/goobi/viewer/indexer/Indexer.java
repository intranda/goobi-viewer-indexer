--- conflicted
+++ resolved
@@ -45,12 +45,9 @@
 import java.util.Map.Entry;
 import java.util.Optional;
 import java.util.Set;
-<<<<<<< HEAD
-import java.util.UUID;
-=======
 import java.util.regex.Matcher;
 import java.util.regex.Pattern;
->>>>>>> d8ccb00e
+import java.util.UUID;
 
 import javax.imageio.ImageIO;
 import javax.imageio.ImageReader;
@@ -751,12 +748,7 @@
      * @should skip comment for other pages
      */
     List<SolrInputDocument> generateUserCommentDocsForPage(SolrInputDocument pageDoc, Path dataFolder, String pi, String anchorPi,
-<<<<<<< HEAD
             Map<String, String> groupIds, int order) {
-=======
-            Map<String, String> groupIds, int order) throws FatalIndexerException {
-        logger.info("generateUserCommentDocsForPage: {}", order);
->>>>>>> d8ccb00e
         if (dataFolder == null || !Files.isDirectory(dataFolder)) {
             logger.info("UGC folder not found.");
             return Collections.emptyList();
