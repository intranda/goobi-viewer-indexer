/**
 * This file is part of the Goobi Solr Indexer - a content indexing tool for the Goobi viewer and OAI-PMH/SRU interfaces.
 *
 * Visit these websites for more information.
 *          - http://www.intranda.com
 *          - http://digiverso.com
 *
 * This program is free software; you can redistribute it and/or modify it under the terms of the GNU General Public License as published by the Free
 * Software Foundation; either version 2 of the License, or (at your option) any later version.
 *
 * This program is distributed in the hope that it will be useful, but WITHOUT ANY WARRANTY; without even the implied warranty of MERCHANTABILITY or
 * FITNESS FOR A PARTICULAR PURPOSE. See the GNU General Public License for more details.
 *
 * You should have received a copy of the GNU General Public License along with this program. If not, see <http://www.gnu.org/licenses/>.
 */
package io.goobi.viewer.indexer.model.config;

import java.util.ArrayList;
import java.util.HashMap;
import java.util.HashSet;
import java.util.Iterator;
import java.util.LinkedHashMap;
import java.util.List;
import java.util.Map;
import java.util.NoSuchElementException;
import java.util.Set;

import org.apache.commons.configuration.HierarchicalConfiguration;
import org.apache.commons.configuration.SubnodeConfiguration;
import org.apache.commons.configuration.XMLConfiguration;
import org.apache.commons.lang.StringUtils;
import org.slf4j.Logger;
import org.slf4j.LoggerFactory;

import io.goobi.viewer.indexer.helper.Configuration;
import io.goobi.viewer.indexer.model.FatalIndexerException;
import io.goobi.viewer.indexer.model.config.ValueNormalizer.ValueNormalizerPosition;

/**
 * Object holding field configurations.
 */
public final class MetadataConfigurationManager {

    private static final Logger logger = LoggerFactory.getLogger(MetadataConfigurationManager.class);

    private static final String FALSE = "false";
    private static final String SPACE_PLACEHOLDER = "#SPACE#";

    private Map<String, List<FieldConfig>> configurationList = new HashMap<>();
    private Set<String> fieldsToAddToParents = new HashSet<>();
    private Set<String> fieldsToAddToChildren = new HashSet<>();
    private Set<String> fieldsToAddToPages = new HashSet<>();

    /**
     * <p>
     * Constructor for MetadataConfigurationManager.
     * </p>
     *
     * @param config a {@link org.apache.commons.configuration.XMLConfiguration} object.
     */
    public MetadataConfigurationManager(XMLConfiguration config) {
        // Regular fields
        Map<String, List<Map<String, Object>>> fieldMap = loadFieldConfiguration(config);
        // For each field
        for (String fieldName : fieldMap.keySet()) {
            // Load configurations
            List<Map<String, Object>> fieldConfigurationList = fieldMap.get(fieldName);
            for (Map<String, Object> configurationMap : fieldConfigurationList) {
                // Create ConfigurationItem for each field configuration
                FieldConfig configurationItem = generateConfigurationItem(fieldName, configurationMap);
                if (!configurationList.containsKey(fieldName)) {
                    configurationList.put(fieldName, new ArrayList<FieldConfig>());
                }
                configurationList.get(fieldName).add(configurationItem);
            }
        }
    }

    @SuppressWarnings({ "rawtypes" })
    private static Map<String, List<Map<String, Object>>> loadFieldConfiguration(XMLConfiguration config) {
        Map<String, List<Map<String, Object>>> ret = new HashMap<>();
        Iterator<String> fields = config.getKeys("fields");
        List<String> newFields = new ArrayList<>();
        // each field only once
        while (fields.hasNext()) {
            String fieldname = fields.next();
            fieldname = fieldname.substring(7);
            fieldname = fieldname.substring(0, fieldname.indexOf('.'));
            if (!newFields.contains(fieldname)) {
                newFields.add(fieldname);
            }
        }
        for (String fieldname : newFields) {
            int count = config.getMaxIndex("fields." + fieldname + ".list.item");
            List<Map<String, Object>> fieldInformation = new ArrayList<>();
            for (int i = 0; i <= count; i++) {
                Map<String, Object> fieldValues = new HashMap<>();
                List<XPathConfig> xPathConfigurations = new ArrayList<>();

                int items = config.getMaxIndex("fields." + fieldname + ".list.item(" + i + ").xpath.list.item");
                if (items > -1) {
                    // Multiple XPath items
                    for (int j = 0; j <= items; j++) {
                        SubnodeConfiguration xpathNode =
                                config.configurationAt("fields." + fieldname + ".list.item(" + i + ").xpath.list.item(" + j + ")");
                        String xpath = xpathNode.getString(".");
                        if (StringUtils.isEmpty(xpath)) {
                            logger.error("Found empty XPath configuration for field: {}", fieldname);
                            continue;
                        }
                        String prefix = xpathNode.getString("[@prefix]");
                        String suffix = xpathNode.getString("[@suffix]");
                        xPathConfigurations.add(new XPathConfig(xpath, prefix, suffix));
                    }
                } else {
                    // Single XPath item
                    SubnodeConfiguration xpathNode = config.configurationAt("fields." + fieldname + ".list.item(" + i + ").xpath");
                    String xpath = xpathNode.getString(".");
                    if (StringUtils.isEmpty(xpath)) {
                        logger.error("Found empty XPath configuration for field: {}", fieldname);
                    } else {
                        String prefix = xpathNode.getString("[@prefix]");
                        String suffix = xpathNode.getString("[@suffix]");
                        xPathConfigurations.add(new XPathConfig(xpath, prefix, suffix));
                    }
                }

                fieldValues.put("xpath", xPathConfigurations);
                fieldValues.put("getparents", config.getString("fields." + fieldname + ".list.item(" + i + ").getparents"));
                fieldValues.put("getchildren", config.getString("fields." + fieldname + ".list.item(" + i + ").getchildren"));
                fieldValues.put("onetoken", config.getString("fields." + fieldname + ".list.item(" + i + ").onetoken"));
                fieldValues.put("onefield", config.getString("fields." + fieldname + ".list.item(" + i + ").onefield"));
                fieldValues.put("constantValue", config.getString("fields." + fieldname + ".list.item(" + i + ").constantValue"));
                fieldValues.put("splittingCharacter", config.getString("fields." + fieldname + ".list.item(" + i + ").splittingCharacter"));
                fieldValues.put("getnode", config.getString("fields." + fieldname + ".list.item(" + i + ").getnode"));
                fieldValues.put("addToDefault", config.getString("fields." + fieldname + ".list.item(" + i + ").addToDefault"));
                fieldValues.put("addUntokenizedVersion", config.getString("fields." + fieldname + ".list.item(" + i + ").addUntokenizedVersion"));
                fieldValues.put("lowercase", config.getString("fields." + fieldname + ".list.item(" + i + ").lowercase"));
                fieldValues.put("addSortField", config.getString("fields." + fieldname + ".list.item(" + i + ").addSortField"));
                fieldValues.put("addSortFieldToTopstruct", config.getString("fields." + fieldname + ".list.item(" + i + ").addSortFieldToTopstruct"));
                fieldValues.put("addToParents", config.getString("fields." + fieldname + ".list.item(" + i + ").addToParents"));
                fieldValues.put("addToChildren", config.getString("fields." + fieldname + ".list.item(" + i + ").addToChildren"));
                fieldValues.put("addToPages", config.getString("fields." + fieldname + ".list.item(" + i + ").addToPages"));
                fieldValues.put("geoJSONSource", config.getString("fields." + fieldname + ".list.item(" + i + ").geoJSONSource"));
                fieldValues.put("geoJSONSourceSeparator",
                        config.getString("fields." + fieldname + ".list.item(" + i + ").geoJSONSource[@separator]"));

                {
                    // Normalize and interpolate years
                    List eleNormalizeYearList = config.configurationsAt("fields." + fieldname + ".list.item(" + i + ").normalizeYear");
                    if (eleNormalizeYearList != null && !eleNormalizeYearList.isEmpty()) {
                        SubnodeConfiguration eleNormalizeYear = (SubnodeConfiguration) eleNormalizeYearList.get(0);
                        fieldValues.put("normalizeYear", eleNormalizeYear.getString(""));
                        fieldValues.put("normalizeYearMinDigits", eleNormalizeYear.getInt("[@minYearDigits]", 3));
                        fieldValues.put("interpolateYears", config.getString("fields." + fieldname + ".list.item(" + i + ").interpolateYears"));
                    }
                }

                // Grouped entity config
                {
                    Map<String, Object> groupedSubfieldConfigurations = new HashMap<>();
                    String type = config.getString("fields." + fieldname + ".list.item(" + i + ").groupEntity[@type]");
                    if (type != null) {
                        groupedSubfieldConfigurations.put("type", type);
                    }
                    List elements = config.configurationsAt("fields." + fieldname + ".list.item(" + i + ").groupEntity.field");
                    if (elements != null) {
                        for (Iterator it = elements.iterator(); it.hasNext();) {
                            HierarchicalConfiguration sub = (HierarchicalConfiguration) it.next();
                            String name = sub.getString("[@name]", null);
                            boolean multivalued = sub.getBoolean("[@multivalued]", true);
                            String xpathExp = sub.getString("");
                            if (StringUtils.isNotEmpty(name) && StringUtils.isNotEmpty(xpathExp)) {
                                SubfieldConfig sfc = (SubfieldConfig) groupedSubfieldConfigurations.get(name);
                                if (sfc == null) {
                                    sfc = new SubfieldConfig(name, multivalued);
                                    groupedSubfieldConfigurations.put(name, sfc);
                                }
                                sfc.getXpaths().add(xpathExp);
                                logger.debug("Loaded group entity field: {} - {}", name, xpathExp);
                            } else {
                                logger.warn("Found incomplete groupEntity configuration for field '{}', skipping...", fieldname);
                            }
                        }
                        fieldValues.put("groupEntity", groupedSubfieldConfigurations);
                    }
                }

                {
                    List<NonSortConfiguration> nonSortConfigurations = new ArrayList<>();
                    List elements = config.configurationsAt("fields." + fieldname + ".list.item(" + i + ").nonSortCharacters");
                    if (elements != null) {
                        for (Iterator it = elements.iterator(); it.hasNext();) {
                            HierarchicalConfiguration sub = (HierarchicalConfiguration) it.next();
                            String prefix = sub.getString("[@prefix]");
                            String suffix = sub.getString("[@suffix]");
                            nonSortConfigurations.add(new NonSortConfiguration(prefix, suffix));
                        }
                        fieldValues.put("nonSortConfigurations", nonSortConfigurations);
                    }
                }

                {
                    List elements = config.configurationsAt("fields." + fieldname + ".list.item(" + i + ").normalizeValue");
                    if (elements != null && !elements.isEmpty()) {
                        HierarchicalConfiguration sub = (HierarchicalConfiguration) elements.get(0);
                        int length = sub.getInt("[@length]");
                        char filler = sub.getString("[@filler]", "0").charAt(0);
                        String position = sub.getString("[@position]");
                        String relevantPartRegex = sub.getString("[@relevantPartRegex]");
                        ValueNormalizer normalizer =
                                new ValueNormalizer(length, filler, ValueNormalizerPosition.getByName(position), relevantPartRegex);
                        fieldValues.put("valueNormalizer", normalizer);
                    }
                }

                {
                    // A field can only be configured with chars or strings to be replaced, not both!
                    Map<Object, String> replaceRules = new LinkedHashMap<>();
                    List elements = config.configurationsAt("fields." + fieldname + ".list.item(" + i + ").replace");
                    if (elements != null) {
                        for (Iterator it = elements.iterator(); it.hasNext();) {
                            HierarchicalConfiguration sub = (HierarchicalConfiguration) it.next();
                            Character character = null;
                            try {
                                int charIndex = sub.getInt("[@char]");
                                character = (char) charIndex;
                            } catch (NoSuchElementException e) {
                            }
                            String string = null;
                            try {
                                string = sub.getString("[@string]");
                            } catch (NoSuchElementException e) {
                            }
                            String regex = null;
                            try {
                                regex = sub.getString("[@regex]");
                            } catch (NoSuchElementException e) {
                            }
                            String replaceWith = sub.getString("");
                            if (replaceWith == null) {
                                replaceWith = "";
                            }
                            replaceWith = replaceWith.replace(SPACE_PLACEHOLDER, " ");
                            if (character != null) {
                                replaceRules.put(character, replaceWith);
                            } else if (string != null) {
                                replaceRules.put(string, replaceWith);
                            } else if (regex != null) {
                                replaceRules.put("REGEX:" + regex, replaceWith);
                            }
                        }
                        fieldValues.put("replaceRules", replaceRules);
                    }
                }

                fieldInformation.add(fieldValues);
                ret.put(fieldname, fieldInformation);
            }
        }

        logger.info("{} field configurations loaded.", ret.size());
        return ret;
    }

    /**
     * Generates a ConfigurationItem instance for the given field name.
     * 
     * @param fieldName
     * @param configurationMap {@link HashMap}
     * @return {@link FieldConfig}
     * @should generate configuration item correctly
     */
    @SuppressWarnings("unchecked")
    FieldConfig generateConfigurationItem(String fieldName, Map<String, Object> configurationMap) {
        FieldConfig configurationItem = new FieldConfig(fieldName);
        Object[] keys = configurationMap.keySet().toArray();
        for (Object object : keys) {
            if (configurationMap.get(object) == null) {
                configurationMap.remove(object);
            }
        }

        if (configurationMap.containsKey("getnode")) {
            configurationItem.setNode((String) configurationMap.get("getnode"));
        }

        if (configurationMap.containsKey("getchildren")) {
            configurationItem.setChild((String) configurationMap.get("getchildren"));
        }

        if (configurationMap.containsKey("valuepostfix")) {
            configurationItem.setValuepostfix((String) configurationMap.get("valuepostfix"));
        }

        if (configurationMap.containsKey("constantValue")) {
            configurationItem.setConstantValue((String) configurationMap.get("constantValue"));
        }

        if (configurationMap.containsKey("getparents")) {
            configurationItem.setParents((String) configurationMap.get("getparents"));
        }

        if (configurationMap.containsKey("onetoken")) {
            String value = (String) configurationMap.get("onetoken");
            if (FALSE.equals(value)) {
                configurationItem.setOneToken(false);
            } else {
                configurationItem.setOneToken(true);
            }
        }

        if (configurationMap.containsKey("onefield")) {
            String value = (String) configurationMap.get("onefield");
            if (FALSE.equals(value)) {
                configurationItem.setOneField(false);
            } else {
                configurationItem.setOneField(true);
            }
        }

        if (configurationMap.containsKey("splittingCharacter")) {
            configurationItem.setSplittingCharacter((String) configurationMap.get("splittingCharacter"));
        }

        if (configurationMap.containsKey("addToDefault")) {
            if (((String) configurationMap.get("addToDefault")).equals(FALSE)) {
                configurationItem.setAddToDefault(false);
            } else {
                configurationItem.setAddToDefault(true);
            }
        }

        if (configurationMap.containsKey("addUntokenizedVersion")) {
            if (((String) configurationMap.get("addUntokenizedVersion")).equals(FALSE)) {
                configurationItem.setAddUntokenizedVersion(false);
            } else {
                configurationItem.setAddUntokenizedVersion(true);
            }
        }

        if (configurationMap.containsKey("lowercase")) {
            if (((String) configurationMap.get("lowercase")).equals(FALSE)) {
                configurationItem.setLowercase(false);
            } else {
                configurationItem.setLowercase(true);
            }
        }

        if (configurationMap.containsKey("xpath")) {
            Object xpathObject = configurationMap.get("xpath");
            if (xpathObject != null) {
                if (xpathObject instanceof ArrayList) {
                    // List of XPath expressions
                    List<XPathConfig> xPathConfigurations = (ArrayList<XPathConfig>) xpathObject;
                    configurationItem.setxPathConfigurations(xPathConfigurations);
                } else {
                    // Single XPath expression
                    configurationItem.setxPathConfigurations(new ArrayList<XPathConfig>());
                    configurationItem.getxPathConfigurations().add((XPathConfig) xpathObject);
                }
            }
        }

        if (configurationMap.containsKey("addSortField")) {
            if (((String) configurationMap.get("addSortField")).equals(FALSE)) {
                configurationItem.setAddSortField(false);
            } else {
                configurationItem.setAddSortField(true);
            }
        }

        if (configurationMap.containsKey("addSortFieldToTopstruct")) {
            if (((String) configurationMap.get("addSortFieldToTopstruct")).equals(FALSE)) {
                configurationItem.setAddSortFieldToTopstruct(false);
            } else {
                configurationItem.setAddSortFieldToTopstruct(true);
            }
        }

        if (configurationMap.containsKey("normalizeYear")) {
            if (((String) configurationMap.get("normalizeYear")).equals(FALSE)) {
                configurationItem.setNormalizeYear(false);
            } else {
                configurationItem.setNormalizeYear(true);
            }
            if (configurationMap.containsKey("normalizeYearMinDigits")) {
                configurationItem.setNormalizeYearMinDigits((int) configurationMap.get("normalizeYearMinDigits"));
            }
        }

        if (configurationMap.containsKey("interpolateYears")) {
            if (((String) configurationMap.get("interpolateYears")).equals(FALSE)) {
                configurationItem.setInterpolateYears(false);
            } else {
                configurationItem.setInterpolateYears(true);
            }
        }

        if (configurationMap.containsKey("groupEntity")) {
            configurationItem.setGroupEntityFields((Map<String, Object>) configurationMap.get("groupEntity"));
        }

        if (configurationMap.containsKey("replaceRules")) {
            configurationItem.setReplaceRules((Map<Object, String>) configurationMap.get("replaceRules"));
        }

        if (configurationMap.containsKey("nonSortConfigurations")) {
            configurationItem.setNonSortConfigurations((List<NonSortConfiguration>) configurationMap.get("nonSortConfigurations"));
        }

        if (configurationMap.containsKey("addToParents")) {
            if (((String) configurationMap.get("addToParents")).equals("true")) {
                configurationItem.setAddToChildren(true);
                fieldsToAddToParents.add(configurationItem.getFieldname());
            } else {
                configurationItem.setAddToChildren(false);
            }
        }
        if (configurationMap.containsKey("addToChildren")) {
            if (((String) configurationMap.get("addToChildren")).equals("true")) {
                configurationItem.setAddToChildren(true);
                fieldsToAddToChildren.add(configurationItem.getFieldname());
            } else {
                configurationItem.setAddToChildren(false);
            }
        }
        if (configurationMap.containsKey("addToPages")) {
            if (((String) configurationMap.get("addToPages")).equals("true")) {
                configurationItem.setAddToPages(true);
                fieldsToAddToPages.add(configurationItem.getFieldname());
            } else {
                configurationItem.setAddToPages(false);
            }
        }
        if (configurationMap.containsKey("valueNormalizer")) {
            configurationItem.setValueNormalizer((ValueNormalizer) configurationMap.get("valueNormalizer"));
        }

        if (configurationMap.containsKey("geoJSONSource")) {
            configurationItem.setGeoJSONSource((String) configurationMap.get("geoJSONSource"));
        }

        if (configurationMap.containsKey("geoJSONSourceSeparator")) {
            configurationItem.setGeoJSONSourceSeparator(
                    ((String) configurationMap.get("geoJSONSourceSeparator")).replace(Configuration.SPACE_SPLACEHOLDER, " "));
        }

        return configurationItem;
    }

    /**
     * Returns config object for the given field name.
     *
     * @param fieldname {@link java.lang.String}
     * @return a {@link java.util.List} object.
     */
    public List<FieldConfig> getConfigurationListForField(String fieldname) {
        if (configurationList.containsKey(fieldname)) {
            return configurationList.get(fieldname);
        }
        return null;
    }

    /**
     * Returns a list with all field names in the config files.
     *
     * @return a {@link java.util.List} object.
     */
    public List<String> getListWithAllFieldNames() {
        List<String> retArray = new ArrayList<>();

        Set<String> keys = configurationList.keySet();
        for (String string : keys) {
            retArray.add(string);
        }
        return retArray;
    }

    /**
     * <p>
     * getLanguageMapping.
     * </p>
     *
     * @param code a {@link java.lang.String} object.
     * @throws io.goobi.viewer.indexer.model.FatalIndexerException
     * @should return correct mapping
     * @should return null if code not configured
     * @return a {@link java.lang.String} object.
     */
    public static String getLanguageMapping(String code) throws FatalIndexerException {
        return Configuration.getInstance().getString("languageMapping." + code);
    }

    /**
     * Checks for custom docstruct name mappings to be used in the index instead of the given name.
     *
     * @param string a {@link java.lang.String} object.
     * @return The mapped replacement name, if available; default docstruct name, if configured to be used; the original name (without spaces)
     *         otherwise.
     * @throws io.goobi.viewer.indexer.model.FatalIndexerException
     */
    public static String mapDocStrct(String string) throws FatalIndexerException {
        String ret = string.replace(" ", "_");
        Map<String, String> docStructMap = Configuration.getInstance().getListConfiguration("docstructmapping");
        if (docStructMap.containsKey(ret)) {
            return docStructMap.get(ret);
        } else if (Boolean.valueOf(Configuration.getInstance().getConfiguration("docstructmapping.useDefaultDocstruct"))) {
            return docStructMap.get("_default");
        } else {
            return ret;
        }
    }

    /**
     * <p>
<<<<<<< HEAD
=======
     * Getter for the field <code>fieldsToAddToParents</code>.
     * </p>
     *
     * @return the fieldsToAddToParents
     */
    public Set<String> getFieldsToAddToParents() {
        return fieldsToAddToParents;
    }

    /**
     * <p>
>>>>>>> 65c5842c
     * Getter for the field <code>fieldsToAddToChildren</code>.
     * </p>
     *
     * @return the fieldsToAddToChildren
     */
    public Set<String> getFieldsToAddToChildren() {
        return fieldsToAddToChildren;
    }

    /**
     * <p>
     * Getter for the field <code>fieldsToAddToPages</code>.
     * </p>
     *
     * @return the fieldsToAddToPages
     */
    public Set<String> getFieldsToAddToPages() {
        return fieldsToAddToPages;
    }

}<|MERGE_RESOLUTION|>--- conflicted
+++ resolved
@@ -514,8 +514,6 @@
 
     /**
      * <p>
-<<<<<<< HEAD
-=======
      * Getter for the field <code>fieldsToAddToParents</code>.
      * </p>
      *
@@ -527,7 +525,6 @@
 
     /**
      * <p>
->>>>>>> 65c5842c
      * Getter for the field <code>fieldsToAddToChildren</code>.
      * </p>
      *
