<?xml version="1.0" encoding="UTF-8" standalone="no"?>

<root>
	<init>
		<!-- Hotfolder pause between scans (milliseconds) -->
		<sleep>1000</sleep>

		<!-- Minimum required free space to index (MB) -->
		<minStorageSpace>2048</minStorageSpace>

		<solrUrl>http://localhost:8081/solr/collection2</solrUrl>
		<viewerUrl>http://localhost:8080/viewer</viewerUrl>

		<!-- Folder configuration -->
		<hotFolder>C:/digiverso/viewer/hotfolder/</hotFolder>
		<tempFolder>C:/digiverso/indexer/temp/</tempFolder>
		<viewerHome>C:/digiverso/viewer/</viewerHome>
		<dataRepositories>
			<!-- strategy: SingleRepositoryStrategy, MaxRecordNumberStrategy or RemainingSpaceStrategy -->
			<strategy>SingleRepositoryStrategy</strategy>

			<!-- RecordNumberDistributionStrategy only: max number of records (METS+LIDO) per data repository (default is 10000) -->
			<maxRecords>10000</maxRecords>

			<!-- Data repository folders (absolute paths to be used (a new folder structure will be created for each dataRepository) -->
			<dataRepository>C:/digiverso/viewer/data/1</dataRepository>
			<dataRepository>C:/digiverso/viewer/data/2</dataRepository>
			<dataRepository>C:/digiverso/viewer/data/3</dataRepository>
		</dataRepositories>

		<!-- Data subfolder names (path is relative to either a data repository or viewerHome) -->
		<mediaFolder>media</mediaFolder>
		<altoFolder>alto</altoFolder>
		<altoCrowdsourcingFolder>alto_crowd</altoCrowdsourcingFolder>
		<fulltextFolder>fulltext</fulltextFolder>
		<fulltextCrowdsourcingFolder>fulltext_crowd</fulltextCrowdsourcingFolder>
		<wcFolder>wc</wcFolder>
		<abbyyFolder>abbyy</abbyyFolder>
		<pagePdfFolder>pdf</pagePdfFolder>
		<sourceContentFolder>source</sourceContentFolder>
		<userGeneratedContentFolder>ugc</userGeneratedContentFolder>
		<annotationFolder>annotations</annotationFolder>
		<mixFolder>mix</mixFolder>
		<cmsFolder>cms</cmsFolder>
		<teiFolder>tei</teiFolder>
		<cmdiFolder>cmdi</cmdiFolder>

		<indexedMets>indexed_mets</indexedMets>
		<indexedLido>indexed_lido</indexedLido>
		<indexedDenkXweb>indexed_denkxweb</indexedDenkXweb>
		<indexedDublinCore>indexed_dublincore</indexedDublinCore>

		<!-- Misc folders -->
		<successFolder>C:/digiverso/viewer/success/</successFolder>
		<updatedMets>C:/digiverso/viewer/updated_mets/</updatedMets>
		<deletedMets>C:/digiverso/viewer/deleted_mets/</deletedMets>
		<errorMets>C:/digiverso/viewer/error_mets/</errorMets>
		<origLido>C:/digiverso/viewer/orig_lido/</origLido>
		<origDenkXweb>C:/digiverso/viewer/orig_denkxweb/</origDenkXweb>

		<!-- Delete images, full-texts, etc. from the hotfolder if indexing has failed (default is false) -->
		<deleteContentFilesOnFailure>false</deleteContentFilesOnFailure>

		<!-- If true, all collection names from volumes will be added to their corresponding anchor record (default is false) -->
		<addVolumeCollectionsToAnchor>false</addVolumeCollectionsToAnchor>

		<namespaces>
			<list>
			    <intranda>http://intranda.com/MODS/</intranda>
			    <gml>http://www.opengis.net/gml/3.2</gml>
			</list>
		</namespaces>

		<!-- pageCountStart: Order number for the first page. Default is 1. -->
		<pageCountStart>1</pageCountStart>

		<!-- addLabelToChildren: If true, LABEL values will be propagated to child docstruct documents. Default is false. -->
		<addLabelToChildren>false</addLabelToChildren>

		<!-- labelCleanup: If true, non-sort character sequences will be removed from the string -->
		<labelCleanup>true</labelCleanup>

		<!-- emptyOrderLabelReplacement: String that will be put into the field ORDERLABEL if no value is found. Default is " - ". -->
		<emptyOrderLabelReplacement> - </emptyOrderLabelReplacement>

		<!-- addNormDataFieldsToDefault: Norm data fields whose values should be added to DEFAULT (e.g. alternative person names). -->
		<addNormDataFieldsToDefault>
			<field>NORM_IDENTIFIER</field>
			<field>NORM_NAME</field>
			<field>NORM_ALTNAME</field>
		</addNormDataFieldsToDefault>

		<aggregateRecords>true</aggregateRecords>

		<lido>
			<!-- imageXPath: XPath expressions for image names/URLs relative to lido:resourceSet -->
			<imageXPath>lido:resourceRepresentation[@lido:type='image_master']/lido:linkResource</imageXPath>
			<imageXPath>lido:resourceRepresentation[@lido:type='http://terminology.lido-schema.org/resourceRepresentation_type/provided_representation']/lido:linkResource</imageXPath>
			<imageXPath>lido:resourceRepresentation[@lido:type='http://terminology.lido-schema.org/lido00464']/lido:linkResource</imageXPath>
			<imageXPath>lido:resourceRepresentation[@lido:type='image_overview']/lido:linkResource</imageXPath>
			<imageXPath>lido:resourceID</imageXPath>
		</lido>

		<email>
			<recipients></recipients>
			<smtpServer></smtpServer>
			<smtpUser></smtpUser>
			<smtpPassword></smtpPassword>
			<smtpSenderAddress></smtpSenderAddress>
			<smtpSenderName>Goobi viewer - Indexer</smtpSenderName>
			<smtpSecurity>SSL</smtpSecurity>
		</email>

		<!-- viewerAuthorizationToken: Goobi viewer REST API authorization token -->
		<viewerAuthorizationToken>CHANGEME</viewerAuthorizationToken>
	</init>



	<!-- TODO add to manual -->
	<performance>
	        <!-- If the METS file size exceeds the given number (in bytes), an alternate Solr write strategy will be used to avoid memory overflows (default is 10485760 bytes) -->
	        <metsFileSizeThreshold>10485760</metsFileSizeThreshold>

	        <!-- If a data folder size exceeds the given number (in bytes), an alternate Solr write strategy will be used to avoid memory overflows (default is 157286400 bytes) -->
	        <dataFolderSizeThreshold>157286400</dataFolderSizeThreshold>

	        <!-- If true, an optimize query will be sent to Solr after every indexed object. -->
	        <autoOptimize>false</autoOptimize>

	        <!-- If more than 1, page documents will be generated in parallel threads. Default is 1. -->
	        <threads>4</threads>
	</performance>



	<!-- languageMapping: maps ISO 639-2 (or any other) language codes to ISO 639-1 -->
	<languageMapping>
		<eng>en</eng>
		<ger>de</ger>
	</languageMapping>



	<docstructmapping>
		<!-- If true, the docstruct in docstructmapping/list/_default will be used if the docstruct name could not be determined. -->
		<useDefaultDocstruct>false</useDefaultDocstruct>

		<list>
			<_default>OtherDocStrct</_default>
			<monograph>Monograph</monograph>
			<MultivolumeWork>MultiVolumeWork</MultivolumeWork>
			<TableOfAbbreviations>TableOfAbbreviations</TableOfAbbreviations>
			<TableOfContents>TableOfContents</TableOfContents>
			<TableOfLiteratureRefs>TableOfLiteratureRefs</TableOfLiteratureRefs>
			<TableOfLiteratureReferences>TableOfLiteratureRefs
			</TableOfLiteratureReferences>
			<!-- LIDO -->
			<Gemälde>Painting</Gemälde>
			<Grafik>Illustration</Grafik>
			<pathologisches_Präparat>PathologicalSpecimen
			</pathologisches_Präparat>
			<Münze>Coin</Münze>
		</list>
	</docstructmapping>



	<!-- Index field configuration (via XPath expressions). -->
	<fields>

		<URN>
			<list>
				<item>
					<xpath>
						<list>
							<item>mets:xmlData/mods:mods/mods:identifier[@type="urn" or @type="URN"]</item>
							<item>mets:xmlData/mods:mods/mods:recordInfo/mods:recordIdentifier[@source="urn"]</item>
						</list>
					</xpath>
					<getnode>first</getnode>
					<addToDefault>false</addToDefault>
					<addUntokenizedVersion>false</addUntokenizedVersion>
				</item>
			</list>
		</URN>

		<!-- This field is mandatory and contains the primary identifier of the indexed record. Is must be unique in the installation. -->
		<PI>
			<list>
				<item>
					<xpath>
						<list>
							<item>lido:lidoRecID</item>
							<item>mets:xmlData/mods:mods/mods:identifier[@type="ppn" or @type="PPN"]</item>
							<item>mets:xmlData/mods:mods/mods:recordInfo/mods:recordIdentifier</item>
							<item>mets:xmlData/mods:mods/mods:recordInfo/mods:recordIdentifier[@source="gbv-ppn"]</item>
							<item>mets:xmlData/mods:mods/mods:identifier[@type="kuni"]</item>
							<item>mets:xmlData/mods:mods/mods:identifier[@type="rosdok_document_id"]</item>
							<item>lido:administrativeMetadata/lido:recordWrap/lido:recordID	</item>
							<item>//denkxweb:recId</item>
							<item>dc:identifier</item>
						</list>
					</xpath>
					<getnode>first</getnode>
					<addToDefault>true</addToDefault>
					<addUntokenizedVersion>false</addUntokenizedVersion>
					<replace string="rosdok/ppn"></replace>
					<replace string="http://ld.zdb-services.de/resource/organisations/DE-MUS-814819/"></replace>
				</item>
			</list>
		</PI>

		<!-- This field includes the Goobi workflow process ID -->
		<MD_PROCESSID>
			<list>
				<item>
					<xpath>@OBJID</xpath>
					<addToDefault>false</addToDefault>
					<addUntokenizedVersion>false</addUntokenizedVersion>
				</item>
			</list>
		</MD_PROCESSID>

		<CURRENTNO>
			<list>
				<item>
					<xpath>
						<list>
							<item>mets:xmlData/mods:mods/mods:part/mods:detail/mods:number</item>
							<item>mets:xmlData/mods:mods/mods:titleInfo/mods:partName</item>
						</list>
					</xpath>
					<getnode>first</getnode>
					<addToDefault>false</addToDefault>
					<addUntokenizedVersion>false</addUntokenizedVersion>
					<normalizeYear minYearDigits="4">true</normalizeYear>
				</item>
			</list>
		</CURRENTNO>

		<CURRENTNOSORT>
			<list>
				<item>
					<xpath>
						<list>
							<item>mets:xmlData/mods:mods/mods:titleInfo/mods:partNumber</item>
							<item>mets:xmlData/mods:mods/mods:part[@type="host" or not(@type)]/attribute::order</item>
						</list>
					</xpath>
					<getnode>first</getnode>
					<addToDefault>false</addToDefault>
					<addUntokenizedVersion>false</addUntokenizedVersion>
				</item>
			</list>
		</CURRENTNOSORT>

		<!-- This field contains the digital collections -->
		<DC>
			<list>
				<item>
					<xpath>
						<list>
							<item>mets:xmlData/mods:mods/mods:classification[not(@*)]</item>
							<item>mets:xmlData/mods:mods/mods:classification[@authority="ivdcc" or @authority="GDZ"]</item>
							<item>mets:xmlData/mods:mods/mods:relatedItem[@type='host']/@ID</item>
							<item>lido:administrativeMetadata/lido:recordWrap/lido:recordSource/lido:legalBodyName/lido:appellationValue</item>
							<item>dc:subject</item>
						</list>
					</xpath>
					<getparents>all</getparents>
					<onetoken>true</onetoken>
					<onefield>false</onefield>
					<addToDefault>false</addToDefault>
					<splittingCharacter>#</splittingCharacter>
					<addUntokenizedVersion>false</addUntokenizedVersion>
					<lowercase>true</lowercase>
					<addToChildren>true</addToChildren>
					<addToPages>true</addToPages>
				</item>
			</list>
		</DC>

		<!-- If you want to configure access restrictions in the Goobi viewer, make sure you write the information to this field -->
		<ACCESSCONDITION>
			<list>
				<item>
					<xpath>
						<list>
							<item>mets:xmlData/mods:mods/mods:accessCondition[not(@type) or @type='status']</item>
							<item>mets:xmlData/mods:mods/mods:accessCondition[@type='restriction on access']</item>
							<item>dc:rights[not(contains(text(),'http'))]</item>
						</list>
					</xpath>

					<addToDefault>false</addToDefault>
					<addUntokenizedVersion>false</addUntokenizedVersion>
				</item>
			</list>
		</ACCESSCONDITION>

		<EVENTDATE>
			<list>
				<item>
					<xpath>
						<list>
							<item>lido:eventDate/lido:displayDate</item>
						</list>
					</xpath>
					<getnode>first</getnode>
					<addToDefault>true</addToDefault>
					<onefield>false</onefield>
					<addUntokenizedVersion>false</addUntokenizedVersion>
					<normalizeYear minYearDigits="2">true</normalizeYear>
				</item>
			</list>
		</EVENTDATE>

		<EVENTDATESTART>
			<list>
				<item>
					<xpath>
						<list>
							<item>lido:eventDate/lido:date/lido:earliestDate</item>
						</list>
					</xpath>
					<getnode>first</getnode>
					<addToDefault>true</addToDefault>
					<addSortFieldToTopstruct>true</addSortFieldToTopstruct>
					<onefield>false</onefield>
					<addUntokenizedVersion>false</addUntokenizedVersion>
					<normalizeYear>true</normalizeYear>
				</item>
			</list>
		</EVENTDATESTART>

		<EVENTDATEEND>
			<list>
				<item>
					<xpath>
						<list>
							<item>lido:eventDate/lido:date/lido:latestDate</item>
						</list>
					</xpath>
					<getnode>first</getnode>
					<addToDefault>true</addToDefault>
					<onefield>false</onefield>
					<addUntokenizedVersion>false</addUntokenizedVersion>
					<normalizeYear>true</normalizeYear>
				</item>
			</list>
		</EVENTDATEEND>

	        <GROUPID_CONVOLUTE>
			<list>
				<item>
					<xpath>mets:xmlData/mods:mods/mods:note[@type='convoluteid']</xpath>
					<addToDefault>true</addToDefault>
					<addUntokenizedVersion>false</addUntokenizedVersion>
				</item>
			</list>
	        </GROUPID_CONVOLUTE>

	        <GROUPORDER_CONVOLUTE>
			<list>
				<item>
					<xpath>mets:xmlData/mods:mods/mods:note[@type='convoluteorder']</xpath>
					<addToDefault>true</addToDefault>
					<addUntokenizedVersion>false</addUntokenizedVersion>
				</item>
			</list>
	        </GROUPORDER_CONVOLUTE>

	        <GROUPID_SERIES>
			<list>
				<item>
					<xpath>mets:xmlData/mods:mods/mods:relatedItem[@type='series']/mods:recordInfo/mods:recordIdentifier</xpath>
					<addToDefault>false</addToDefault>
					<addUntokenizedVersion>false</addUntokenizedVersion>
				</item>
			</list>
		</GROUPID_SERIES>

	        <GROUPORDER_SERIES>
			<list>
				<item>
					<xpath>mets:xmlData/mods:mods/mods:relatedItem[@type='series']/mods:part/@order</xpath>
					<addToDefault>false</addToDefault>
					<addUntokenizedVersion>false</addUntokenizedVersion>
				</item>
			</list>
	        </GROUPORDER_SERIES>

	        <MD_TITLE_SERIES>
			<list>
				<item>
					<xpath>mets:xmlData/mods:mods/mods:relatedItem[@type='series']/mods:titleInfo/mods:title</xpath>
					<addToDefault>true</addToDefault>
					<addUntokenizedVersion>true</addUntokenizedVersion>
				</item>
			</list>
	        </MD_TITLE_SERIES>

		<!-- This field is important, see chapter 3.13 of the manual -->
		<MD_TITLE>
			<list>
				<item>
					<xpath>
						<list>
							<item>mets:xmlData/mods:mods/mods:titleInfo[not(@*)]/mods:title[not(@lang)]</item>
							<item>lido:descriptiveMetadata/lido:objectIdentificationWrap/lido:titleWrap/lido:titleSet/lido:appellationValue</item>
							<item>dc:title</item>
						</list>
					</xpath>
					<addToDefault>true</addToDefault>
					<addSortField>true</addSortField>
					<replace string="&lt;ns&gt;"></replace>
					<replace string="&lt;/ns&gt;"></replace>
					<replace string="&lt;&lt;"></replace>
					<replace string="&gt;&gt;"></replace>
					<replace string="¬"></replace>
				</item>
			</list>
		</MD_TITLE>

		<SORT_TITLE>
			<list>
				<item>
					<xpath>mets:xmlData/mods:mods/mods:titleInfo[@type='uniform']/mods:title</xpath>
					<getnode>first</getnode>
					<addToDefault>true</addToDefault>
				</item>
			</list>
		</SORT_TITLE>

                <MD_TITLE_LANG_FR>
                        <list>
                                <item>
                                        <xpath>
                                                <list>
                                                        <item>mets:xmlData/mods:mods/mods:titleInfo/mods:title[@lang="fre"]</item>
                                                </list>
                                        </xpath>
                                        <addToDefault>true</addToDefault>
                                        <addSortField>true</addSortField>
                                        <replace string="&lt;ns&gt;"></replace>
                                        <replace string="&lt;/ns&gt;"></replace>
                                        <replace string="&lt;&lt;"></replace>
                                        <replace string="&gt;&gt;"></replace>
                                        <replace string="¬"></replace>
                                </item>
                        </list>
                </MD_TITLE_LANG_FR>
                <MD_TITLE_LANG_DE>
                        <list>
                                <item>
                                        <xpath>
                                                <list>
                                                        <item>mets:xmlData/mods:mods/mods:titleInfo/mods:title[@lang="ger"]</item>
                                                </list>
                                        </xpath>
                                        <addToDefault>true</addToDefault>
                                        <addSortField>true</addSortField>
                                        <replace string="&lt;ns&gt;"></replace>
                                        <replace string="&lt;/ns&gt;"></replace>
                                        <replace string="&lt;&lt;"></replace>
                                        <replace string="&gt;&gt;"></replace>
                                        <replace string="¬"></replace>
                                </item>
                        </list>
                </MD_TITLE_LANG_DE>
                <MD_TITLE_LANG_EN>
                        <list>
                                <item>
                                        <xpath>
                                                <list>
                                                        <item>mets:xmlData/mods:mods/mods:titleInfo/mods:title[@lang="eng"]</item>
                                                </list>
                                        </xpath>
                                        <addToDefault>true</addToDefault>
                                        <addSortField>true</addSortField>
                                        <replace string="&lt;ns&gt;"></replace>
                                        <replace string="&lt;/ns&gt;"></replace>
                                        <replace string="&lt;&lt;"></replace>
                                        <replace string="&gt;&gt;"></replace>
                                        <replace string="¬"></replace>
                                </item>
                        </list>
                </MD_TITLE_LANG_EN>

		<MD_SUBTITLE>
			<list>
				<item>
					<xpath>mets:xmlData/mods:mods/mods:titleInfo[not(@*)]/mods:subTitle</xpath>
					<addToDefault>true</addToDefault>
					<addToMetadata>false</addToMetadata>
				</item>
			</list>
		</MD_SUBTITLE>

		<MD_ALTERNATETITLE>
			<list>
				<item>
					<xpath>mets:xmlData/mods:mods/mods:titleInfo[@type='alternative']/mods:title</xpath>
					<addToDefault>true</addToDefault>
					<onefield>false</onefield>
				</item>
			</list>
		</MD_ALTERNATETITLE>

		<!-- This field is important, see chapter 3.13 of the manual -->
		<MD_PUBLISHER>
			<list>
				<item>
					<xpath>
						<list>
							<item>mets:xmlData/mods:mods/mods:originInfo[not(mods:edition[text() = '[Electronic ed.]'])]/mods:publisher</item>
							<item>lido:eventActor/lido:actorInRole[lido:roleActor/lido:term='Verlag']</item>
						</list>
					</xpath>
					<addToDefault>true</addToDefault>
					<groupEntity type="ORIGININFO">
						<field name="MD_VALUE">text()</field>
						<field name="MD_PUBLISHER">text()</field>
						<field name="MD_PUBLISHER">lido:actor/lido:nameActorSet/lido:appellationValue</field>
						<field name="NORM_URI">lido:actor/lido:actorID</field>
					</groupEntity>
				</item>
			</list>
		</MD_PUBLISHER>

		<!-- This field is important, see chapter 3.13 of the manual -->
		<MD_PLACEPUBLISH>
			<list>
				<item>
					<xpath>mets:xmlData/mods:mods/mods:originInfo[not(mods:edition[text() = '[Electronic ed.]'])]/mods:place/mods:placeTerm[@type="text"]</xpath>
					<addToDefault>true</addToDefault>
				</item>
			</list>
		</MD_PLACEPUBLISH>

		<!-- This field is important, see chapter 3.13 of the manual -->
		<MD_YEARPUBLISH>
			<list>
				<item>
					<xpath>
						<list>
							<item>mets:xmlData/mods:mods/mods:originInfo[not(mods:edition[text() = '[Electronic ed.]'])]/mods:dateIssued[@keyDate="yes"][@encoding="w3cdtf"]</item>
							<item>mets:xmlData/mods:mods/mods:originInfo[not(mods:edition[text() = '[Electronic ed.]'])]/mods:dateIssued[not(@keyDate)][@encoding="w3cdtf"]	</item>
							<item>mets:xmlData/mods:mods/mods:originInfo[not(mods:edition[text() = '[Electronic ed.]'])]/mods:dateIssued[not(@encoding)][not(@point)]</item>
							<item>lido:descriptiveMetadata/lido:objectIdentificationWrap/lido:objectDescriptionWrap/lido:objectDescriptionSet[@lido:type='function']/lido:descriptiveNoteValue</item>
						</list>
					</xpath>
					<addToDefault>true</addToDefault>
					<addSortField>true</addSortField>
					<normalizeYear minYearDigits="1">true</normalizeYear>
				</item>
			</list>
		</MD_YEARPUBLISH>

		<MD_YEARPUBLISHSTART>
			<list>
				<item>
					<xpath>mets:xmlData/mods:mods/mods:originInfo[not(mods:edition[text() = '[Electronic ed.]'])]/mods:dateIssued[@point='start']</xpath>
					<getnode>first</getnode>
					<addToDefault>true</addToDefault>
					<addSortField>true</addSortField>
					<normalizeYear>true</normalizeYear>
				</item>
			</list>
		</MD_YEARPUBLISHSTART>

		<MD_YEARPUBLISHEND>
			<list>
				<item>
					<xpath>mets:xmlData/mods:mods/mods:originInfo[not(mods:edition[text() = '[Electronic ed.]'])]/mods:dateIssued[@point='end']</xpath>
					<getnode>first</getnode>
					<addToDefault>true</addToDefault>
					<addSortField>true</addSortField>
					<normalizeYear>true</normalizeYear>
				</item>
			</list>
		</MD_YEARPUBLISHEND>

		<!-- This field is important, see chapter 3.13 of the manual -->
		<MD_LANGUAGE>
			<list>
				<item>
					<xpath>
						<list>
							<item>mets:xmlData/mods:mods/mods:language/mods:languageTerm[@type='code'][@authority='iso639-2b']</item>
							<item>mets:xmlData/mods:mods/mods:language/mods:languageTerm[@type='code'][@authority='rfc3066']</item>
							<item>dc:language</item>
						</list>
					</xpath>
					<onefield>false</onefield>
					<addToDefault>true</addToDefault>
				</item>
			</list>
		</MD_LANGUAGE>

		<!-- This field is important, see chapter 3.13 of the manual, it should possibly include the Author -->
		<MD_CREATOR>
			<list>
				<item>
					<xpath>
						<list>
							<item>mets:xmlData/mods:mods/mods:name[@type="personal"][not(mods:role/mods:roleTerm="rcp"[@authority='marcrelator'][@type='code'])]</item>
							<item>lido:eventActor/lido:actorInRole/lido:actor</item>
							<item>dc:creator</item>
						</list>
					</xpath>
					<addToDefault>true</addToDefault>
					<addSortField>true</addSortField>
					<replace string="&lt;&lt;"></replace>
					<replace string="&gt;&gt;"></replace>
					<replace char="152"></replace>
					<replace char="156"></replace>
					<groupEntity type="PERSON">
						<field name="MD_VALUE">mods:displayForm</field>
						<field name="MD_DISPLAYFORM">mods:displayForm</field>
						<field name="MD_LINK">@xlink:href</field>
						<field name="MD_CORPORATION">mods:namePart[not(@type)]</field>
						<field name="MD_LASTNAME">mods:namePart[@type="family"]</field>
						<field name="MD_FIRSTNAME">mods:namePart[@type="given"]</field>
						<field name="MD_LIFEPERIOD">mods:namePart[@type="date"]</field>
						<field name="MD_TERMSOFADDRESS">mods:namePart[@type="termsOfAddress"]</field>
						<field name="MD_VALUE">lido:nameActorSet/lido:appellationValue[@lido:pref="preferred"]</field>
						<field name="MD_DISPLAYFORM">lido:nameActorSet/lido:appellationValue[@lido:pref="preferred"]</field>
						<field name="MD_DOB">lido:vitalDatesActor/lido:earliestDate[@lido:type="Geburtsdatum"]</field>
						<field name="MD_DOD">lido:vitalDatesActor/lido:latestDate[@lido:type="Sterbedatum"]</field>
						<field name="NORM_URI">lido:actorID[@lido:source="http://d-nb.info/gnd"]</field>
					</groupEntity>
				</item>
			</list>
		</MD_CREATOR>

		<!-- This field is important, see chapter 3.13 of the manual -->
		<MD_SUBJECT>
			<list>
				<item>
					<xpath>mets:xmlData/mods:mods/mods:subject[not(@*)]/mods:topic</xpath>
					<addToDefault>true</addToDefault>
					<onefield>false</onefield>
					<groupEntity type="SUBJECT">
						<field name="MD_VALUE">text()</field>
						<field name="MD_SUBJECT">text()</field>
					</groupEntity>
				</item>
			</list>
		</MD_SUBJECT>

		<!-- This field is important, see chapter 3.13 of the manual -->
		<MD_CORPORATION>
			<list>
				<item>
					<xpath>mets:xmlData/mods:mods/mods:name[@type='corporate']</xpath>
					<groupEntity type="CORPORATION">
						<field name="MD_VALUE">mods:displayForm</field>
						<field name="MD_DISPLAYFORM">mods:displayForm</field>
						<field name="MD_LINK">@xlink:href</field>
						<field name="MD_CORPORATION">mods:namePart[not(@type)]</field>
						<field name="MD_LASTNAME">mods:namePart[@type="family"]</field>
						<field name="MD_FIRSTNAME">mods:namePart[@type="given"]</field>
						<field name="MD_LIFEPERIOD">mods:namePart[@type="date"]</field>
						<field name="MD_TERMSOFADDRESS">mods:namePart[@type="termsOfAddress"]</field>
					</groupEntity>
				</item>
			</list>
		</MD_CORPORATION>

		<!-- This field is important, see chapter 3.13 of the manual -->
		<MD_ISBN>
			<list>
				<item>
					<xpath>mets:xmlData/mods:mods/mods:identifier[@type="isbn" or @type="ISBN"]</xpath>
					<getnode>first</getnode>
					<addToDefault>true</addToDefault>
				</item>
			</list>
		</MD_ISBN>

		<!-- This field is important, see chapter 3.13 of the manual -->
		<MD_ISSN>
			<list>
				<item>
					<xpath>mets:xmlData/mods:mods/mods:identifier[@type="issn" or @type="ISSN"]</xpath>
					<getnode>first</getnode>
					<addToDefault>true</addToDefault>
				</item>
			</list>
		</MD_ISSN>

		<!-- This field is important, see chapter 3.13 of the manual -->
		<MD_EDITION>
			<list>
				<item>
					<xpath>mets:xmlData/mods:mods/mods:originInfo/mods:edition[not(text() = '[Electronic ed.]')]</xpath>
					<addToDefault>true</addToDefault>
				</item>
			</list>
		</MD_EDITION>

		<!-- This field is important, see chapter 3.13 of the manual -->
		<MD_SERIES>
			<list>
				<item>
					<xpath>mets:xmlData/mods:mods/mods:relatedItem[@type='series']/titleInfo/title</xpath>
					<addToDefault>true</addToDefault>
				</item>
			</list>
		</MD_SERIES>



		<MD_PUBLICATIONRUN>
			<list>
				<item>
					<xpath>mets:xmlData/mods:mods/mods:originInfo[not(mods:edition[text() = '[Electronic ed.]'])]/mods:dateOther[@type="text"]</xpath>
					<addToDefault>false</addToDefault>
					<addUntokenizedVersion>false</addUntokenizedVersion>
					<addSortField>false</addSortField>
					<normalizeYear>true</normalizeYear>
					<interpolateYears>true</interpolateYears>
				</item>
			</list>
		</MD_PUBLICATIONRUN>

		<MDNUM_PUBLICRELEASEYEAR>
			<list>
				<item>
					<xpath>mets:xmlData/mods:mods/mods:accessCondition[@type='restriction on access']</xpath>
					<addToDefault>false</addToDefault>
					<addUntokenizedVersion>false</addUntokenizedVersion>
					<addToChildren>true</addToChildren>
					<addToPages>true</addToPages>
				</item>
			</list>
		</MDNUM_PUBLICRELEASEYEAR>

		<MD_PHYSICALCOPY>
			<list>
				<item>
					<xpath>mets:xmlData/mods:mods/mods:physicalLocation[@type='current']</xpath>
					<addToDefault>true</addToDefault>
					<addSortField>true</addSortField>
					<groupEntity type="LOCATION">
						<field name="MD_VALUE">mods:physicalLocation[@type='current']</field>
						<field name="MD_LOCATION">mods:physicalLocation[@type='current']</field>
						<field name="MD_SHELFMARK">mods:shelfLocator</field>
						<field name="MD_PROVENIENCE">mods:physicalLocation[not(@type)]</field>
						<field name="MD_NOTE">mods:holdingSimple/mods:copyInformation/mods:note</field>
						<field name="MD_OPACID">mods:url[@note='opac']</field>
						<field name="MD_IMAGEURN">mods:url[@note='imageurn']</field>
						<field name="MD_IMAGEURL">mods:url[@note='imageurl']</field>
						<field name="MD_COMPENDIUM">mods:holdingSimple/mods:copyInformation/mods:note[@type='compendium']</field>
						<field name="MD_PROFORMA">mods:holdingSimple/mods:note[@type='proforma']</field>
						<field name="MD_DISPLAY">mods:holdingSimple/mods:note[@type='display']</field>
					</groupEntity>
				</item>
			</list>
		</MD_PHYSICALCOPY>

		<MD_EVENT_DESCRIPTION>
			<list>
				<item>
					<xpath>lido:eventDescriptionSet/lido:descriptiveNoteValue</xpath>
					<addToDefault>true</addToDefault>
					<addSortField>false</addSortField>
				</item>
			</list>
		</MD_EVENT_DESCRIPTION>

		<MD_EVENTACTOR>
			<list>
				<item>
					<xpath>lido:eventActor/lido:actorInRole/lido:actor/lido:nameActorSet/lido:appellationValue[@lido:pref="preferred"]</xpath>
					<addToDefault>true</addToDefault>
					<addSortField>false</addSortField>
					<replace string="&lt;&lt;"></replace>
					<replace string="&gt;&gt;"></replace>
					<replace char="152"></replace>
					<replace char="156"></replace>
				</item>
			</list>
		</MD_EVENTACTOR>

		<MD_EVENTARTIST>
			<list>
				<item>
					<xpath>lido:eventActor/lido:actorInRole[lido:roleActor/lido:term="Künstler/in"]/lido:actor/lido:nameActorSet/lido:appellationValue[@lido:pref="preferred"]</xpath>
					<addToDefault>true</addToDefault>
					<addSortField>true</addSortField>
					<replace string="&lt;&lt;"></replace>
					<replace string="&gt;&gt;"></replace>
					<replace char="152"></replace>
					<replace char="156"></replace>
				</item>
			</list>
		</MD_EVENTARTIST>

		<MD_ADDRESSEE>
			<list>
				<item>
					<xpath>mets:xmlData/mods:mods/mods:name[@type="personal"][mods:role/mods:roleTerm="rcp"[@authority='marcrelator'][@type='code']]/mods:displayForm</xpath>
					<addToDefault>true</addToDefault>
					<addSortField>true</addSortField>
					<replace string="&lt;&lt;"></replace>
					<replace string="&gt;&gt;"></replace>
					<replace char="152"></replace>
					<replace char="156"></replace>
					<groupEntity type="PERSON">
						<field name="MD_VALUE">mods:displayForm</field>
						<field name="MD_DISPLAYFORM">mods:displayForm</field>
						<field name="MD_LINK">@xlink:href</field>
						<field name="MD_CORPORATION">mods:namePart[not(@type)]</field>
						<field name="MD_LASTNAME">mods:namePart[@type="family"]</field>
						<field name="MD_FIRSTNAME">mods:namePart[@type="given"]</field>
						<field name="MD_LIFEPERIOD">mods:namePart[@type="date"]</field>
						<field name="MD_TERMSOFADDRESS">mods:namePart[@type="termsOfAddress"]</field>
					</groupEntity>
				</item>
			</list>
		</MD_ADDRESSEE>

		<MD_ARTIST>
			<list>
				<item>
					<xpath>
						<list>
							<item>mets:xmlData/mods:mods/mods:name[@type="personal"][mods:role/mods:roleTerm="art"[@authority='marcrelator'][@type='code']]/mods:displayForm</item>
							<item>lido:eventActor/lido:actorInRole[lido:roleActor/lido:term='Maler']/lido:actor</item>
							<item>lido:eventActor/lido:actorInRole[lido:roleActor/lido:term='Malerin']/lido:actor</item>
							<item>lido:eventActor/lido:actorInRole[lido:roleActor/lido:term='Zeichner']/lido:actor</item>
							<item>lido:eventActor/lido:actorInRole[lido:roleActor/lido:term='Zeichnerin']/lido:actor/lido:nameActorSet/lido:appellationValue</item>
							<item>lido:eventActor/lido:actorInRole[lido:roleActor/lido:term='Künstler/in']/lido:actor/lido:nameActorSet/lido:appellationValue</item>
						</list>
					</xpath>
					<addToDefault>true</addToDefault>
					<addSortField>true</addSortField>
					<replace string="&lt;&lt;"></replace>
					<replace string="&gt;&gt;"></replace>
					<replace char="152"></replace>
					<replace char="156"></replace>
					<groupEntity type="PERSON">
						<field name="MD_VALUE">mods:displayForm</field>
						<field name="MD_DISPLAYFORM">mods:displayForm</field>
						<field name="MD_LINK">@xlink:href</field>
						<field name="MD_CORPORATION">mods:namePart[not(@type)]</field>
						<field name="MD_LASTNAME">mods:namePart[@type="family"]</field>
						<field name="MD_FIRSTNAME">mods:namePart[@type="given"]</field>
						<field name="MD_LIFEPERIOD">mods:namePart[@type="date"]</field>
						<field name="MD_TERMSOFADDRESS">mods:namePart[@type="termsOfAddress"]</field>
					</groupEntity>
				</item>
			</list>
		</MD_ARTIST>

		<MD_ASSOCIATEDPERSON>
			<list>
				<item>
					<xpath>mets:xmlData/mods:mods/mods:name[@type="personal"][mods:role/mods:roleTerm="asn"[@authority='marcrelator'][@type='code']]/mods:displayForm</xpath>
					<addToDefault>true</addToDefault>
					<addSortField>true</addSortField>
					<replace string="&lt;&lt;"></replace>
					<replace string="&gt;&gt;"></replace>
					<replace char="152"></replace>
					<replace char="156"></replace>
					<groupEntity type="PERSON">
						<field name="MD_VALUE">mods:displayForm</field>
						<field name="MD_DISPLAYFORM">mods:displayForm</field>
						<field name="MD_LINK">@xlink:href</field>
						<field name="MD_CORPORATION">mods:namePart[not(@type)]</field>
						<field name="MD_LASTNAME">mods:namePart[@type="family"]</field>
						<field name="MD_FIRSTNAME">mods:namePart[@type="given"]</field>
						<field name="MD_LIFEPERIOD">mods:namePart[@type="date"]</field>
						<field name="MD_TERMSOFADDRESS">mods:namePart[@type="termsOfAddress"]</field>
					</groupEntity>
				</item>
			</list>
		</MD_ASSOCIATEDPERSON>

		<MD_AUTHOR>
			<list>
				<item>
					<xpath>mets:xmlData/mods:mods/mods:name[@type="personal"][mods:role/mods:roleTerm="aut"[@authority='marcrelator'][@type='code']]/mods:displayForm</xpath>
					<addToDefault>true</addToDefault>
					<addSortField>true</addSortField>
					<replace string="&lt;&lt;"></replace>
					<replace string="&gt;&gt;"></replace>
					<replace char="152"></replace>
					<replace char="156"></replace>
					<groupEntity type="PERSON">
						<field name="MD_VALUE">mods:displayForm</field>
						<field name="MD_DISPLAYFORM">mods:displayForm</field>
						<field name="MD_LINK">@xlink:href</field>
						<field name="MD_CORPORATION">mods:namePart[not(@type)]</field>
						<field name="MD_LASTNAME">mods:namePart[@type="family"]</field>
						<field name="MD_FIRSTNAME">mods:namePart[@type="given"]</field>
						<field name="MD_LIFEPERIOD">mods:namePart[@type="date"]</field>
						<field name="MD_TERMSOFADDRESS">mods:namePart[@type="termsOfAddress"]</field>
					</groupEntity>
				</item>
			</list>
		</MD_AUTHOR>

		<MD_CARTOGRAPHER>
			<list>
				<item>
					<xpath>mets:xmlData/mods:mods/mods:name[@type="personal"][mods:role/mods:roleTerm="ctg"[@authority='marcrelator'][@type='code']]/mods:displayForm</xpath>
					<addToDefault>true</addToDefault>
					<addSortField>true</addSortField>
					<replace string="&lt;&lt;"></replace>
					<replace string="&gt;&gt;"></replace>
					<replace char="152"></replace>
					<replace char="156"></replace>
					<groupEntity type="PERSON">
						<field name="MD_VALUE">mods:displayForm</field>
						<field name="MD_DISPLAYFORM">mods:displayForm</field>
						<field name="MD_LINK">@xlink:href</field>
						<field name="MD_CORPORATION">mods:namePart[not(@type)]</field>
						<field name="MD_LASTNAME">mods:namePart[@type="family"]</field>
						<field name="MD_FIRSTNAME">mods:namePart[@type="given"]</field>
						<field name="MD_LIFEPERIOD">mods:namePart[@type="date"]</field>
						<field name="MD_TERMSOFADDRESS">mods:namePart[@type="termsOfAddress"]</field>
					</groupEntity>
				</item>
			</list>
		</MD_CARTOGRAPHER>

		<MD_COINMASTER>
			<list>
				<item>
					<xpath>lido:eventActor/lido:actorInRole[lido:roleActor/lido:term='Münzmeister']/lido:actor/lido:nameActorSet/lido:appellationValue</xpath>
					<addToDefault>true</addToDefault>
					<addSortField>true</addSortField>
					<replace string="&lt;&lt;"></replace>
					<replace string="&gt;&gt;"></replace>
					<replace char="152"></replace>
					<replace char="156"></replace>
				</item>
			</list>
		</MD_COINMASTER>

		<MD_COLLABORATOR>
			<list>
				<item>
					<xpath>mets:xmlData/mods:mods/mods:name[@type="personal"][mods:role/mods:roleTerm="cor"[@authority='marcrelator'][@type='code']]/mods:displayForm</xpath>
					<addToDefault>true</addToDefault>
					<addSortField>true</addSortField>
					<replace string="&lt;&lt;"></replace>
					<replace string="&gt;&gt;"></replace>
					<replace char="152"></replace>
					<replace char="156"></replace>
					<groupEntity type="PERSON">
						<field name="MD_VALUE">mods:displayForm</field>
						<field name="MD_DISPLAYFORM">mods:displayForm</field>
						<field name="MD_LINK">@xlink:href</field>
						<field name="MD_CORPORATION">mods:namePart[not(@type)]</field>
						<field name="MD_LASTNAME">mods:namePart[@type="family"]</field>
						<field name="MD_FIRSTNAME">mods:namePart[@type="given"]</field>
						<field name="MD_LIFEPERIOD">mods:namePart[@type="date"]</field>
						<field name="MD_TERMSOFADDRESS">mods:namePart[@type="termsOfAddress"]</field>
					</groupEntity>
				</item>
			</list>
		</MD_COLLABORATOR>

		<MD_COMPOSER>
			<list>
				<item>
					<xpath>mets:xmlData/mods:mods/mods:name[@type="personal"][mods:role/mods:roleTerm="cmp"[@authority='marcrelator'][@type='code']]/mods:displayForm</xpath>
					<addToDefault>true</addToDefault>
					<addSortField>true</addSortField>
					<replace string="&lt;&lt;"></replace>
					<replace string="&gt;&gt;"></replace>
					<replace char="152"></replace>
					<replace char="156"></replace>
					<groupEntity type="PERSON">
						<field name="MD_VALUE">mods:displayForm</field>
						<field name="MD_DISPLAYFORM">mods:displayForm</field>
						<field name="MD_LINK">@xlink:href</field>
						<field name="MD_CORPORATION">mods:namePart[not(@type)]</field>
						<field name="MD_LASTNAME">mods:namePart[@type="family"]</field>
						<field name="MD_FIRSTNAME">mods:namePart[@type="given"]</field>
						<field name="MD_LIFEPERIOD">mods:namePart[@type="date"]</field>
						<field name="MD_TERMSOFADDRESS">mods:namePart[@type="termsOfAddress"]</field>
					</groupEntity>
				</item>
			</list>
		</MD_COMPOSER>

		<MD_CONTRIBUTOR>
			<list>
				<item>
					<xpath>mets:xmlData/mods:mods/mods:name[@type="personal"][mods:role/mods:roleTerm="ctb"[@authority='marcrelator'][@type='code']]/mods:displayForm</xpath>
					<addToDefault>true</addToDefault>
					<addSortField>true</addSortField>
					<replace string="&lt;&lt;"></replace>
					<replace string="&gt;&gt;"></replace>
					<replace char="152"></replace>
					<replace char="156"></replace>
					<groupEntity type="PERSON">
						<field name="MD_VALUE">mods:displayForm</field>
						<field name="MD_DISPLAYFORM">mods:displayForm</field>
						<field name="MD_LINK">@xlink:href</field>
						<field name="MD_CORPORATION">mods:namePart[not(@type)]</field>
						<field name="MD_LASTNAME">mods:namePart[@type="family"]</field>
						<field name="MD_FIRSTNAME">mods:namePart[@type="given"]</field>
						<field name="MD_LIFEPERIOD">mods:namePart[@type="date"]</field>
						<field name="MD_TERMSOFADDRESS">mods:namePart[@type="termsOfAddress"]</field>
					</groupEntity>
				</item>
			</list>
		</MD_CONTRIBUTOR>

		<MD_CORRESPONDENT>
			<list>
				<item>
					<xpath>mets:xmlData/mods:mods/mods:name[@type="personal"][mods:role/mods:roleTerm="crp"[@authority='marcrelator'][@type='code']]/mods:displayForm</xpath>
					<addToDefault>true</addToDefault>
					<addSortField>true</addSortField>
					<replace string="&lt;&lt;"></replace>
					<replace string="&gt;&gt;"></replace>
					<replace char="152"></replace>
					<replace char="156"></replace>
					<groupEntity type="PERSON">
						<field name="MD_VALUE">mods:displayForm</field>
						<field name="MD_DISPLAYFORM">mods:displayForm</field>
						<field name="MD_LINK">@xlink:href</field>
						<field name="MD_CORPORATION">mods:namePart[not(@type)]</field>
						<field name="MD_LASTNAME">mods:namePart[@type="family"]</field>
						<field name="MD_FIRSTNAME">mods:namePart[@type="given"]</field>
						<field name="MD_LIFEPERIOD">mods:namePart[@type="date"]</field>
						<field name="MD_TERMSOFADDRESS">mods:namePart[@type="termsOfAddress"]</field>
					</groupEntity>
				</item>
			</list>
		</MD_CORRESPONDENT>


        <MD_CREATORS>
            <list>
                <item>
                    <xpath>
                        <list>
                            <item>mets:xmlData/mods:mods/mods:name[@type="personal"][not(mods:role/mods:roleTerm="rcp"[@authority='marcrelator'][@type='code'])]/mods:displayForm
                            </item>
                            <item>lido:eventActor/lido:actorInRole/lido:actor/lido:nameActorSet/lido:appellationValue
                            </item>
                        </list>
                    </xpath>
                    <replace string="&lt;&lt;"></replace>
                    <replace string="&gt;&gt;"></replace>
                    <replace char="152"></replace>
                    <replace char="156"></replace>
                    <onefield>true</onefield>
                    <addToDefault>false</addToDefault>
                    <addSortField>false</addSortField>
                </item>
            </list>
        </MD_CREATORS>

        <MD_DEDICATEE>
            <list>
                <item>
                    <xpath>
                        <list>
                            <item>mets:xmlData/mods:mods/mods:name[@type="personal"][mods:role/mods:roleTerm="dte"[@authority='marcrelator'][@type='code']]/mods:displayForm
                            </item>
                        </list>
                    </xpath>
                    <addToDefault>true</addToDefault>
                    <addSortField>true</addSortField>
                    <replace string="&lt;&lt;"></replace>
                    <replace string="&gt;&gt;"></replace>
                    <replace char="152"></replace>
                    <replace char="156"></replace>
                    <groupEntity type="PERSON">
                        <field name="MD_VALUE">mods:displayForm</field>
                        <field name="MD_DISPLAYFORM">mods:displayForm</field>
                        <field name="MD_LINK">@xlink:href</field>
                        <field name="MD_CORPORATION">mods:namePart[not(@type)]</field>
                        <field name="MD_LASTNAME">mods:namePart[@type="family"]</field>
                        <field name="MD_FIRSTNAME">mods:namePart[@type="given"]</field>
                        <field name="MD_LIFEPERIOD">mods:namePart[@type="date"]</field>
                        <field name="MD_TERMSOFADDRESS">mods:namePart[@type="termsOfAddress"]</field>
                    </groupEntity>
                </item>
            </list>
        </MD_DEDICATEE>

        <MD_DEPICTEDPERSON>
            <list>
                <item>
                    <xpath>
                        <list>
                            <item>mets:xmlData/mods:mods/mods:name[@type="personal"][mods:role/mods:roleTerm="dpc"[@authority='marcrelator'][@type='code']]/mods:displayForm
                            </item>
                        </list>
                    </xpath>
                    <addToDefault>true</addToDefault>
                    <addSortField>true</addSortField>
                    <replace string="&lt;&lt;"></replace>
                    <replace string="&gt;&gt;"></replace>
                    <replace char="152"></replace>
                    <replace char="156"></replace>
                    <groupEntity type="PERSON">
                        <field name="MD_VALUE">mods:displayForm</field>
                        <field name="MD_DISPLAYFORM">mods:displayForm</field>
                        <field name="MD_LINK">@xlink:href</field>
                        <field name="MD_CORPORATION">mods:namePart[not(@type)]</field>
                        <field name="MD_LASTNAME">mods:namePart[@type="family"]</field>
                        <field name="MD_FIRSTNAME">mods:namePart[@type="given"]</field>
                        <field name="MD_LIFEPERIOD">mods:namePart[@type="date"]</field>
                        <field name="MD_TERMSOFADDRESS">mods:namePart[@type="termsOfAddress"]</field>
                    </groupEntity>
                </item>
            </list>
        </MD_DEPICTEDPERSON>

        <MD_DIRECTOR>
            <list>
                <item>
                    <xpath>
                        <list>
                            <item>mets:xmlData/mods:mods/mods:name[@type="personal"][mods:role/mods:roleTerm="drt"[@authority='marcrelator'][@type='code']]/mods:displayForm
                            </item>
                        </list>
                    </xpath>
                    <addToDefault>true</addToDefault>
                    <addSortField>true</addSortField>
                    <replace string="&lt;&lt;"></replace>
                    <replace string="&gt;&gt;"></replace>
                    <replace char="152"></replace>
                    <replace char="156"></replace>
                    <groupEntity type="PERSON">
                        <field name="MD_VALUE">mods:displayForm</field>
                        <field name="MD_DISPLAYFORM">mods:displayForm</field>
                        <field name="MD_LINK">@xlink:href</field>
                        <field name="MD_CORPORATION">mods:namePart[not(@type)]</field>
                        <field name="MD_LASTNAME">mods:namePart[@type="family"]</field>
                        <field name="MD_FIRSTNAME">mods:namePart[@type="given"]</field>
                        <field name="MD_LIFEPERIOD">mods:namePart[@type="date"]</field>
                        <field name="MD_TERMSOFADDRESS">mods:namePart[@type="termsOfAddress"]</field>
                    </groupEntity>
                </item>
            </list>
        </MD_DIRECTOR>

        <MD_DRAFTSMAN>
            <list>
                <item>
                    <xpath>
                        <list>
                            <item>mets:xmlData/mods:mods/mods:name[@type="personal"][mods:role/mods:roleTerm="drm"[@authority='marcrelator'][@type='code']]/mods:displayForm
                            </item>
                        </list>
                    </xpath>
                    <addToDefault>true</addToDefault>
                    <addSortField>true</addSortField>
                    <replace string="&lt;&lt;"></replace>
                    <replace string="&gt;&gt;"></replace>
                    <replace char="152"></replace>
                    <replace char="156"></replace>
                    <groupEntity type="PERSON">
                        <field name="MD_VALUE">mods:displayForm</field>
                        <field name="MD_DISPLAYFORM">mods:displayForm</field>
                        <field name="MD_LINK">@xlink:href</field>
                        <field name="MD_CORPORATION">mods:namePart[not(@type)]</field>
                        <field name="MD_LASTNAME">mods:namePart[@type="family"]</field>
                        <field name="MD_FIRSTNAME">mods:namePart[@type="given"]</field>
                        <field name="MD_LIFEPERIOD">mods:namePart[@type="date"]</field>
                        <field name="MD_TERMSOFADDRESS">mods:namePart[@type="termsOfAddress"]</field>
                    </groupEntity>
                </item>
            </list>
        </MD_DRAFTSMAN>

		<MD_EDITOR>
			<list>
				<item>
					<xpath>
						<list>
							<item>mets:xmlData/mods:mods/mods:name[@type="personal"][mods:role/mods:roleTerm="edt"[@authority='marcrelator'][@type='code']]/mods:displayForm
							</item>
						</list>
					</xpath>
					<addToDefault>true</addToDefault>
                    <addSortField>true</addSortField>
					<replace string="&lt;&lt;"></replace>
                    <replace string="&gt;&gt;"></replace>
					<replace char="152"></replace>
					<replace char="156"></replace>
                    <groupEntity type="PERSON">
                        <field name="MD_VALUE">mods:displayForm</field>
                        <field name="MD_DISPLAYFORM">mods:displayForm</field>
                        <field name="MD_LINK">@xlink:href</field>
                        <field name="MD_CORPORATION">mods:namePart[not(@type)]</field>
                        <field name="MD_LASTNAME">mods:namePart[@type="family"]</field>
                        <field name="MD_FIRSTNAME">mods:namePart[@type="given"]</field>
                        <field name="MD_LIFEPERIOD">mods:namePart[@type="date"]</field>
                        <field name="MD_TERMSOFADDRESS">mods:namePart[@type="termsOfAddress"]</field>
                    </groupEntity>
				</item>
			</list>
		</MD_EDITOR>

        <MD_ENGRAVER>
            <list>
                <item>
                    <xpath>
                        <list>
                            <item>mets:xmlData/mods:mods/mods:name[@type="personal"][mods:role/mods:roleTerm="egr"[@authority='marcrelator'][@type='code']]/mods:displayForm
                            </item>
                        </list>
                    </xpath>
                    <addToDefault>true</addToDefault>
                    <addSortField>true</addSortField>
                    <replace string="&lt;&lt;"></replace>
                    <replace string="&gt;&gt;"></replace>
                    <replace char="152"></replace>
                    <replace char="156"></replace>
                    <groupEntity type="PERSON">
                        <field name="MD_VALUE">mods:displayForm</field>
                        <field name="MD_DISPLAYFORM">mods:displayForm</field>
                        <field name="MD_LINK">@xlink:href</field>
                        <field name="MD_CORPORATION">mods:namePart[not(@type)]</field>
                        <field name="MD_LASTNAME">mods:namePart[@type="family"]</field>
                        <field name="MD_FIRSTNAME">mods:namePart[@type="given"]</field>
                        <field name="MD_LIFEPERIOD">mods:namePart[@type="date"]</field>
                        <field name="MD_TERMSOFADDRESS">mods:namePart[@type="termsOfAddress"]</field>
                    </groupEntity>
                </item>
            </list>
        </MD_ENGRAVER>

        <MD_FIRSTDESCRIBER>
            <list>
                <item>
                    <xpath>
                        <list>
                            <item>lido:eventActor/lido:actorInRole[lido:roleActor/lido:term='erstbeschreiber']/lido:actor/lido:nameActorSet/lido:appellationValue
                            </item>
                        </list>
                    </xpath>
                    <addToDefault>true</addToDefault>
                    <addSortField>true</addSortField>
                    <replace string="&lt;&lt;"></replace>
                    <replace string="&gt;&gt;"></replace>
                    <replace char="152"></replace>
                    <replace char="156"></replace>
                    <groupEntity type="PERSON">
                        <field name="MD_VALUE">mods:displayForm</field>
                        <field name="MD_DISPLAYFORM">mods:displayForm</field>
                        <field name="MD_LINK">@xlink:href</field>
                        <field name="MD_CORPORATION">mods:namePart[not(@type)]</field>
                        <field name="MD_LASTNAME">mods:namePart[@type="family"]</field>
                        <field name="MD_FIRSTNAME">mods:namePart[@type="given"]</field>
                        <field name="MD_LIFEPERIOD">mods:namePart[@type="date"]</field>
                        <field name="MD_TERMSOFADDRESS">mods:namePart[@type="termsOfAddress"]</field>
                    </groupEntity>
                </item>
            </list>
        </MD_FIRSTDESCRIBER>

        <MD_FORMEROWNER>
            <list>
                <item>
                    <xpath>
                        <list>
                            <item>mets:xmlData/mods:mods/mods:name[@type="personal"][mods:role/mods:roleTerm="fmo"[@authority='marcrelator'][@type='code']]/mods:displayForm
                            </item>
                        </list>
                    </xpath>
                    <addToDefault>true</addToDefault>
                    <addSortField>true</addSortField>
                    <replace string="&lt;&lt;"></replace>
                    <replace string="&gt;&gt;"></replace>
                    <replace char="152"></replace>
                    <replace char="156"></replace>
                    <groupEntity type="PERSON">
                        <field name="MD_VALUE">mods:displayForm</field>
                        <field name="MD_DISPLAYFORM">mods:displayForm</field>
                        <field name="MD_LINK">@xlink:href</field>
                        <field name="MD_CORPORATION">mods:namePart[not(@type)]</field>
                        <field name="MD_LASTNAME">mods:namePart[@type="family"]</field>
                        <field name="MD_FIRSTNAME">mods:namePart[@type="given"]</field>
                        <field name="MD_LIFEPERIOD">mods:namePart[@type="date"]</field>
                        <field name="MD_TERMSOFADDRESS">mods:namePart[@type="termsOfAddress"]</field>
                    </groupEntity>
                </item>
            </list>
        </MD_FORMEROWNER>

        <MD_HONOREE>
            <list>
                <item>
                    <xpath>
                        <list>
                            <item>mets:xmlData/mods:mods/mods:name[@type="personal"][mods:role/mods:roleTerm="hnr"[@authority='marcrelator'][@type='code']]/mods:displayForm
                            </item>
                        </list>
                    </xpath>
                    <addToDefault>true</addToDefault>
                    <addSortField>true</addSortField>
                    <replace string="&lt;&lt;"></replace>
                    <replace string="&gt;&gt;"></replace>
                    <replace char="152"></replace>
                    <replace char="156"></replace>
                    <groupEntity type="PERSON">
                        <field name="MD_VALUE">mods:displayForm</field>
                        <field name="MD_DISPLAYFORM">mods:displayForm</field>
                        <field name="MD_LINK">@xlink:href</field>
                        <field name="MD_CORPORATION">mods:namePart[not(@type)]</field>
                        <field name="MD_LASTNAME">mods:namePart[@type="family"]</field>
                        <field name="MD_FIRSTNAME">mods:namePart[@type="given"]</field>
                        <field name="MD_LIFEPERIOD">mods:namePart[@type="date"]</field>
                        <field name="MD_TERMSOFADDRESS">mods:namePart[@type="termsOfAddress"]</field>
                    </groupEntity>
                </item>
            </list>
        </MD_HONOREE>

		<MD_ILLUSTRATOR>
			<list>
				<item>
					<xpath>
						<list>
							<item>mets:xmlData/mods:mods/mods:name[@type="personal"][mods:role/mods:roleTerm="ill"[@authority='marcrelator'][@type='code']]/mods:displayForm
							</item>
							<item>lido:eventActor/lido:actorInRole[lido:roleActor/lido:term='Grafiker']/lido:actor/lido:nameActorSet/lido:appellationValue
							</item>
							<item>lido:eventActor/lido:actorInRole[lido:roleActor/lido:term='Grafikerin']/lido:actor/lido:nameActorSet/lido:appellationValue
							</item>
						</list>
					</xpath>
					<addToDefault>true</addToDefault>
                    <addSortField>true</addSortField>
                    <replace string="&lt;&lt;"></replace>
                    <replace string="&gt;&gt;"></replace>
                    <replace char="152"></replace>
                    <replace char="156"></replace>
                    <groupEntity type="PERSON">
                        <field name="MD_VALUE">mods:displayForm</field>
                        <field name="MD_DISPLAYFORM">mods:displayForm</field>
                        <field name="MD_LINK">@xlink:href</field>
                        <field name="MD_CORPORATION">mods:namePart[not(@type)]</field>
                        <field name="MD_LASTNAME">mods:namePart[@type="family"]</field>
                        <field name="MD_FIRSTNAME">mods:namePart[@type="given"]</field>
                        <field name="MD_LIFEPERIOD">mods:namePart[@type="date"]</field>
                        <field name="MD_TERMSOFADDRESS">mods:namePart[@type="termsOfAddress"]</field>
                    </groupEntity>
				</item>
			</list>
		</MD_ILLUSTRATOR>

        <MD_LITHOGRAPHER>
            <list>
                <item>
                    <xpath>
                        <list>
                            <item>mets:xmlData/mods:mods/mods:name[@type="personal"][mods:role/mods:roleTerm="ltg"[@authority='marcrelator'][@type='code']]/mods:displayForm
                            </item>
                        </list>
                    </xpath>
                    <addToDefault>true</addToDefault>
                    <addSortField>true</addSortField>
                    <replace string="&lt;&lt;"></replace>
                    <replace string="&gt;&gt;"></replace>
                    <replace char="152"></replace>
                    <replace char="156"></replace>
                    <groupEntity type="PERSON">
                        <field name="MD_VALUE">mods:displayForm</field>
                        <field name="MD_DISPLAYFORM">mods:displayForm</field>
                        <field name="MD_LINK">@xlink:href</field>
                        <field name="MD_CORPORATION">mods:namePart[not(@type)]</field>
                        <field name="MD_LASTNAME">mods:namePart[@type="family"]</field>
                        <field name="MD_FIRSTNAME">mods:namePart[@type="given"]</field>
                        <field name="MD_LIFEPERIOD">mods:namePart[@type="date"]</field>
                        <field name="MD_TERMSOFADDRESS">mods:namePart[@type="termsOfAddress"]</field>
                    </groupEntity>
                </item>
            </list>
        </MD_LITHOGRAPHER>

        <MD_MEDALIST>
            <list>
                <item>
                    <xpath>
                        <list>
                            <item>lido:eventActor/lido:actorInRole[lido:roleActor/lido:term='Medailleur']/lido:actor/lido:nameActorSet/lido:appellationValue
                            </item>
                        </list>
                    </xpath>
                    <addToDefault>true</addToDefault>
                    <addSortField>true</addSortField>
                    <replace string="&lt;&lt;"></replace>
                    <replace string="&gt;&gt;"></replace>
                    <replace char="152"></replace>
                    <replace char="156"></replace>
                </item>
            </list>
        </MD_MEDALIST>

        <MD_ORIGINATOR>
            <list>
                <item>
                    <xpath>
                        <list>
                            <item>mets:xmlData/mods:mods/mods:name[@type="personal"][mods:role/mods:roleTerm="org"[@authority='marcrelator'][@type='code']]/mods:displayForm</item>
                        </list>
                    </xpath>
                    <addToDefault>true</addToDefault>
                    <addSortField>true</addSortField>
                    <replace string="&lt;&lt;"></replace>
                    <replace string="&gt;&gt;"></replace>
                    <replace char="152"></replace>
                    <replace char="156"></replace>
                    <groupEntity type="PERSON">
                        <field name="MD_VALUE">mods:displayForm</field>
                        <field name="MD_DISPLAYFORM">mods:displayForm</field>
                        <field name="MD_LINK">@xlink:href</field>
                        <field name="MD_CORPORATION">mods:namePart[not(@type)]</field>
                        <field name="MD_LASTNAME">mods:namePart[@type="family"]</field>
                        <field name="MD_FIRSTNAME">mods:namePart[@type="given"]</field>
                        <field name="MD_LIFEPERIOD">mods:namePart[@type="date"]</field>
                        <field name="MD_TERMSOFADDRESS">mods:namePart[@type="termsOfAddress"]</field>
                    </groupEntity>
                </item>
            </list>
        </MD_ORIGINATOR>

        <MD_OTHERPERSON>
            <list>
                <item>
                    <xpath>
                        <list>
                            <item>mets:xmlData/mods:mods/mods:name[@type="personal"][mods:role/mods:roleTerm="oth"[@authority='marcrelator'][@type='code']]/mods:displayForm</item>
                        </list>
                    </xpath>
                    <addToDefault>true</addToDefault>
                    <addSortField>true</addSortField>
                    <replace string="&lt;&lt;"></replace>
                    <replace string="&gt;&gt;"></replace>
                    <replace char="152"></replace>
                    <replace char="156"></replace>
                    <groupEntity type="PERSON">
                        <field name="MD_VALUE">mods:displayForm</field>
                        <field name="MD_DISPLAYFORM">mods:displayForm</field>
                        <field name="MD_LINK">@xlink:href</field>
                        <field name="MD_CORPORATION">mods:namePart[not(@type)]</field>
                        <field name="MD_LASTNAME">mods:namePart[@type="family"]</field>
                        <field name="MD_FIRSTNAME">mods:namePart[@type="given"]</field>
                        <field name="MD_LIFEPERIOD">mods:namePart[@type="date"]</field>
                        <field name="MD_TERMSOFADDRESS">mods:namePart[@type="termsOfAddress"]</field>
                    </groupEntity>
                </item>
            </list>
        </MD_OTHERPERSON>

		<MD_PHOTOGRAPHER>
			<list>
				<item>
					<xpath>
						<list>
							<item>mets:xmlData/mods:mods/mods:name[@type="personal"][mods:role/mods:roleTerm="pht"[@authority='marcrelator'][@type='code']]/mods:displayForm
							</item>
						</list>
					</xpath>
					<addToDefault>true</addToDefault>
                    <addSortField>true</addSortField>
                    <replace string="&lt;&lt;"></replace>
                    <replace string="&gt;&gt;"></replace>
                    <replace char="152"></replace>
                    <replace char="156"></replace>
                    <groupEntity type="PERSON">
                        <field name="MD_VALUE">mods:displayForm</field>
                        <field name="MD_DISPLAYFORM">mods:displayForm</field>
                        <field name="MD_LINK">@xlink:href</field>
                        <field name="MD_CORPORATION">mods:namePart[not(@type)]</field>
                        <field name="MD_LASTNAME">mods:namePart[@type="family"]</field>
                        <field name="MD_FIRSTNAME">mods:namePart[@type="given"]</field>
                        <field name="MD_LIFEPERIOD">mods:namePart[@type="date"]</field>
                        <field name="MD_TERMSOFADDRESS">mods:namePart[@type="termsOfAddress"]</field>
                    </groupEntity>
				</item>
			</list>
		</MD_PHOTOGRAPHER>

        <MD_PRINTER>
            <list>
                <item>
                    <xpath>
                        <list>
                            <item>mets:xmlData/mods:mods/mods:name[@type="personal"][mods:role/mods:roleTerm="prt"[@authority='marcrelator'][@type='code']]/mods:displayForm
                            </item>
                        </list>
                    </xpath>
                    <addToDefault>true</addToDefault>
                    <addSortField>true</addSortField>
                    <replace string="&lt;&lt;"></replace>
                    <replace string="&gt;&gt;"></replace>
                    <replace char="152"></replace>
                    <replace char="156"></replace>
                    <groupEntity type="PERSON">
                        <field name="MD_VALUE">mods:displayForm</field>
                        <field name="MD_DISPLAYFORM">mods:displayForm</field>
                        <field name="MD_LINK">@xlink:href</field>
                        <field name="MD_CORPORATION">mods:namePart[not(@type)]</field>
                        <field name="MD_LASTNAME">mods:namePart[@type="family"]</field>
                        <field name="MD_FIRSTNAME">mods:namePart[@type="given"]</field>
                        <field name="MD_LIFEPERIOD">mods:namePart[@type="date"]</field>
                        <field name="MD_TERMSOFADDRESS">mods:namePart[@type="termsOfAddress"]</field>
                    </groupEntity>
                </item>
            </list>
        </MD_PRINTER>

        <MD_SCREENWRITER>
            <list>
                <item>
                    <xpath>
                        <list>
                            <item>mets:xmlData/mods:mods/mods:name[@type="personal"][mods:role/mods:roleTerm="aus"[@authority='marcrelator'][@type='code']]/mods:displayForm
                            </item>
                        </list>
                    </xpath>
                    <addToDefault>true</addToDefault>
                    <addSortField>true</addSortField>
                    <replace string="&lt;&lt;"></replace>
                    <replace string="&gt;&gt;"></replace>
                    <replace char="152"></replace>
                    <replace char="156"></replace>
                    <groupEntity type="PERSON">
                        <field name="MD_VALUE">mods:displayForm</field>
                        <field name="MD_DISPLAYFORM">mods:displayForm</field>
                        <field name="MD_LINK">@xlink:href</field>
                        <field name="MD_CORPORATION">mods:namePart[not(@type)]</field>
                        <field name="MD_LASTNAME">mods:namePart[@type="family"]</field>
                        <field name="MD_FIRSTNAME">mods:namePart[@type="given"]</field>
                        <field name="MD_LIFEPERIOD">mods:namePart[@type="date"]</field>
                        <field name="MD_TERMSOFADDRESS">mods:namePart[@type="termsOfAddress"]</field>
                    </groupEntity>
                </item>
            </list>
        </MD_SCREENWRITER>

        <MD_SUBJECTPERSON>
            <list>
                <item>
                    <xpath>
                        <list>
                            <item>mets:xmlData/mods:mods/mods:subject/mods:name[@type="personal"]/mods:displayForm
                            </item>
                        </list>
                    </xpath>
                    <addToDefault>true</addToDefault>
                    <addSortField>true</addSortField>
                    <replace string="&lt;&lt;"></replace>
                    <replace string="&gt;&gt;"></replace>
                    <replace char="152"></replace>
                    <replace char="156"></replace>
                    <groupEntity type="PERSON">
                        <field name="MD_VALUE">mods:displayForm</field>
                        <field name="MD_LINK">@xlink:href</field>
                        <field name="MD_CORPORATION">mods:namePart[not(@type)]</field>
                        <field name="MD_LASTNAME">mods:namePart[@type="family"]</field>
                        <field name="MD_FIRSTNAME">mods:namePart[@type="given"]</field>
                        <field name="MD_LIFEPERIOD">mods:namePart[@type="date"]</field>
                        <field name="MD_TERMSOFADDRESS">mods:namePart[@type="termsOfAddress"]</field>
                    </groupEntity>
                </item>
            </list>
        </MD_SUBJECTPERSON>

		<MD_TRANSLATOR>
			<list>
				<item>
					<xpath>
						<list>
							<item>mets:xmlData/mods:mods/mods:name[@type="personal"][mods:role/mods:roleTerm="trl"[@authority='marcrelator'][@type='code']]/mods:displayForm
							</item>
						</list>
					</xpath>
					<addToDefault>true</addToDefault>
                    <addSortField>true</addSortField>
                    <replace string="&lt;&lt;"></replace>
                    <replace string="&gt;&gt;"></replace>
                    <replace char="152"></replace>
                    <replace char="156"></replace>
                    <groupEntity type="PERSON">
                        <field name="MD_VALUE">mods:displayForm</field>
                        <field name="MD_DISPLAYFORM">mods:displayForm</field>
                        <field name="MD_LINK">@xlink:href</field>
                        <field name="MD_CORPORATION">mods:namePart[not(@type)]</field>
                        <field name="MD_LASTNAME">mods:namePart[@type="family"]</field>
                        <field name="MD_FIRSTNAME">mods:namePart[@type="given"]</field>
                        <field name="MD_LIFEPERIOD">mods:namePart[@type="date"]</field>
                        <field name="MD_TERMSOFADDRESS">mods:namePart[@type="termsOfAddress"]</field>
                    </groupEntity>
				</item>
			</list>
		</MD_TRANSLATOR>

		<MD_WOODENGRAVER>
			<list>
				<item>
					<xpath>
						<list>
							<item>lido:eventActor/lido:actorInRole[lido:roleActor/lido:term='Holzschneider']/lido:actor/lido:nameActorSet/lido:appellationValue
							</item>
						</list>
					</xpath>
					<addToDefault>true</addToDefault>
                    <addSortField>true</addSortField>
                    <replace string="&lt;&lt;"></replace>
                    <replace string="&gt;&gt;"></replace>
                    <replace char="152"></replace>
                    <replace char="156"></replace>
                    <groupEntity type="PERSON">
                        <field name="MD_VALUE">mods:displayForm</field>
                        <field name="MD_DISPLAYFORM">mods:displayForm</field>
                        <field name="MD_LINK">@xlink:href</field>
                        <field name="MD_CORPORATION">mods:namePart[not(@type)]</field>
                        <field name="MD_LASTNAME">mods:namePart[@type="family"]</field>
                        <field name="MD_FIRSTNAME">mods:namePart[@type="given"]</field>
                        <field name="MD_LIFEPERIOD">mods:namePart[@type="date"]</field>
                        <field name="MD_TERMSOFADDRESS">mods:namePart[@type="termsOfAddress"]</field>
                    </groupEntity>
				</item>
			</list>
		</MD_WOODENGRAVER>



		<MD_CORPORATIONSEARCH>
			<list>
				<item>
					<xpath>mets:xmlData/mods:mods/mods:name[@type='corporate']
					</xpath>
					<addToDefault>true</addToDefault>
				</item>
			</list>
		</MD_CORPORATIONSEARCH>

		<MD_CORPORATEADDRESSEE>
            <list>
                <item>
                    <xpath>mets:xmlData/mods:mods/mods:name[@type='corporate'][mods:role/mods:roleTerm="rcp"[@authority='marcrelator'][@type='code']]
                    </xpath>
                    <groupEntity type="CORPORATION">
                        <field name="MD_VALUE">mods:displayForm</field>
                        <field name="MD_DISPLAYFORM">mods:displayForm</field>
                        <field name="MD_LINK">@xlink:href</field>
                        <field name="MD_CORPORATION">mods:namePart[not(@type)]</field>
                        <field name="MD_LASTNAME">mods:namePart[@type="family"]</field>
                        <field name="MD_FIRSTNAME">mods:namePart[@type="given"]</field>
                        <field name="MD_LIFEPERIOD">mods:namePart[@type="date"]</field>
                        <field name="MD_TERMSOFADDRESS">mods:namePart[@type="termsOfAddress"]</field>
                    </groupEntity>
                </item>
            </list>
        </MD_CORPORATEADDRESSEE>

		<MD_CORPORATEARTIST>
            <list>
                <item>
                    <xpath>mets:xmlData/mods:mods/mods:name[@type='corporate'][mods:role/mods:roleTerm="art"[@authority='marcrelator'][@type='code']]
                    </xpath>
                    <groupEntity type="CORPORATION">
                        <field name="MD_VALUE">mods:displayForm</field>
                        <field name="MD_DISPLAYFORM">mods:displayForm</field>
                        <field name="MD_LINK">@xlink:href</field>
                        <field name="MD_CORPORATION">mods:namePart[not(@type)]</field>
                        <field name="MD_LASTNAME">mods:namePart[@type="family"]</field>
                        <field name="MD_FIRSTNAME">mods:namePart[@type="given"]</field>
                        <field name="MD_LIFEPERIOD">mods:namePart[@type="date"]</field>
                        <field name="MD_TERMSOFADDRESS">mods:namePart[@type="termsOfAddress"]</field>
                    </groupEntity>
                </item>
            </list>
        </MD_CORPORATEARTIST>

		<MD_CORPORATEAUTHOR>
            <list>
                <item>
                    <xpath>mets:xmlData/mods:mods/mods:name[@type='corporate'][mods:role/mods:roleTerm="aut"[@authority='marcrelator'][@type='code']]
                    </xpath>
                    <groupEntity type="CORPORATION">
                        <field name="MD_VALUE">mods:displayForm</field>
                        <field name="MD_DISPLAYFORM">mods:displayForm</field>
                        <field name="MD_LINK">@xlink:href</field>
                        <field name="MD_CORPORATION">mods:namePart[not(@type)]</field>
                        <field name="MD_LASTNAME">mods:namePart[@type="family"]</field>
                        <field name="MD_FIRSTNAME">mods:namePart[@type="given"]</field>
                        <field name="MD_LIFEPERIOD">mods:namePart[@type="date"]</field>
                        <field name="MD_TERMSOFADDRESS">mods:namePart[@type="termsOfAddress"]</field>
                    </groupEntity>
                </item>
            </list>
        </MD_CORPORATEAUTHOR>

		<MD_CORPORATECONTRIBUTOR>
			<list>
				<item>
					<xpath>mets:xmlData/mods:mods/mods:name[@type='corporate'][mods:role/mods:roleTerm="ctb"[@authority='marcrelator'][@type='code']]
					</xpath>
                    <groupEntity type="CORPORATION">
                        <field name="MD_VALUE">mods:displayForm</field>
                        <field name="MD_DISPLAYFORM">mods:displayForm</field>
                        <field name="MD_LINK">@xlink:href</field>
                        <field name="MD_CORPORATION">mods:namePart[not(@type)]</field>
                        <field name="MD_LASTNAME">mods:namePart[@type="family"]</field>
                        <field name="MD_FIRSTNAME">mods:namePart[@type="given"]</field>
                        <field name="MD_LIFEPERIOD">mods:namePart[@type="date"]</field>
                        <field name="MD_TERMSOFADDRESS">mods:namePart[@type="termsOfAddress"]</field>
                    </groupEntity>
				</item>
			</list>
		</MD_CORPORATECONTRIBUTOR>

		<MD_CORPORATECORRESPONDENT>
            <list>
                <item>
                    <xpath>mets:xmlData/mods:mods/mods:name[@type='corporate'][mods:role/mods:roleTerm="crp"[@authority='marcrelator'][@type='code']]
                    </xpath>
                    <groupEntity type="CORPORATION">
                        <field name="MD_VALUE">mods:displayForm</field>
                        <field name="MD_DISPLAYFORM">mods:displayForm</field>
                        <field name="MD_LINK">@xlink:href</field>
                        <field name="MD_CORPORATION">mods:namePart[not(@type)]</field>
                        <field name="MD_LASTNAME">mods:namePart[@type="family"]</field>
                        <field name="MD_FIRSTNAME">mods:namePart[@type="given"]</field>
                        <field name="MD_LIFEPERIOD">mods:namePart[@type="date"]</field>
                        <field name="MD_TERMSOFADDRESS">mods:namePart[@type="termsOfAddress"]</field>
                    </groupEntity>
                </item>
            </list>
        </MD_CORPORATECORRESPONDENT>

		<MD_CORPORATECREATOR>
            <list>
                <item>
                    <xpath>mets:xmlData/mods:mods/mods:name[@type='corporate'][mods:role/mods:roleTerm="cre"[@authority='marcrelator'][@type='code']]
                    </xpath>
                    <groupEntity type="CORPORATION">
                        <field name="MD_VALUE">mods:displayForm</field>
                        <field name="MD_DISPLAYFORM">mods:displayForm</field>
                        <field name="MD_LINK">@xlink:href</field>
                        <field name="MD_CORPORATION">mods:namePart[not(@type)]</field>
                        <field name="MD_LASTNAME">mods:namePart[@type="family"]</field>
                        <field name="MD_FIRSTNAME">mods:namePart[@type="given"]</field>
                        <field name="MD_LIFEPERIOD">mods:namePart[@type="date"]</field>
                        <field name="MD_TERMSOFADDRESS">mods:namePart[@type="termsOfAddress"]</field>
                    </groupEntity>
                </item>
            </list>
        </MD_CORPORATECREATOR>

        <MD_CORPORATEDEPICTED>
            <list>
                <item>
                    <xpath>mets:xmlData/mods:mods/mods:name[@type='corporate'][mods:role/mods:roleTerm="dpc"[@authority='marcrelator'][@type='code']]
                    </xpath>
                    <groupEntity type="CORPORATION">
                        <field name="MD_VALUE">mods:displayForm</field>
                        <field name="MD_DISPLAYFORM">mods:displayForm</field>
                        <field name="MD_LINK">@xlink:href</field>
                        <field name="MD_CORPORATION">mods:namePart[not(@type)]</field>
                        <field name="MD_LASTNAME">mods:namePart[@type="family"]</field>
                        <field name="MD_FIRSTNAME">mods:namePart[@type="given"]</field>
                        <field name="MD_LIFEPERIOD">mods:namePart[@type="date"]</field>
                        <field name="MD_TERMSOFADDRESS">mods:namePart[@type="termsOfAddress"]</field>
                    </groupEntity>
                </item>
            </list>
        </MD_CORPORATEDEPICTED>

		<MD_CORPORATEFORMEROWNER>
            <list>
                <item>
                    <xpath>mets:xmlData/mods:mods/mods:name[@type='corporate'][mods:role/mods:roleTerm="fmo"[@authority='marcrelator'][@type='code']]
                    </xpath>
                    <groupEntity type="CORPORATION">
                        <field name="MD_VALUE">mods:displayForm</field>
                        <field name="MD_DISPLAYFORM">mods:displayForm</field>
                        <field name="MD_LINK">@xlink:href</field>
                        <field name="MD_CORPORATION">mods:namePart[not(@type)]</field>
                        <field name="MD_LASTNAME">mods:namePart[@type="family"]</field>
                        <field name="MD_FIRSTNAME">mods:namePart[@type="given"]</field>
                        <field name="MD_LIFEPERIOD">mods:namePart[@type="date"]</field>
                        <field name="MD_TERMSOFADDRESS">mods:namePart[@type="termsOfAddress"]</field>
                    </groupEntity>
                </item>
            </list>
        </MD_CORPORATEFORMEROWNER>

        <MD_CORPORATEORIGINATOR>
            <list>
                <item>
                    <xpath>mets:xmlData/mods:mods/mods:name[@type='corporate'][mods:role/mods:roleTerm="org"[@authority='marcrelator'][@type='code']]
                    </xpath>
                    <groupEntity type="CORPORATION">
                        <field name="MD_VALUE">mods:displayForm</field>
                        <field name="MD_DISPLAYFORM">mods:displayForm</field>
                        <field name="MD_LINK">@xlink:href</field>
                        <field name="MD_CORPORATION">mods:namePart[not(@type)]</field>
                        <field name="MD_LASTNAME">mods:namePart[@type="family"]</field>
                        <field name="MD_FIRSTNAME">mods:namePart[@type="given"]</field>
                        <field name="MD_LIFEPERIOD">mods:namePart[@type="date"]</field>
                        <field name="MD_TERMSOFADDRESS">mods:namePart[@type="termsOfAddress"]</field>
                    </groupEntity>
                </item>
            </list>
        </MD_CORPORATEORIGINATOR>

		<MD_ZDB>
			<list>
				<item>
					<xpath>mets:xmlData/mods:mods/mods:identifier[@type="zdb-id" or
						@type="ZDB-ID"]
					</xpath>
					<getnode>first</getnode>
					<addToDefault>true</addToDefault>
				</item>
			</list>
		</MD_ZDB>

		<MD_SPONSOR>
			<list>
				<item>
					<xpath>mets:xmlData/mods:mods/mods:extension/sponsorship
					</xpath>
					<addToDefault>true</addToDefault>
				</item>
			</list>
		</MD_SPONSOR>

		<MD_TOPIC>
			<list>
				<item>
					<xpath>mets:xmlData/mods:mods/mods:subject/mods:topic
					</xpath>
					<addToDefault>true</addToDefault>
					<addSortField>true</addSortField>
				</item>
			</list>
		</MD_TOPIC>

		<MD_RESOURCE>
			<list>
				<item>
					<xpath>mets:xmlData/mods:mods/mods:relatedItem[@type='isReferencedBy']
					</xpath>
					<onefield>true</onefield>
					<addToDefault>false</addToDefault>
				</item>
			</list>
		</MD_RESOURCE>

		<MD_SHELFMARK>
			<list>
				<item>
					<xpath>
						<list>
							<item>mets:xmlData/mods:mods/mods:location/mods:shelfLocator</item>
							<item>mets:xmlData/mods:mods/mods:location/mods:physicalLocation[@type='shelfmark']</item>
							<item>mets:dmdSec/mets:mdWrap/mets:xmlData/mods:mods/mods:location/mods:shelfLocator</item>
							<item>lido:descriptiveMetadata/lido:objectIdentificationWrap/lido:repositoryWrap/lido:repositorySet[@lido:type='current']/lido:workID[@lido:type='inventor number']</item>
							<item>lido:descriptiveMetadata/lido:objectIdentificationWrap/lido:repositoryWrap/lido:repositorySet[@lido:type='http://terminology.lido-schema.org/lido00475']/lido:workID[@lido:type="Inventarnummer"]</item>
						</list>
					</xpath>
					<addToDefault>true</addToDefault>
				</item>
			</list>
		</MD_SHELFMARK>

	        <SORT_TEST>
			<list>
				<item>
					<xpath>mets:xmlData/mods:mods/mods:location/mods:shelfLocator</xpath>
					<addToDefault>true</addToDefault>
					<replace string="/"></replace>
					<normalizeValue length="12" filler="0" position="front" />
				</item>
			</list>
	        </SORT_TEST>


		<MD_OLDSHELFMARK>
			<list>
				<item>
					<xpath>
						<list>
							<item>mets:xmlData/mods:mods/mods:location/mods:physicalLocation[@type='former']
							</item>
						</list>
					</xpath>
					<getnode>first</getnode>
					<addToDefault>true</addToDefault>
				</item>
			</list>
		</MD_OLDSHELFMARK>

		<MD_CONTAINS>
			<list>
				<item>
					<xpath>mets:xmlData/mods:mods/mods:abstract/mods:contains</xpath>
					<onefield>false</onefield>
					<addToDefault>true</addToDefault>
				</item>
			</list>
		</MD_CONTAINS>

		<MD_INCLUDE>
			<list>
				<item>
					<xpath>mets:xmlData/mods:mods/mods:abstract/mods:include</xpath>
					<onefield>false</onefield>
					<addToDefault>true</addToDefault>
				</item>
			</list>
		</MD_INCLUDE>

		<MD_REGION>
			<list>
				<item>
					<xpath>mets:xmlData/mods:mods/mods:subject/mods:hierarchicalGeographic/mods:region
					</xpath>
					<onefield>false</onefield>
					<addToDefault>true</addToDefault>
				</item>
			</list>
		</MD_REGION>

		<MD_FORMATDDC>
			<list>
				<item>
					<xpath>mets:xmlData/mods:mods/mods:physicalDescription/mods:form[@authority='ddc'][@type='size']
					</xpath>
					<addToDefault>true</addToDefault>
					<onefield>false</onefield>
				</item>
			</list>
		</MD_FORMATDDC>

		<MD_CHAMBERSNOTE>
			<list>
				<item>
					<xpath>mets:xmlData/mods:mods/mods:note[@type="creation - production credits"]</xpath>
					<addToDefault>true</addToDefault>
					<onefield>false</onefield>
				</item>
			</list>
		</MD_CHAMBERSNOTE>

		<MD_MATERIAL>
			<list>
				<item>
					<xpath>
						<list>
							<item>mets:xmlData/mods:mods/mods:physicalDescription/mods:form[@type='material']</item>
							<item>mets:xmlData/mods:mods/mods:physicalDescription/mods:form[not(@type)]</item>
							<item>lido:eventMaterialsTech/lido:materialsTech/lido:termMaterialsTech[not(@lido:type) or @lido:type='Material']/lido:term</item>
						</list>
					</xpath>
					<addToDefault>true</addToDefault>
					<onefield>false</onefield>
				</item>
			</list>
		</MD_MATERIAL>

		<MD_SEALDESCRIPTION>
			<list>
				<item>
					<xpath>mets:xmlData/mods:mods/mods:note[@type="content"]</xpath>
					<addToDefault>true</addToDefault>
					<onefield>false</onefield>
				</item>
			</list>
		</MD_SEALDESCRIPTION>

		<MD_ORIGINALLOCATION>
			<list>
				<item>
					<xpath>mets:xmlData/mods:mods/mods:note[@type="original location"]
					</xpath>
					<addToDefault>true</addToDefault>
					<onefield>false</onefield>
				</item>
			</list>
		</MD_ORIGINALLOCATION>

		<MD_NEWLOCATION>
			<list>
				<item>
					<xpath>
						<list>
							<item>mets:xmlData/mods:mods/mods:abstract[@type='content']
							</item>
						</list>
					</xpath>
					<getnode>first</getnode>
					<addToDefault>true</addToDefault>
				</item>
			</list>
		</MD_NEWLOCATION>

		<MD_LOCATION>
			<list>
				<item>
					<xpath>mets:xmlData/mods:mods/mods:originInfo[not(mods:edition[text() = '[Electronic ed.]'])]/mods:place</xpath>
					<addToDefault>true</addToDefault>
					<onefield>false</onefield>
				</item>
			</list>
		</MD_LOCATION>

		<MD_DATECREATED>
			<list>
				<item>
					<xpath>
						<list>
							<item>mets:xmlData/mods:mods/mods:originInfo[not(mods:edition[text() = '[Electronic ed.]'])]/mods:dateCreated[@encoding='w3cdtf']</item>
							<item>mets:xmlData/mods:mods/mods:originInfo[not(mods:edition[text() = '[Electronic ed.]'])]/mods:dateCreated[not(@encoding)][not(@point)]</item>
							<item>dc:date</item>
						</list>
					</xpath>
					<addToDefault>true</addToDefault>
					<addSortField>true</addSortField>
				</item>
			</list>
		</MD_DATECREATED>

		<MD_DATECREATEDSTART>
			<list>
				<item>
					<xpath>mets:xmlData/mods:mods/mods:originInfo[not(mods:edition[text() = '[Electronic ed.]'])]/mods:dateCreated[@point='start']</xpath>
					<addToDefault>true</addToDefault>
					<addSortField>true</addSortField>
					<normalizeYear>true</normalizeYear>
				</item>
			</list>
		</MD_DATECREATEDSTART>

		<MD_DATECREATEDEND>
			<list>
				<item>
					<xpath>
						<list>
							<item>mets:xmlData/mods:mods/mods:originInfo[not(mods:edition[text() = '[Electronic ed.]'])]/mods:dateCreated[@point='end']
							</item>
						</list>
					</xpath>
					<addToDefault>true</addToDefault>
					<onefield>false</onefield>
					<addSortField>true</addSortField>
					<normalizeYear>true</normalizeYear>
				</item>
			</list>
		</MD_DATECREATEDEND>

		<MD_DDC>
			<list>
				<item>
					<xpath>mets:xmlData/mods:mods/mods:classification[@authority='ddc']
					</xpath>
					<onefield>false</onefield>
					<addToDefault>true</addToDefault>
				</item>
			</list>
		</MD_DDC>

		<MD_INVENTORY_NUMBER>
			<list>
				<item>
					<xpath>mets:xmlData/mods:mods/mods:relatedItem/mods:identifier[@type='InventoryNumber']
					</xpath>
					<onefield>false</onefield>
					<addToDefault>true</addToDefault>
				</item>
			</list>
		</MD_INVENTORY_NUMBER>

		<MD_MATERIAL_DESCRIPTION>
			<list>
				<item>
					<xpath>mets:xmlData/mods:mods/mods:abstract[@type='MaterialDescription']
					</xpath>
					<onefield>false</onefield>
					<addToDefault>true</addToDefault>
				</item>
			</list>
		</MD_MATERIAL_DESCRIPTION>

		<MD_MOTIF_DESCRIPTION>
			<list>
				<item>
					<xpath>mets:xmlData/mods:mods/mods:abstract[@type='MotivDescription']
					</xpath>
					<addToDefault>true</addToDefault>
					<onefield>false</onefield>
				</item>
			</list>
		</MD_MOTIF_DESCRIPTION>

		<MD_REFERENCE>
			<list>
				<item>
					<xpath>mets:xmlData/mods:mods/mods:relatedItem[@type='original']
					</xpath>
					<addToDefault>true</addToDefault>
					<onefield>false</onefield>
					<addUntokenizedVersion>false</addUntokenizedVersion>
				</item>
			</list>
		</MD_REFERENCE>

		<MD_INFORMATION>
			<list>
				<item>
					<xpath>
						<list>
							<item>mets:xmlData/mods:mods/mods:abstract[not(@type) or
								@type='Information']
							</item>
							<item>lido:descriptiveMetadata/lido:objectIdentificationWrap/lido:objectDescriptionWrap/lido:objectDescriptionSet[@lido:type='Orginaletikett'
								or @lido:type='description']/lido:descriptiveNoteValue
							</item>
                            <item>//denkxweb:description
                            </item>
						</list>
					</xpath>
					<onefield>false</onefield>
					<addToDefault>true</addToDefault>
					<replace char="10">&lt;br /&gt;</replace>
					<replace char="10">&lt;br /&gt;</replace>
					<replace char="10">&lt;br /&gt;</replace>
				</item>
			</list>
		</MD_INFORMATION>

		<MD_TAXONOMY>
			<list>
				<item>
					<xpath>mets:xmlData/mods:mods/mods:classification[@authority='Taxonomy']
					</xpath>
					<addToDefault>true</addToDefault>
					<onefield>false</onefield>
				</item>
			</list>
		</MD_TAXONOMY>

		<MD_TECHNIQUE>
			<list>
				<item>
					<xpath>
						<list>
							<item>mets:xmlData/mods:mods/mods:abstract[@type='Technic']
							</item>
							<item>lido:eventMaterialsTech/lido:materialsTech/lido:termMaterialsTech[@lido:type='Technique']/lido:term
							</item>
						</list>
					</xpath>
					<addToDefault>true</addToDefault>
					<onefield>false</onefield>
				</item>
			</list>
		</MD_TECHNIQUE>

		<MD_CONDITION>
			<list>
				<item>
					<xpath>mets:xmlData/mods:mods/mods:abstract[@type='Condition']
					</xpath>
					<addToDefault>true</addToDefault>
					<onefield>false</onefield>
				</item>
			</list>
		</MD_CONDITION>


		<MD_LITERATURE>
			<list>
				<item>
					<xpath>
						<list>
							<item>mets:xmlData/mods:mods/mods:relatedItem[@type='isReferencedBy']
							</item>
						</list>
					</xpath>
					<getnode>first</getnode>
					<addToDefault>true</addToDefault>
				</item>
			</list>
		</MD_LITERATURE>

		<MD_CATEGORY>
			<list>
				<item>
					<xpath>
						<list>
							<item>mets:xmlData/mods:mods/mods:classification[@authority='category']
							</item>
						</list>
					</xpath>
					<getnode>first</getnode>
					<addToDefault>true</addToDefault>
				</item>
			</list>
		</MD_CATEGORY>

		<MD_WATERMARK>
			<list>
				<item>
					<xpath>
						<list>
							<item>mets:xmlData/mods:mods/mods:abstract[@type='watermark']</item>
						</list>
					</xpath>
					<getnode>first</getnode>
					<addToDefault>true</addToDefault>
				</item>
			</list>
		</MD_WATERMARK>

		<MD_ILLUSTRATIONTYPE>
			<list>
				<item>
					<xpath>
						<list>
							<item>mets:xmlData/mods:mods/mods:abstract[@type='illustrationtype']</item>
						</list>
					</xpath>
					<getnode>first</getnode>
					<addToDefault>true</addToDefault>
				</item>
			</list>
		</MD_ILLUSTRATIONTYPE>

		<MD_PURPOSE>
			<list>
				<item>
					<xpath>
						<list>
							<item>mets:xmlData/mods:mods/mods:abstract[@type='purpose']</item>
						</list>
					</xpath>
					<getnode>first</getnode>
					<addToDefault>true</addToDefault>
				</item>
			</list>
		</MD_PURPOSE>

		<MD_PHYSICALDESCRIPTIONEXTENT>
			<list>
				<item>
					<xpath>
						<list>
							<item>mets:xmlData/mods:mods/mods:physicalDescription/mods:extent</item>
						</list>
					</xpath>
					<addToDefault>true</addToDefault>
				</item>
			</list>
		</MD_PHYSICALDESCRIPTIONEXTENT>

		<!-- Copy of MD_PHYSICALDESCRIPTIONEXTENT (so that the field name is that same as in Goobi) -->
		<MD_SIZESOURCEPRINT>
			<list>
				<item>
					<xpath>
						<list>
							<item>mets:xmlData/mods:mods/mods:physicalDescription/mods:extent</item>
						</list>
					</xpath>
					<addToDefault>true</addToDefault>
				</item>
			</list>
		</MD_SIZESOURCEPRINT>

		<MD_FORMATSOURCEPRINT>
			<list>
				<item>
					<xpath>
						<list>
							<item>mets:xmlData/mods:mods/mods:note[@type="source dimensions"]</item>
							<item>lido:descriptiveMetadata/lido:objectIdentificationWrap/lido:objectMeasurementsWrap/lido:objectMeasurementsSet/lido:displayObjectMeasurements</item>
						</list>
					</xpath>
					<addToDefault>true</addToDefault>
				</item>
			</list>
		</MD_FORMATSOURCEPRINT>

		<MD_IDENTIFIERLOCAL>
			<list>
				<item>
					<xpath>mets:xmlData/mods:mods/mods:identifier[@type='local']
					</xpath>
					<addToDefault>true</addToDefault>
				</item>
			</list>
		</MD_IDENTIFIERLOCAL>

		<MD_ACCESSCONDITIONDZ>
			<list>
				<item>
					<xpath>
						<list>
							<item>mets:xmlData/mods:mods/mods:accessCondition[@type='dz']</item>
							<item>mets:xmlData/mods:mods/mods:accessCondition[@type='restriction on access']</item>
						</list>
					</xpath>
					<addToDefault>true</addToDefault>
				</item>
			</list>
		</MD_ACCESSCONDITIONDZ>

		<MD_ACCESSCONDITIONCOMMENT>
			<list>
				<item>
					<xpath>
						<list>
							<item>mets:xmlData/mods:mods/mods:note[@type='restriction']</item>
						</list>
					</xpath>
					<addToDefault>true</addToDefault>
				</item>
			</list>
		</MD_ACCESSCONDITIONCOMMENT>

		<MD_ACCESSCONDITIONLINK>
			<list>
				<item>
					<xpath>
						<list>
							<item>mets:xmlData/mods:mods/mods:accessCondition[@type='dz']/@xlink
							</item>
						</list>
					</xpath>
					<addToDefault>true</addToDefault>
				</item>
			</list>
		</MD_ACCESSCONDITIONLINK>

		<MD_ACCESSCONDITIONCOPYRIGHT>
			<list>
				<item>
					<xpath>
						<list>
							<item>mets:xmlData/mods:mods/mods:accessCondition[@type='copyright']
							</item>
							<item>mets:amdSec/mets:rightsMD/mets:mdWrap/mets:xmlData/dv:rights/dv:owner
							</item>
							<item>lido:administrativeMetadata/lido:rightsWorkWrap/lido:rightsWorkSet/lido:rightsHolder/lido:legalBodyName/lido:appellationValue
							</item>
							<item>lido:administrativeMetadata/lido:recordWrap/lido:recordRights/lido:rightsHolder/lido:legalBodyName/lido:appellationValue
							</item>
						</list>
					</xpath>
					<addToDefault>true</addToDefault>
				</item>
			</list>
		</MD_ACCESSCONDITIONCOPYRIGHT>

		<MD_ACCESSCONDITIONCOPYRIGHTURL>
			<list>
				<item>
					<xpath>
						<list>
							<item>mets:amdSec/mets:rightsMD/mets:mdWrap/mets:xmlData/dv:rights/dv:ownerSiteURL
							</item>
							<item>lido:administrativeMetadata/lido:rightsWorkWrap/lido:rightsWorkSet/lido:rightsHolder/lido:legalBodyWeblink
							</item>
						</list>
					</xpath>
					<addToDefault>false</addToDefault>
					<addUntokenizedVersion>false</addUntokenizedVersion>
				</item>
			</list>
		</MD_ACCESSCONDITIONCOPYRIGHTURL>

		<MD_EVENTPLACE>
			<list>
				<item>
					<xpath>
						<list>
							<item>lido:eventPlace
							</item>
						</list>
					</xpath>
					<addToDefault>true</addToDefault>
					<groupEntity type="OTHER">
					   <field name="MD_VALUE">lido:place/lido:namePlaceSet/lido:appellationValue</field>
					   <field name="MD_EVENTPLACE">lido:place/lido:namePlaceSet/lido:appellationValue</field>
					</groupEntity>
				</item>
			</list>
		</MD_EVENTPLACE>

		<MD_PLACEOFCREATION>
			<list>
				<item>
					<xpath>
						<list>
							<item>mets:xmlData/mods:mods/mods:location/mods:physicalLocation[@type='creation']
							</item>
							<item>lido:eventPlace[../lido:eventType/lido:term='Type
								Creation']/lido:place/lido:namePlaceSet/lido:appellationValue
							</item>
						</list>
					</xpath>
					<addToDefault>true</addToDefault>
				</item>
			</list>
		</MD_PLACEOFCREATION>

		<MD_PLACEOFDISCOVERY>
			<list>
				<item>
					<xpath>
						<list>
							<item>mets:xmlData/mods:mods/mods:location/mods:physicalLocation[@type='discovery']
							</item>
							<item>lido:eventPlace[../lido:eventType/lido:term='Fund']/lido:place/lido:namePlaceSet/lido:appellationValue
							</item>
						</list>
					</xpath>
					<addToDefault>true</addToDefault>
				</item>
			</list>
		</MD_PLACEOFDISCOVERY>

		<MD_PLACEOFORIGIN>
			<list>
				<item>
					<xpath>mets:xmlData/mods:mods/mods:abstract[@type='origin']
					</xpath>
					<addToDefault>true</addToDefault>
				</item>
			</list>
		</MD_PLACEOFORIGIN>

		<MD_DESTINATION>
			<list>
				<item>
					<xpath>mets:xmlData/mods:mods/mods:abstract[@type='destination']
					</xpath>
					<addToDefault>true</addToDefault>
				</item>
			</list>
		</MD_DESTINATION>

		<MD_PERSONKEYWORD>
			<list>
				<item>
					<xpath>
						<list>
							<item>mets:xmlData/mods:mods/mods:classification[@authority='pnd']
							</item>
							<item>mets:xmlData/mods:mods/mods:subject/mods:name[@type="personal"]/mods:displayForm
							</item>
						</list>
					</xpath>
					<addToDefault>true</addToDefault>
					<onefield>false</onefield>
				</item>
			</list>
		</MD_PERSONKEYWORD>

		<MD_GEOKEYWORD>
			<list>
				<item>
					<xpath>mets:xmlData/mods:mods/mods:classification[@authority='geographic']
					</xpath>
					<addToDefault>true</addToDefault>
					<onefield>false</onefield>
				</item>
			</list>
		</MD_GEOKEYWORD>

		<MD_WORKKEYWORD>
			<list>
				<item>
					<xpath>mets:xmlData/mods:mods/mods:classification[@authority='work']
					</xpath>
					<addToDefault>true</addToDefault>
					<onefield>false</onefield>
				</item>
			</list>
		</MD_WORKKEYWORD>

		<MD_RISMSEAL>
			<list>
				<item>
					<xpath>mets:xmlData/mods:mods/mods:classification[@authority='rism']
					</xpath>
					<addToDefault>true</addToDefault>
					<onefield>false</onefield>
				</item>
			</list>
		</MD_RISMSEAL>

		<MD_LETTERNUMBER>
			<list>
				<item>
					<xpath>mets:xmlData/mods:mods/mods:abstract[@type='letterNumber']
					</xpath>
					<addToDefault>true</addToDefault>
					<onefield>false</onefield>
				</item>
			</list>
		</MD_LETTERNUMBER>

		<MD_GEOGRAPHICSCOPE>
			<list>
				<item>
					<xpath>mets:xmlData/mods:mods/mods:subject/mods:geographic
					</xpath>
					<addToDefault>true</addToDefault>
					<onefield>false</onefield>
				</item>
			</list>
		</MD_GEOGRAPHICSCOPE>

		<MD_SCALE>
			<list>
				<item>
					<xpath>mets:xmlData/mods:mods/mods:subject/mods:cartographics/mods:scale
					</xpath>
					<addToDefault>true</addToDefault>
					<onefield>false</onefield>
				</item>
			</list>
		</MD_SCALE>

		<MD_COORDINATES>
			<list>
				<item>
					<xpath>mets:xmlData/mods:mods/mods:subject/mods:cartographics/mods:coordinates
					</xpath>
					<addToDefault>true</addToDefault>
					<onefield>false</onefield>
				</item>
			</list>
		</MD_COORDINATES>

		<MD_EVENTNAME>
			<list>
				<item>
					<xpath>lido:eventName/lido:appellationValue
					</xpath>
					<addToDefault>true</addToDefault>
					<onefield>false</onefield>
				</item>
			</list>
		</MD_EVENTNAME>

		<MD_OBJECTTYPE>
			<list>
				<item>
					<xpath>mets:xmlData/mods:mods/mods:typeOfResource
					</xpath>
					<addToDefault>true</addToDefault>
					<onefield>false</onefield>
				</item>
			</list>
		</MD_OBJECTTYPE>

		<MD_TOC>
			<list>
				<item>
					<xpath>mets:xmlData/mods:mods/mods:tableOfContents
					</xpath>
					<addToDefault>false</addToDefault>
				</item>
			</list>
		</MD_TOC>
		<MD_ATTACHMENT>
			<list>
				<item>
					<xpath>mets:xmlData/mods:mods/mods:note[@type="attachment"]/@xlink:href
					</xpath>
					<addToDefault>false</addToDefault>
					<addUntokenizedVersion>false</addUntokenizedVersion>
				</item>
			</list>
		</MD_ATTACHMENT>

		<MD_CLASSIFICATIONCLASS>
			<list>
				<item>
					<xpath>lido:descriptiveMetadata/lido:objectClassificationWrap/lido:classificationWrap/lido:classification[@lido:type='Klasse']/lido:term
					</xpath>
					<addToDefault>true</addToDefault>
					<addUntokenizedVersion>true</addUntokenizedVersion>
				</item>
			</list>
		</MD_CLASSIFICATIONCLASS>

		<MD_CLASSIFICATIONORDER>
			<list>
				<item>
					<xpath>lido:descriptiveMetadata/lido:objectClassificationWrap/lido:classificationWrap/lido:classification[@lido:type='Ordnung']/lido:term
					</xpath>
					<addToDefault>true</addToDefault>
					<addUntokenizedVersion>true</addUntokenizedVersion>
				</item>
			</list>
		</MD_CLASSIFICATIONORDER>

		<MD_CLASSIFICATIONFAMILY>
			<list>
				<item>
					<xpath>lido:descriptiveMetadata/lido:objectClassificationWrap/lido:classificationWrap/lido:classification[@lido:type='Familie']/lido:term
					</xpath>
					<addToDefault>true</addToDefault>
					<addUntokenizedVersion>true</addUntokenizedVersion>
				</item>
			</list>
		</MD_CLASSIFICATIONFAMILY>

		<MD_CLASSIFICATIONGENUS>
			<list>
				<item>
					<xpath>lido:descriptiveMetadata/lido:objectClassificationWrap/lido:classificationWrap/lido:classification[@lido:type='Gattung']/lido:term
					</xpath>
					<addToDefault>true</addToDefault>
					<addUntokenizedVersion>true</addUntokenizedVersion>
				</item>
			</list>
		</MD_CLASSIFICATIONGENUS>

		<MD_CLASSIFICATIONSPECIES>
			<list>
				<item>
					<xpath>lido:descriptiveMetadata/lido:objectClassificationWrap/lido:classificationWrap/lido:classification[@lido:type='Art']/lido:term
					</xpath>
					<addToDefault>true</addToDefault>
					<addUntokenizedVersion>true</addUntokenizedVersion>
				</item>
			</list>
		</MD_CLASSIFICATIONSPECIES>

		<MD_STAGE>
			<list>
				<item>
					<xpath>lido:descriptiveMetadata/lido:objectClassificationWrap/lido:classificationWrap/lido:classification[@lido:type='Stadium']/lido:term
					</xpath>
					<addToDefault>true</addToDefault>
					<addUntokenizedVersion>true</addUntokenizedVersion>
				</item>
			</list>
		</MD_STAGE>

		<MD_PREPARATIONTYPE>
			<list>
				<item>
					<xpath>lido:descriptiveMetadata/lido:objectClassificationWrap/lido:classificationWrap/lido:classification[@lido:type='Präparationsart']/lido:term
					</xpath>
					<addToDefault>true</addToDefault>
					<addUntokenizedVersion>true</addUntokenizedVersion>
				</item>
			</list>
		</MD_PREPARATIONTYPE>

		<MD_OBJECTMEASUREMENTSET>
			<list>
				<item>
					<xpath>lido:descriptiveMetadata/lido:objectIdentificationWrap/lido:objectMeasurementsWrap/lido:objectMeasurementsSet/lido:objectMeasurements</xpath>
					<addToDefault>false</addToDefault>
					<groupEntity type="OTHER">
						<field name="MD_DIAMETER">lido:measurementsSet[lido:measurementType="diameter"]/lido:measurementValue</field>
						<field name="MD_DIAMETERUNIT">lido:measurementsSet[lido:measurementType="diameter"]/lido:measurementUnit</field>
						<field name="MD_WEIGHT">lido:measurementsSet[lido:measurementType="weight"]/lido:measurementValue</field>
						<field name="MD_WEIGHTUNIT">lido:measurementsSet[lido:measurementType="weight"]/lido:measurementUnit</field>
						<field name="MD_ORIENTATION">lido:measurementsSet[lido:measurementType="orientation"]/lido:measurementValue</field>
						<field name="MD_ORIENTATIONUNIT">lido:measurementsSet[lido:measurementType="orientation"]/lido:measurementUnit</field>
					</groupEntity>
				</item>
			</list>
		</MD_OBJECTMEASUREMENTSET>


		<!-- Information from DFG-Viewer namespace-->
		<MD_DV_OWNER>
			<list>
				<item>
					<xpath>mets:amdSec[@ID="AMD"]/mets:rightsMD[@ID="RIGHTS"]/mets:mdWrap[@MDTYPE='OTHER' and @MIMETYPE='text/xml' and @OTHERMDTYPE='DVRIGHTS']/mets:xmlData/dv:rights/dv:owner</xpath>
					<addToDefault>false</addToDefault>
				</item>
			</list>
		</MD_DV_OWNER>

		<MD_DV_OWNERLOGO>
			<list>
				<item>
					<xpath>mets:amdSec[@ID="AMD"]/mets:rightsMD[@ID="RIGHTS"]/mets:mdWrap[@MDTYPE='OTHER' and @MIMETYPE='text/xml' and @OTHERMDTYPE='DVRIGHTS']/mets:xmlData/dv:rights/dv:ownerLogo</xpath>
					<addToDefault>false</addToDefault>
					<addUntokenizedVersion>false</addUntokenizedVersion>
				</item>
			</list>
		</MD_DV_OWNERLOGO>

		<MD_DV_OWNERSITEURL>
			<list>
				<item>
					<xpath>mets:amdSec[@ID="AMD"]/mets:rightsMD[@ID="RIGHTS"]/mets:mdWrap[@MDTYPE='OTHER' and @MIMETYPE='text/xml' and @OTHERMDTYPE='DVRIGHTS']/mets:xmlData/dv:rights/dv:ownerSiteURL</xpath>
					<addToDefault>false</addToDefault>
					<addUntokenizedVersion>false</addUntokenizedVersion>
				</item>
			</list>
		</MD_DV_OWNERSITEURL>

		<MD_DV_OWNERCONTACT>
			<list>
				<item>
					<xpath>mets:amdSec[@ID="AMD"]/mets:rightsMD[@ID="RIGHTS"]/mets:mdWrap[@MDTYPE='OTHER' and @MIMETYPE='text/xml' and @OTHERMDTYPE='DVRIGHTS']/mets:xmlData/dv:rights/dv:ownerContact </xpath>
					<addToDefault>false</addToDefault>
				</item>
			</list>
		</MD_DV_OWNERCONTACT>

		<MD_DV_LINK>
			<list>
				<item>
					<xpath>mets:amdSec/mets:digiprovMD[@ID='DIGIPROV']/mets:mdWrap[@MDTYPE='OTHER' and @MIMETYPE='text/xml' and @OTHERMDTYPE='DVLINKS']/mets:xmlData/dv:links/dv:presentation</xpath>
					<addToDefault>false</addToDefault>
					<addUntokenizedVersion>false</addUntokenizedVersion>
				</item>
			</list>
		</MD_DV_LINK>


		<MD_PROVENIENCE>
			<list>
				<item>
					<xpath>mets:xmlData/mods:mods/mods:physicalLocation[not(@type)]</xpath>
					<addToDefault>true</addToDefault>
					<addSortField>true</addSortField>
				</item>
			</list>
		</MD_PROVENIENCE>

		<MD_SUBJECTGEOGRAPHIC>
			<list>
				<item>
					<xpath>mets:xmlData/mods:mods/mods:subject[@authority="gnd"]/mods:geographic</xpath>
					<addToDefault>true</addToDefault>
				</item>
			</list>
		</MD_SUBJECTGEOGRAPHIC>

		<MD_SUBJECTTOPIC>
			<list>
				<item>
					<xpath>mets:xmlData/mods:mods/mods:subject[@authority="gnd"]/mods:topic</xpath>
					<addToDefault>true</addToDefault>
				</item>
			</list>
		</MD_SUBJECTTOPIC>


		<MD_RECORDID>
			<list>
				<item>
					<xpath>mets:xmlData/mods:mods/mods:identifier[@type="record"]</xpath>
					<addToDefault>true</addToDefault>
					<addSortField>true</addSortField>
				</item>
			</list>
		</MD_RECORDID>

		<MD_OCCUPATION>
			<list>
				<item>
					<xpath>mets:xmlData/mods:mods/mods:subject/mods:occupation</xpath>
					<addToDefault>true</addToDefault>
					<addSortField>true</addSortField>
				</item>
			</list>
		</MD_OCCUPATION>

		<MD_CLASSIFICATION>
			<list>
				<item>
					<xpath>mets:xmlData/mods:mods/mods:classification[not(@*)]</xpath>
					<addToDefault>true</addToDefault>
					<addSortField>true</addSortField>
				</item>
			</list>
		</MD_CLASSIFICATION>

		<MD_SEX>
			<list>
				<item>
					<xpath>lido:descriptiveMetadata/lido:objectClassificationWrap/lido:classificationWrap/lido:classification[@lido:type='Geschlecht']/lido:term</xpath>
					<addToDefault>true</addToDefault>
					<addSortField>true</addSortField>
				</item>
			</list>
		</MD_SEX>



		<MD_HOSTID>
			<list>
				<item>
					<xpath>mets:xmlData/mods:mods/mods:relatedItem[@type='references']/mods:recordInfo/mods:recordIdentifier[@source="DE-361"]</xpath>
					<addToDefault>false</addToDefault>
					<addSortField>false</addSortField>
				</item>
			</list>
		</MD_HOSTID>

		<MD_PREVIOUS_VERSION>
			<list>
				<item>
					<xpath>mets:xmlData/mods:mods/mods:relatedItem[@type="otherVersion"]/mods:recordInfo/mods:recordIdentifier[@source="preceding"]</xpath>
					<addToDefault>false</addToDefault>
					<addSortField>false</addSortField>
				</item>
			</list>
		</MD_PREVIOUS_VERSION>

		<MD_NEXT_VERSION>
			<list>
				<item>
					<xpath>mets:xmlData/mods:mods/mods:relatedItem[@type="otherVersion"]/mods:recordInfo/mods:recordIdentifier[@source="succeeding"]</xpath>
					<addToDefault>false</addToDefault>
					<addSortField>false</addSortField>
				</item>
			</list>
		</MD_NEXT_VERSION>

		<MD_ARTIST_GROUP>
			<list>
				<item>
					<xpath>mets:xmlData/mods:mods/mods:subject[mods:name[@type="personal"]/mods:role/mods:roleTerm[@type="code"]/text() = "art"]</xpath>
					<addToDefault>true</addToDefault>
					<addSortField>true</addSortField>
					<groupEntity type="PERSON">
						<field name="MD_VALUE">mods:name/mods:namePart[@type="family"]</field>
						<field name="MD_PERSON_NAME">mods:name/mods:namePart[@type="family"]</field>
						<field name="MD_PERSON_QUALIFIER">mods:name/mods:namePart[@type="qualifier"]</field>
						<field name="MD_PLACE_NAME">mods:extension/intranda:place</field>
						<field name="MD_PLACE_QUALIFIER">mods:extension/intranda:placeQualifier</field>
					</groupEntity>
				</item>
			</list>
		</MD_ARTIST_GROUP>

		<BOOL_HIDE>
			<list>
				<item>
					<xpath>mets:xmlData/mods:mods/mods:accessCondition[@type="hide"]</xpath>
					<addToDefault>false</addToDefault>
					<addSortField>false</addSortField>
					<addToChildren>true</addToChildren>
					<addToPages>true</addToPages>
				</item>
			</list>
		</BOOL_HIDE>

		<BOOL_CONTAINSIMAGE>
		       <list>
				<item>
					<xpath>string(boolean(mets:fileSec/mets:fileGrp[@USE="PRESENTATION"]))</xpath>
					<addToDefault>false</addToDefault>
					<addSortField>true</addSortField>
				</item>
		       </list>
		</BOOL_CONTAINSIMAGE>

		<BOOL_DIRECTION_RTL>
			<list>
				<item>
					<xpath>mets:xmlData/mods:mods/mods:extension/intranda:intranda/intranda:directionRTL</xpath>
					<addToDefault>false</addToDefault>
					<addSortField>true</addSortField>
				</item>
			</list>
		</BOOL_DIRECTION_RTL>

		<MD_HAAB_PROVENIENCE>
			<list>
				<item>
					<xpath>mets:xmlData/mods:mods/mods:extension/intranda:intranda/intranda:provenience</xpath>
					<addToDefault>true</addToDefault>
					<addSortField>true</addSortField>
					<groupEntity type="OTHER">
						<field name="MD_VALUE">intranda:previousOwner</field>
						<field name="MD_CODE">intranda:code</field>
						<field name="MD_PREVIOUS_OWNER" multivalued="false">intranda:previousOwner</field>
						<field name="MD_CHARACTERISTIC">intranda:characteristic</field>
						<field name="MD_DATE">intranda:date</field>
						<field name="MD_EXPLANATION">intranda:explanation</field>
						<field name="NORM_URI_RECORD">intranda:gnd</field>
						<field name="NORM_URI">intranda:previousOwner/@valueURI</field>
					</groupEntity>
				</item>
			</list>
		</MD_HAAB_PROVENIENCE>

		<MD_GML_POS>
			<list>
				<item>
					<xpath>denkxweb:geoReference/denkxweb:position/gml:Point/gml:pos</xpath>
					<addToDefault>false</addToDefault>
					<addUntokenizedVersion>false</addUntokenizedVersion>
				</item>
			</list>
		</MD_GML_POS>

		<MD_GML_COORDINATES>
			<list>
				<item>
					<xpath>//denkxweb:georeference/denkxweb:surface/gml:MultiSurface/gml:surfaceMember/gml:Polygon/gml:exterior/gml:LinearRing/gml:posList</xpath>
					<addToDefault>false</addToDefault>
					<onefield>false</onefield>
					<addUntokenizedVersion>false</addUntokenizedVersion>
				</item>
			</list>
		</MD_GML_COORDINATES>

		<MD_DOCUMENT_PLACE>
			<list>
				<item>
					<xpath>
						<list>
							<item>lido:descriptiveMetadata/lido:eventWrap/lido:eventSet/lido:event</item>
						</list>
					</xpath>
					<addToDefault>true</addToDefault>
					<groupEntity type="OTHER">
						<field name="MD_VALUE">./lido:eventPlace/lido:displayPlace</field>
						<field name="MD_LABEL">./lido:eventPlace/lido:displayPlace</field>
						<field name="MD_URI">./lido:eventPlace/lido:place/lido:placeID</field>
						<field name="MD_RELATION_TYPE_LABEL">./lido:eventType/lido:term</field>
						<field name="MD_GEO_POINT">./lido:eventPlace/lido:place/lido:gml/gml:Point/gml:pos</field>
						<field name="MD_GEO_POLYGON">./lido:eventPlace/lido:place/lido:gml/gml:Polygon/gml:exterior/gml:LinearRing/gml:pos</field>
					</groupEntity>
				</item>
			</list>
		</MD_DOCUMENT_PLACE>
<<<<<<< HEAD
		
        <!-- This field is important, see chapter 3.13 of the manual, it should possibly include the Author -->
        <MD2_ALLPERSONS>
            <list>
                <item>
                    <xpath>
                        <list>
                            <item>mets:xmlData/mods:mods/mods:name[@type="personal"][not(mods:role/mods:roleTerm="rcp"[@authority='marcrelator'][@type='code'])]</item>
                            <item>lido:eventActor/lido:actorInRole/lido:actor</item>
                        </list>
                    </xpath>
                    <addToDefault>false</addToDefault>
                    <addSortField>false</addSortField>
                    <addToParent>true</addToParent>
                    <replace string="&lt;&lt;"></replace>
                    <replace string="&gt;&gt;"></replace>
                    <replace char="152"></replace>
                    <replace char="156"></replace>
                    <groupEntity type="PERSON">
                        <field name="MD_VALUE">mods:displayForm</field>
                        <field name="MD_DISPLAYFORM">mods:displayForm</field>
                        <field name="MD_LINK">@xlink:href</field>
                        <field name="MD_CORPORATION">mods:namePart[not(@type)]</field>
                        <field name="MD_LASTNAME">mods:namePart[@type="family"]</field>
                        <field name="MD_FIRSTNAME">mods:namePart[@type="given"]</field>
                        <field name="MD_LIFEPERIOD">mods:namePart[@type="date"]</field>
                        <field name="MD_TERMSOFADDRESS">mods:namePart[@type="termsOfAddress"]</field>
                        <field name="MD_VALUE">lido:nameActorSet/lido:appellationValue[@lido:pref="preferred"]</field>
                        <field name="MD_DISPLAYFORM">lido:nameActorSet/lido:appellationValue[@lido:pref="preferred"]</field>
                        <field name="MD_DOB">lido:vitalDatesActor/lido:earliestDate[@lido:type="Geburtsdatum"]</field>
                        <field name="MD_DOD">lido:vitalDatesActor/lido:latestDate[@lido:type="Sterbedatum"]</field>
                        <field name="NORM_URI">lido:actorID[@lido:source="http://d-nb.info/gnd"]</field>
                    </groupEntity>
                </item>
            </list>
        </MD2_ALLPERSONS>

=======
		<MD_RECORDDESCRIPTION>
			<list>
				<item>
					<xpath>dc:description</xpath>
					<addToDefault>true</addToDefault>
				</item>
			</list>
		</MD_RECORDDESCRIPTION>
		<MD_ACCESSLICENSE>
			<list>
				<item>
					<xpath>dc:rights[contains(text(),'http')]</xpath>
					<addToDefault>true</addToDefault>
				</item>
			</list>
		</MD_ACCESSLICENSE>
>>>>>>> a9ae2d10
	</fields>
</root><|MERGE_RESOLUTION|>--- conflicted
+++ resolved
@@ -2945,8 +2945,22 @@
 				</item>
 			</list>
 		</MD_DOCUMENT_PLACE>
-<<<<<<< HEAD
-		
+		<MD_RECORDDESCRIPTION>
+			<list>
+				<item>
+					<xpath>dc:description</xpath>
+					<addToDefault>true</addToDefault>
+				</item>
+			</list>
+		</MD_RECORDDESCRIPTION>
+		<MD_ACCESSLICENSE>
+			<list>
+				<item>
+					<xpath>dc:rights[contains(text(),'http')]</xpath>
+					<addToDefault>true</addToDefault>
+				</item>
+			</list>
+		</MD_ACCESSLICENSE>
         <!-- This field is important, see chapter 3.13 of the manual, it should possibly include the Author -->
         <MD2_ALLPERSONS>
             <list>
@@ -2983,23 +2997,5 @@
             </list>
         </MD2_ALLPERSONS>
 
-=======
-		<MD_RECORDDESCRIPTION>
-			<list>
-				<item>
-					<xpath>dc:description</xpath>
-					<addToDefault>true</addToDefault>
-				</item>
-			</list>
-		</MD_RECORDDESCRIPTION>
-		<MD_ACCESSLICENSE>
-			<list>
-				<item>
-					<xpath>dc:rights[contains(text(),'http')]</xpath>
-					<addToDefault>true</addToDefault>
-				</item>
-			</list>
-		</MD_ACCESSLICENSE>
->>>>>>> a9ae2d10
 	</fields>
 </root>