<?xml version="1.0" encoding="UTF-8" standalone="no"?>

<root>
	<init>
		<!-- Hotfolder pause between scans (milliseconds) -->
		<sleep>500</sleep>

		<!-- Minimum required free space to index (MB) -->
		<minStorageSpace>2048</minStorageSpace>

		<!-- Main Solr index URL -->
		<solrUrl>https://viewer-testing-index.goobi.io/solr/indexer-andrey</solrUrl>
		<!-- Old Solr index URL (for migration purposes) -->
		<oldSolrUrl></oldSolrUrl>
		<viewerUrl>http://localhost:8080/viewer/</viewerUrl>

		<!-- Folder configuration -->
		<hotFolder>C:/opt/digiverso/viewer/hotfolder/</hotFolder>
		<!--hotFolder>C:/opt/digiverso/viewer/reindex_hotfolder/</hotFolder-->
		<tempFolder>C:/opt/digiverso/indexer/temp/</tempFolder>
		<viewerHome>C:/opt/digiverso/viewer/</viewerHome>
		<dataRepositories>
			<!-- strategy: SingleRepositoryStrategy, MaxRecordNumberStrategy or RemainingSpaceStrategy -->
			<strategy>SingleRepositoryStrategy</strategy>

			<!-- RecordNumberDistributionStrategy only: max number of records (METS+LIDO) per data repository (default is 10000) -->
			<maxRecords>10000</maxRecords>

			<!-- Data repository folders (absolute paths to be used (a new folder structure will be created for each dataRepository) -->
			<dataRepository>C:/opt/digiverso/viewer/data/1</dataRepository>
			<dataRepository>C:/opt/digiverso/viewer/data/2</dataRepository>
			<dataRepository>C:/opt/digiverso/viewer/data/3</dataRepository>
		</dataRepositories>

		<!-- Data subfolder names (path is relative to either a data repository or viewerHome) -->
		<mediaFolder>media</mediaFolder>
		<altoFolder>alto</altoFolder>
		<altoCrowdsourcingFolder>alto_crowd</altoCrowdsourcingFolder>
		<fulltextFolder>fulltext</fulltextFolder>
		<fulltextCrowdsourcingFolder>fulltext_crowd</fulltextCrowdsourcingFolder>
		<wcFolder>wc</wcFolder>
		<abbyyFolder>abbyy</abbyyFolder>
		<pagePdfFolder>pdf</pagePdfFolder>
		<sourceContentFolder>source</sourceContentFolder>
		<userGeneratedContentFolder>ugc</userGeneratedContentFolder>
		<annotationFolder>annotations</annotationFolder>
		<mixFolder>mix</mixFolder>
		<cmsFolder>cms</cmsFolder>
		<teiFolder>tei</teiFolder>
		<cmdiFolder>cmdi</cmdiFolder>

		<indexedMets>indexed_mets</indexedMets>
		<indexedLido>indexed_lido</indexedLido>
        <indexedEad>indexed_ead</indexedEad>
		<indexedDenkXweb>indexed_denkxweb</indexedDenkXweb>
		<indexedDublinCore>indexed_dublincore</indexedDublinCore>
		<indexedCMS>indexed_cms</indexedCMS>
        <indexedStatistics>indexed_statistics</indexedStatistics>

		<!-- Misc folders -->
		<successFolder>C:/opt/digiverso/viewer/success/</successFolder>
		<updatedMets>C:/opt/digiverso/viewer/updated_mets/</updatedMets>
		<deletedMets>C:/opt/digiverso/viewer/deleted_mets/</deletedMets>
		<errorMets>C:/opt/digiverso/viewer/error_mets/</errorMets>
		<origLido>C:/opt/digiverso/viewer/orig_lido/</origLido>
		<origDenkXweb>C:/opt/digiverso/viewer/orig_denkxweb/</origDenkXweb>

		<!-- Delete images, full-texts, etc. from the hotfolder if indexing has failed (default is false) -->
		<deleteContentFilesOnFailure>false</deleteContentFilesOnFailure>

		<!-- If true, all collection names from volumes will be added to their corresponding anchor record (default is false) -->
		<addVolumeCollectionsToAnchor>false</addVolumeCollectionsToAnchor>

		<representativeImage>
			<!-- If true, the first page of a document is set as the representative image if no other page is
			specified in the source document. If this is set to false, and no page is explicitly set as representative,
			no representative image will be set. Defaults to true -->
			<useFirstPageAsDefault>true</useFirstPageAsDefault>
		</representativeImage>

		<namespaces>
			<list>
				<intranda>http://intranda.com/MODS/</intranda>
                <pd>https//intranda.com/prosopographicDatabase</pd>
                <gml>http://www.opengis.net/gml/3.2</gml>
                <inpa>http://goobi.io/INPA/</inpa>
                <luxArtDic>http://example.com/luxArtistDictionary</luxArtDic>
			</list>
		</namespaces>

		<!-- pageCountStart: Order number for the first page. Default is 1. -->
		<pageCountStart>1</pageCountStart>

		<!-- addLabelToChildren: If true, LABEL values will be propagated to child docstruct documents. Default is false. -->
		<addLabelToChildren>false</addLabelToChildren>

		<!-- labelCleanup: If true, non-sort character sequences will be removed from the string -->
		<labelCleanup>true</labelCleanup>

		<!-- emptyOrderLabelReplacement: String that will be put into the field ORDERLABEL if no value is found. Default is " - ". -->
		<emptyOrderLabelReplacement> - </emptyOrderLabelReplacement>

		 <!-- authorityData/@enabled: Authority data retrieval can be disabled completely if attribute is set to false. Default is true. -->
		<authorityData enabled="true">
			<!-- addFieldsToDefault: Authority data fields whose values should be added to DEFAULT (e.g. alternative person names). -->
			<addFieldsToDefault>
				<field>NORM_IDENTIFIER</field>
				<field>NORM_NAME</field>
				<field>NORM_ALTNAME</field>
			</addFieldsToDefault>
		</authorityData>

		<aggregateRecords>true</aggregateRecords>

		<!-- fulltextForceUTF8: If true, full-text files will automatically be converted to UTF-8
			if a different charset is detected. Default is true. -->
		<fulltextForceUTF8>false</fulltextForceUTF8>
		
		<mets>
			<!-- preferredImageFileGroup (0-n): If file group names are configured and a group with that name exists,
				it will be used for indexing image file paths. -->
			<preferredImageFileGroup>BOOKVIEWER</preferredImageFileGroup>
			<preferredImageFileGroup>ZOOMIFY</preferredImageFileGroup>
            <!-- physicalElementTypes/type (0-n): Values of mets:div/@TYPE that shall be processed as pages. Type "page" is always allowed,
                others must be configured here. -->
            <physicalElementTypes>
                <type>object</type>
                <type>audio</type>
                <type>video</type>
            </physicalElementTypes>
            
            <!-- volumeCheckXPath: XPath expression to check whether the currently processed records has an anchor host. -->
            <volumeCheckXPath>/mets:mets/mets:dmdSec[1]/mets:mdWrap[@MDTYPE="MODS"]/mets:xmlData/mods:mods/mods:relatedItem[@type="host"][not(@otherType) or @otherType="hierarchical"][not[mods:titleInfo]]/mods:recordInfo/mods:recordIdentifier</volumeCheckXPath>
		</mets>

		<lido>
			<!-- imageXPath: XPath expressions for image names/URLs relative to lido:resourceSet -->
			<imageXPath>lido:resourceRepresentation[@lido:type="image_master" or @lido:type="PRESENTATION"]/lido:linkResource</imageXPath>
			<imageXPath>lido:resourceRepresentation[@lido:type="http://terminology.lido-schema.org/resourceRepresentation_type/provided_representation"]/lido:linkResource</imageXPath>
			<imageXPath>lido:resourceRepresentation[@lido:type="http://terminology.lido-schema.org/lido00464"]/lido:linkResource</imageXPath>
			<imageXPath>lido:resourceRepresentation[@lido:type="image_overview"]/lido:linkResource</imageXPath>
            <imageXPath>lido:resourceRepresentation[@lido:type="PRESENTATION"]/lido:linkResource</imageXPath>
            <imageXPath>lido:resourceID</imageXPath>
		</lido>

		<email>
			<recipients></recipients>
			<smtpServer></smtpServer>
			<smtpUser></smtpUser>
			<smtpPassword></smtpPassword>
			<smtpSenderAddress></smtpSenderAddress>
			<smtpSenderName>Goobi viewer - Indexer</smtpSenderName>
			<smtpSecurity>SSL</smtpSecurity>
			<smtpPort>465</smtpPort>
		</email>

		<viewerNotifications>
			<prerenderPdfs enabled="false" force="false" variant="small"/>
		</viewerNotifications>

		<!-- viewerAuthorizationToken: Goobi viewer REST API authorization token -->
		<viewerAuthorizationToken>test</viewerAuthorizationToken>
	</init>

	<!-- proxy/@enabled: If false, the proxy configuration will be ignored; default is false. -->
	<proxy enabled="false">
		<!-- proxyUrl: Proxy URL -->
		<proxyUrl></proxyUrl>
		<!-- proxyUrl: Proxy port -->
		<proxyPort></proxyPort>
		<!-- whitelist: List of hosts not to be accessed via proxy -->
		<whitelist>
			<host>127.0.0.1</host>
		</whitelist>
	</proxy>

	<!-- TODO add to manual -->
	<performance>
		<!-- If the METS file size exceeds the given number (in bytes), an alternate Solr write strategy will be used to avoid memory overflows (default is 10485760 bytes) -->
		<metsFileSizeThreshold>10485760</metsFileSizeThreshold>

		<!-- If a data folder size exceeds the given number (in bytes), an alternate Solr write strategy will be used to avoid memory overflows (default is 157286400 bytes) -->
		<dataFolderSizeThreshold>157286400</dataFolderSizeThreshold>
        
        <!-- Number of documents written to Solr in one commit when using SerializingWriteStrategyBatch -->
        <serializingWriteStrategyBatchSize>1000</serializingWriteStrategyBatchSize>

		<!-- If true, an optimize query will be sent to Solr after every indexed object. -->
		<autoOptimize>false</autoOptimize>

		<!-- If more than 1, page documents will be generated in parallel threads. Default is 1. -->
		<threads>4</threads>

		<!-- If true, the indexer will report the remaining number of record files in the hotfolder to the viewer REST API after every indexed record.
			Should be turned off when indexing large numbers of records at once or if the storage is slow. Default is true. -->
		<countHotfolderFiles>true</countHotfolderFiles>

		<!-- If true, allow the indexer to read file information of external image urls in order to index image width and heights.
		This is usefull to cache information about image dimensions for IIIF resources and image downloads, but requires additional time and possibly resources from the targeted server -->
		<loadExternalImageInfos>true</loadExternalImageInfos>

		<!-- authorityDataCache/@enabled: If true, previously retrieved authority data records will be cached within the application
			for the duration of its lifetime. Default is true. -->
		<authorityDataCache enabled="true">
			<!-- Number of hours a record cached record can be used since its retrieval before expiring. Default is 24. -->
			<recordTTL>24</recordTTL>
			<!-- Maximum number of records a cache can hold. If the number is exceeded, new records can still be added, but a warning will be logged.
				Default is 1000. -->
			<sizeWarningThreshold>1000</sizeWarningThreshold>
		</authorityDataCache>
	</performance>



	<!-- languageMapping: maps ISO 639-2 (or any other) language codes to ISO 639-1 -->
	<languageMapping>
		<eng>en</eng>
		<ger>de</ger>
	</languageMapping>



	<docstructmapping>
		<!-- If true, the docstruct in docstructmapping/list/_default will be used if the docstruct name could not be determined. -->
		<useDefaultDocstruct>false</useDefaultDocstruct>

		<list>
			<_default>OtherDocStrct</_default>
			<monograph>Monograph</monograph>
			<MultivolumeWork>MultiVolumeWork</MultivolumeWork>
			<TableOfAbbreviations>TableOfAbbreviations</TableOfAbbreviations>
			<TableOfContents>TableOfContents</TableOfContents>
			<TableOfLiteratureRefs>TableOfLiteratureRefs</TableOfLiteratureRefs>
			<TableOfLiteratureReferences>TableOfLiteratureRefs
			</TableOfLiteratureReferences>
			<!-- LIDO -->
			<Gemälde>Painting</Gemälde>
			<Grafik>Illustration</Grafik>
			<pathologisches_Präparat>PathologicalSpecimen
			</pathologisches_Präparat>
			<Münze>Coin</Münze>
		</list>
	</docstructmapping>



	<!-- Index field configuration (via XPath expressions). -->
	<fields>

		<URN>
			<list>
				<item>
					<xpath>mets:xmlData/mods:mods/mods:identifier[@type="urn" or @type="URN"]</xpath>
                    <xpath>mets:xmlData/mods:mods/mods:recordInfo/mods:recordIdentifier[@source="urn"]</xpath>
                    
					<getnode>first</getnode>
					<addToDefault>false</addToDefault>
					<addUntokenizedVersion>false</addUntokenizedVersion>
				</item>
			</list>
		</URN>

		<!-- This field is mandatory and contains the primary identifier of the indexed record. Is must be unique in the installation. -->
		<PI>
			<list>
				<item>
					<xpath>lido:lidoRecID</xpath>
                    <xpath>mets:xmlData/mods:mods/mods:identifier[@type="ppn" or @type="PPN"]</xpath>
                    <xpath>mets:xmlData/mods:mods/mods:recordInfo/mods:recordIdentifier</xpath>
                    <xpath>/mets:mets/@OBJID</xpath>
                    <xpath>lido:administrativeMetadata/lido:recordWrap/lido:recordID</xpath>
                    <xpath>//denkxweb:recId</xpath>
                    <xpath>dc:identifier</xpath>
                    <xpath>ead:ead/ead:archdesc/ead:dsc/ead:c[@level="collection"]/@id</xpath>
                    
					<getnode>first</getnode>
					<addToDefault>true</addToDefault>
					<addUntokenizedVersion>false</addUntokenizedVersion>
					<replace string="http://ld.zdb-services.de/resource/organisations/DE-MUS-814819/"></replace>
                    <replace regex="https?:\/\/hdl.handle.net\/"></replace>
                    <replace regex="[./]">_</replace>
				</item>
			</list>
		</PI>

        <!-- IMPORTANT: Used for references between archive nodes and records -->
        <EAD_NODE_ID>
            <list>
                <item>
                    <xpath>mets:xmlData/mods:mods/mods:identifier[@type="archive-entry-id"]</xpath>
                    <xpath>@id</xpath>
                    
                    <addToDefault>true</addToDefault>
                    <addUntokenizedVersion>false</addUntokenizedVersion>
                </item>
            </list>
        </EAD_NODE_ID>
        
        <MD_ARCHIVE_ENTRY_LEVEL>
            <list>
                <item>
                    <xpath>@level</xpath>
                    <xpath>ead:archdesc/@level</xpath>
                    
                    <addToDefault>true</addToDefault>
                    <addUntokenizedVersion>false</addUntokenizedVersion>
                </item>
            </list>
        </MD_ARCHIVE_ENTRY_LEVEL>
        
        <MD_ARCHIVE_ENTRY_OTHERLEVEL>
            <list>
                <item>
                    <xpath>@otherlevel</xpath>
                    <addToDefault>true</addToDefault>
                    <addUntokenizedVersion>false</addUntokenizedVersion>
                </item>
            </list>
        </MD_ARCHIVE_ENTRY_OTHERLEVEL>

		<!-- This field is important, see chapter 2.11 of the manual -->
		<LABEL>
			<list>
				<item>
					<replace string="&lt;ns&gt;"></replace>
					<replace string="&lt;/ns&gt;"></replace>
					<replace string="&lt;&lt;"></replace>
					<replace string="&gt;&gt;"></replace>
					<replace string="¬"></replace>
				</item>
			</list>
		</LABEL>

		<!-- This field includes the Goobi workflow process ID -->
		<MD_PROCESSID>
			<list>
				<item>
					<xpath>@OBJID</xpath>
					<addToDefault>false</addToDefault>
					<addUntokenizedVersion>false</addUntokenizedVersion>
				</item>
			</list>
		</MD_PROCESSID>

		<CURRENTNO>
			<list>
				<item>
					<xpath>mets:xmlData/mods:mods/mods:part/mods:detail/mods:number</xpath>
                    <xpath>mets:xmlData/mods:mods/mods:titleInfo/mods:partName</xpath>
                    
					<getnode>first</getnode>
					<addToDefault>false</addToDefault>
					<addUntokenizedVersion>false</addUntokenizedVersion>
				</item>
			</list>
		</CURRENTNO>

        <!-- IMPORTANT: Used for volume sorting -->
		<CURRENTNOSORT>
			<list>
				<item>
					<xpath>mets:xmlData/mods:mods/mods:titleInfo/mods:partNumber</xpath>
                    <xpath>mets:xmlData/mods:mods/mods:part[@type="host" or not(@type)]/attribute::order</xpath>
                    
					<getnode>first</getnode>
					<addToDefault>false</addToDefault>
					<addUntokenizedVersion>false</addUntokenizedVersion>
				</item>
			</list>
		</CURRENTNOSORT>

		<!-- IMPORTANT: This field contains the digital collections -->
		<DC>
			<list>
				<item>
					<xpath>mets:xmlData/mods:mods/mods:classification[not(@*)]</xpath>
                    <xpath>mets:xmlData/mods:mods/mods:classification[@authority="ivdcc" or @authority="GDZ"]</xpath>
                    <xpath>mets:xmlData/mods:mods/mods:relatedItem[@type="host"]/@ID</xpath>
                    <xpath>lido:administrativeMetadata/lido:recordWrap/lido:recordSource/lido:legalBodyName/lido:appellationValue</xpath>
                    <xpath>dc:subject</xpath>
                    
					<getparents>all</getparents>
					<onetoken>true</onetoken>
					<onefield>false</onefield>
					<addToDefault>false</addToDefault>
					<splittingCharacter>#</splittingCharacter>
					<addUntokenizedVersion>false</addUntokenizedVersion>
					<lowercase>true</lowercase>
					<addToChildren>true</addToChildren>
					<addToPages>true</addToPages>
				</item>
			</list>
		</DC>
        
        <!-- ACCESS AND LICENSING -->

		<!-- IMPORTANT: If you want to configure access restrictions in the Goobi viewer, make sure you write the information to this field -->
		<ACCESSCONDITION>
			<list>
				<item>
					<xpath>mets:xmlData/mods:mods/mods:accessCondition[@type="restriction on access"]</xpath>
                    <xpath>mets:xmlData/mods:mods/mods:accessCondition[@type="moving wall"]/@type</xpath>
                    <xpath>lido:descriptiveMetadata/lido:objectClassificationWrap/lido:classificationWrap/lido:classification[@lido:type="restriction"]/lido:conceptID[@lido:type="http://terminology.lido-schema.org/identifier_type/local_identifier"]</xpath>
                    <xpath>dc:rights[not(contains(text(),'http'))]</xpath>
                    <xpath>ead:archdesc/ead:accessrestrict/ead:p</xpath>
                    <xpath>ead:accessrestrict/ead:p</xpath>
                    
					<addToDefault>false</addToDefault>
					<addUntokenizedVersion>false</addUntokenizedVersion>
				</item>
			</list>
		</ACCESSCONDITION>

		<ACCESSCONDITION_PDF_PERCENTAGE_QUOTA>
			<list>
				<item>
					<xpath>mets:xmlData/mods:mods/mods:extension/intranda:accessConditionPdfPercentageQuota</xpath>
					<addToDefault>false</addToDefault>
					<addSortField>false</addSortField>
					<addUntokenizedVersion>false</addUntokenizedVersion>
				</item>
			</list>
		</ACCESSCONDITION_PDF_PERCENTAGE_QUOTA>

		<ACCESSCONDITION_CONCURRENTUSE>
			<list>
				<item>
					<xpath>mets:xmlData/mods:mods/mods:extension/intranda:accessConditionConcurrentUse</xpath>
					<addToDefault>false</addToDefault>
					<addSortField>false</addSortField>
					<addUntokenizedVersion>false</addUntokenizedVersion>
				</item>
			</list>
		</ACCESSCONDITION_CONCURRENTUSE>
        
        <MD_USEANDREPRODUCTIONLICENSE>
            <list>
                <item>
                    <xpath>mets:xmlData/mods:mods/mods:accessCondition[@type="use and reproduction"]</xpath>
                    <xpath>dc:rights[contains(text(),'http')]</xpath>
                    <xpath>mets:xmlData/mods:mods/mods:accessCondition[@lang="eng"][@type="work-license"]</xpath>
                    
                    <addToDefault>true</addToDefault>
                    <addUntokenizedVersion>false</addUntokenizedVersion>
                </item>
            </list>
        </MD_USEANDREPRODUCTIONLICENSE>
        
        <!-- Image copyright (grouped; hardcoded in HTML, do not change field names!) -->
        <MD_COPYRIGHT_IMAGE_LANG_FR>
            <list>
                <item>
                    <xpath>lido:administrativeMetadata[@xml:lang="fr"]/lido:resourceWrap/lido:resourceSet[normalize-space(lido:resourceType/skos:Concept/@rdf:about)="https://www.wikidata.org/wiki/Q1250322"]</xpath>
                    <addToDefault>true</addToDefault>
                    <allowDuplicateValues>true</allowDuplicateValues>
                    <groupEntity type="OTHER">
                        <field name="MD_VALUE">lido:rightsResource/lido:creditLine[not(@xml:lang) or @xml:lang="fr"]</field>
                        <field name="MD_COPYRIGHT">lido:rightsResource/lido:rightsType/skos:Concept/skos:prefLabel[not(@xml:lang) or @xml:lang="fr"]</field>
                        <field name="MD_ORDER">@lido:sortorder</field>
                    </groupEntity>
                </item>
            </list>
        </MD_COPYRIGHT_IMAGE_LANG_FR>
        <MD_COPYRIGHT_IMAGE_LANG_DE>
            <list>
                <item>
                    <xpath>lido:administrativeMetadata[@xml:lang="fr"]/lido:resourceWrap/lido:resourceSet[normalize-space(lido:resourceType/skos:Concept/@rdf:about)="https://www.wikidata.org/wiki/Q1250322"]</xpath>
                    <addToDefault>true</addToDefault>
                    <allowDuplicateValues>true</allowDuplicateValues>
                    <groupEntity type="OTHER">
                        <field name="MD_VALUE">lido:rightsResource/lido:creditLine[@xml:lang="de"]</field>
                        <field name="MD_COPYRIGHT">lido:rightsResource/lido:rightsType/skos:Concept/skos:prefLabel[@xml:lang="de"]</field>
                        <field name="MD_ORDER">@lido:sortorder</field>
                    </groupEntity>
                </item>
            </list>
        </MD_COPYRIGHT_IMAGE_LANG_DE>
        <MD_COPYRIGHT_IMAGE_LANG_EN>
            <list>
                <item>
                    <xpath>lido:administrativeMetadata[@xml:lang="fr"]/lido:resourceWrap/lido:resourceSet[normalize-space(lido:resourceType/skos:Concept/@rdf:about)="https://www.wikidata.org/wiki/Q1250322"]</xpath>
                    <addToDefault>true</addToDefault>
                    <allowDuplicateValues>true</allowDuplicateValues>
                    <groupEntity type="OTHER">
                        <field name="MD_VALUE">lido:rightsResource/lido:creditLine[@xml:lang="en"]</field>
                        <field name="MD_COPYRIGHT">lido:rightsResource/lido:rightsType/skos:Concept/skos:prefLabel[@xml:lang="en"]</field>
                        <field name="MD_ORDER">@lido:sortorder</field>
                    </groupEntity>
                </item>
            </list>
        </MD_COPYRIGHT_IMAGE_LANG_EN>
        
        <MD_ACCESSCONDITIONCOMMENT>
            <list>
                <item>
                    <xpath>mets:xmlData/mods:mods/mods:note[@type="restriction"]</xpath>
                    <addToDefault>true</addToDefault>
                </item>
            </list>
        </MD_ACCESSCONDITIONCOMMENT>

        <MD_ACCESSCONDITIONCOPYRIGHT>
            <list>
                <item>
                    <xpath>mets:xmlData/mods:mods/mods:accessCondition[@type="copyright"]</xpath>
                    <xpath>mets:amdSec/mets:rightsMD/mets:mdWrap/mets:xmlData/dv:rights/dv:owner</xpath>
                    <xpath>lido:administrativeMetadata/lido:rightsWorkWrap/lido:rightsWorkSet/lido:rightsHolder/lido:legalBodyName/lido:appellationValue</xpath>
                    <xpath>lido:administrativeMetadata/lido:recordWrap/lido:recordRights/lido:rightsHolder/lido:legalBodyName/lido:appellationValue</xpath>
                    
                    <addToDefault>true</addToDefault>
                </item>
            </list>
        </MD_ACCESSCONDITIONCOPYRIGHT>

        <MD_ACCESSCONDITIONCOPYRIGHTURL>
            <list>
                <item>
                    <xpath>mets:amdSec/mets:rightsMD/mets:mdWrap/mets:xmlData/dv:rights/dv:ownerSiteURL</xpath>
                    <xpath>lido:administrativeMetadata/lido:rightsWorkWrap/lido:rightsWorkSet/lido:rightsHolder/lido:legalBodyWeblink</xpath>
                    
                    <addToDefault>false</addToDefault>
                    <addUntokenizedVersion>false</addUntokenizedVersion>
                </item>
            </list>
        </MD_ACCESSCONDITIONCOPYRIGHTURL>

		<EVENTDATE>
			<list>
				<item>
					<xpath>lido:eventDate/lido:displayDate</xpath>
					<getnode>first</getnode>
					<addToDefault>true</addToDefault>
					<onefield>false</onefield>
					<addUntokenizedVersion>false</addUntokenizedVersion>
					<normalizeYear minYearDigits="2">true</normalizeYear>
				</item>
			</list>
		</EVENTDATE>

		<EVENTDATESTART>
			<list>
				<item>
					<xpath>lido:eventDate/lido:date/lido:earliestDate</xpath>
					<getnode>first</getnode>
					<addToDefault>true</addToDefault>
					<addSortFieldToTopstruct>true</addSortFieldToTopstruct>
					<onefield>false</onefield>
					<addUntokenizedVersion>false</addUntokenizedVersion>
					<normalizeYear>true</normalizeYear>
				</item>
			</list>
		</EVENTDATESTART>

		<EVENTDATEEND>
			<list>
				<item>
					<xpath>lido:eventDate/lido:date/lido:latestDate</xpath>
					<getnode>first</getnode>
					<addToDefault>true</addToDefault>
					<onefield>false</onefield>
					<addUntokenizedVersion>false</addUntokenizedVersion>
					<normalizeYear>true</normalizeYear>
				</item>
			</list>
		</EVENTDATEEND>

		<GROUPID_CONVOLUTE>
			<list>
				<item>
					<xpath>mets:xmlData/mods:mods/mods:note[@type="convoluteid"]</xpath>
					<addToDefault>true</addToDefault>
					<addUntokenizedVersion>false</addUntokenizedVersion>
				</item>
			</list>
		</GROUPID_CONVOLUTE>

		<GROUPORDER_CONVOLUTE>
			<list>
				<item>
					<xpath>mets:xmlData/mods:mods/mods:note[@type="convoluteorder"]</xpath>
					<addToDefault>true</addToDefault>
					<addUntokenizedVersion>false</addUntokenizedVersion>
				</item>
			</list>
		</GROUPORDER_CONVOLUTE>

		<GROUPID_SERIES>
			<list>
				<item>
					<xpath>mets:xmlData/mods:mods/mods:relatedItem[@type="series" and not(@otherType)]/mods:recordInfo/mods:recordIdentifier</xpath>
					<addToDefault>false</addToDefault>
					<addUntokenizedVersion>false</addUntokenizedVersion>
				</item>
			</list>
		</GROUPID_SERIES>

		<GROUPORDER_SERIES>
			<list>
				<item>
					<xpath>mets:xmlData/mods:mods/mods:relatedItem[@type="series" and not(@otherType)]/mods:part/@order</xpath>
					<addToDefault>false</addToDefault>
					<addUntokenizedVersion>false</addUntokenizedVersion>
				</item>
			</list>
		</GROUPORDER_SERIES>

		<MD_TITLE_SERIES>
			<list>
				<item>
					<xpath>mets:xmlData/mods:mods/mods:relatedItem[@type="series" and not(@otherType)]/mods:titleInfo/mods:title</xpath>
					<addToDefault>true</addToDefault>
					<addUntokenizedVersion>true</addUntokenizedVersion>
				</item>
			</list>
		</MD_TITLE_SERIES>

		<SORT_TITLE_SERIES>
			<list>
				<item>
					<xpath>mets:xmlData/mods:mods/mods:relatedItem[@type="series" and not(@otherType)]/mods:titleInfo/mods:title</xpath>
					<addToDefault>false</addToDefault>
					<addUntokenizedVersion>false</addUntokenizedVersion>
					<replace regex="[¬]\w+[ ]"></replace>
					<replace regex="&lt;ns&gt;\w+&lt;/ns&gt;"></replace>
				</item>
			</list>
		</SORT_TITLE_SERIES>

		<!-- This field is important, see chapter 2.11 of the manual -->
		<MD_TITLE>
			<list>
				<item>
					<xpath>mets:xmlData/mods:mods/mods:titleInfo[not(@*)]/mods:title[not(@lang)]</xpath>
                    <xpath>mets:xmlData/bib/record/datafield[@tag="245"]/subfield[@code="a"]</xpath>
                    <xpath>lido:descriptiveMetadata/lido:objectIdentificationWrap/lido:titleWrap/lido:titleSet/lido:appellationValue</xpath>
                    <xpath>dc:title</xpath>
                    <xpath>ead:did/ead:unittitle</xpath>
                    <xpath>ead:archdesc/ead:did/ead:unittitle</xpath>
                    <xpath>ead:eadheader/ead:filedesc/ead:titlestmt/ead:titleproper</xpath>
                    
					<addToDefault>true</addToDefault>
					<addSortField>true</addSortField>
					<replace string="&lt;ns&gt;"></replace>
					<replace string="&lt;/ns&gt;"></replace>
					<replace string="&lt;&lt;"></replace>
					<replace string="&gt;&gt;"></replace>
					<replace string="¬"></replace>
				</item>
			</list>
		</MD_TITLE>

		<SORT_TITLE>
			<list>
				<item>
					<xpath>mets:xmlData/mods:mods/mods:titleInfo[@type="uniform"]/mods:title</xpath>
                    <xpath>mets:xmlData/mods:mods/mods:titleInfo[not(@*)]/mods:title[not(@lang)]</xpath>
                    <xpath>lido:descriptiveMetadata/lido:objectIdentificationWrap/lido:titleWrap/lido:titleSet/lido:appellationValue</xpath>
                    <xpath>dc:title</xpath>
                    
					<getnode>first</getnode>
					<addToDefault>true</addToDefault>
					<replace regex="[¬]\w+[ ]"></replace>
				</item>
			</list>
		</SORT_TITLE>

		<MD_TITLE_LANG_FR>
			<list>
				<item>
					<xpath>mets:xmlData/mods:mods/mods:titleInfo/mods:title[@xml:lang="fre" or @lang="fre"]</xpath>
					<addToDefault>true</addToDefault>
					<addSortField>true</addSortField>
					<replace string="&lt;ns&gt;"></replace>
					<replace string="&lt;/ns&gt;"></replace>
					<replace string="&lt;&lt;"></replace>
					<replace string="&gt;&gt;"></replace>
					<replace string="¬"></replace>
				</item>
			</list>
		</MD_TITLE_LANG_FR>
		<MD_TITLE_LANG_DE>
			<list>
				<item>
					<xpath>mets:xmlData/mods:mods/mods:titleInfo/mods:title[@xml:lang="ger" or @lang="ger"]</xpath>
					<addToDefault>true</addToDefault>
					<addSortField>true</addSortField>
					<replace string="&lt;ns&gt;"></replace>
					<replace string="&lt;/ns&gt;"></replace>
					<replace string="&lt;&lt;"></replace>
					<replace string="&gt;&gt;"></replace>
					<replace string="¬"></replace>
				</item>
			</list>
		</MD_TITLE_LANG_DE>
		<MD_TITLE_LANG_EN>
			<list>
				<item>
					<xpath>mets:xmlData/mods:mods/mods:titleInfo/mods:title[@xml:lang="ger" or @lang="eng"]</xpath>
					<addToDefault>true</addToDefault>
					<addSortField>true</addSortField>
					<replace string="&lt;ns&gt;"></replace>
					<replace string="&lt;/ns&gt;"></replace>
					<replace string="&lt;&lt;"></replace>
					<replace string="&gt;&gt;"></replace>
					<replace string="¬"></replace>
				</item>
			</list>
		</MD_TITLE_LANG_EN>

		<MD_SUBTITLE>
			<list>
				<item>
					<xpath>mets:xmlData/mods:mods/mods:titleInfo[not(@*)]/mods:subTitle</xpath>
					<addToDefault>true</addToDefault>
					<addToMetadata>false</addToMetadata>
				</item>
			</list>
		</MD_SUBTITLE>

		<MD_ALTERNATETITLE>
			<list>
				<item>
					<xpath>mets:xmlData/mods:mods/mods:titleInfo[@type="alternative"]/mods:title</xpath>
					<addToDefault>true</addToDefault>
					<onefield>false</onefield>
				</item>
			</list>
		</MD_ALTERNATETITLE>

		<!-- This field is important, see chapter 2.11 of the manual -->
		<MD_PUBLISHER>
			<list>
				<item>
					<xpath>mets:xmlData/mods:mods/mods:originInfo[not(mods:edition[text() = "[Electronic ed.]"])]/mods:publisher</xpath>
                    <xpath>mets:xmlData/bib/record/datafield[@tag="264"]/subfield[@code="b"]</xpath>
                    <xpath>lido:eventActor/lido:actorInRole[lido:roleActor/lido:term="Verlag"]</xpath>
                    
					<addToDefault>true</addToDefault>
					<groupEntity type="ORIGININFO">
						<field name="MD_VALUE">text()</field>
						<field name="MD_PUBLISHER">text()</field>
						<field name="MD_PUBLISHER">lido:actor/lido:nameActorSet/lido:appellationValue</field>
						<field name="NORM_URI">lido:actor/lido:actorID</field>
					</groupEntity>
				</item>
			</list>
		</MD_PUBLISHER>

		<!-- This field is important, see chapter 2.11 of the manual -->
		<MD_PLACEPUBLISH>
			<list>
				<item>
					<xpath>mets:xmlData/mods:mods/mods:originInfo[not(mods:edition[text() = "[Electronic ed.]"])]/mods:place/mods:placeTerm[@type="text"]</xpath>
                    <xpath>mets:xmlData/bib/record/datafield[@tag="264"]/subfield[@code="a"]</xpath>
                    
					<addToDefault>true</addToDefault>
					<groupEntity type="LOCATION" addCoordsToDocstruct="true">
						<field name="MD_VALUE">text()</field>
						<field name="NORM_URI">@valueURI</field>
					</groupEntity>
				</item>
			</list>
		</MD_PLACEPUBLISH>

		<!-- This field is important, see chapter 2.11 of the manual -->
		<MD_YEARPUBLISH>
			<list>
				<item>
					<xpath>mets:xmlData/mods:mods/mods:originInfo[not(mods:edition[text() = "[Electronic ed.]"])]/mods:dateIssued[@keyDate="yes"][@encoding="w3cdtf" or @encoding="iso8601"]</xpath>
                    <xpath>mets:xmlData/mods:mods/mods:originInfo[not(mods:edition[text() = "[Electronic ed.]"])]/mods:dateIssued[not(@keyDate)][@encoding="w3cdtf" or @encoding="iso8601"]</xpath>
                    <xpath>mets:xmlData/mods:mods/mods:originInfo[not(mods:edition[text() = "[Electronic ed.]"])]/mods:dateIssued[not(@encoding)][not(@point)]</xpath>
                    <xpath>mets:xmlData/bib/record/datafield[@tag="264"]/subfield[@code="c"]</xpath>
                    <xpath>lido:descriptiveMetadata/lido:objectIdentificationWrap/lido:objectDescriptionWrap/lido:objectDescriptionSet[@lido:type="function"]/lido:descriptiveNoteValue</xpath>
                    
					<addToDefault>true</addToDefault>
					<addSortField>true</addSortField>
					<normalizeYear minYearDigits="4" field="MDNUM_YEARPUBLISH">true</normalizeYear>
				</item>
			</list>
		</MD_YEARPUBLISH>

		<MD_YEARPUBLISHSTART>
			<list>
				<item>
					<xpath>mets:xmlData/mods:mods/mods:originInfo[not(mods:edition[text() = "[Electronic ed.]"])]/mods:dateIssued[@point="start"]</xpath>
					<getnode>first</getnode>
					<addToDefault>true</addToDefault>
					<addSortField>true</addSortField>
					<normalizeYear>true</normalizeYear>
				</item>
			</list>
		</MD_YEARPUBLISHSTART>

		<MD_YEARPUBLISHEND>
			<list>
				<item>
					<xpath>mets:xmlData/mods:mods/mods:originInfo[not(mods:edition[text() = "[Electronic ed.]"])]/mods:dateIssued[@point="end"]</xpath>
					<getnode>first</getnode>
					<addToDefault>true</addToDefault>
					<addSortField>true</addSortField>
					<normalizeYear>true</normalizeYear>
				</item>
			</list>
		</MD_YEARPUBLISHEND>

		<!-- This field is important, see chapter 2.11 of the manual -->
		<MD_LANGUAGE>
			<list>
				<item>
					<xpath>mets:xmlData/mods:mods/mods:language/mods:languageTerm[@type="code"][@authority="iso639-2b" or @authority="rfc3066"]</xpath>
                    <xpath>dc:language</xpath>
                    <xpath>ead:archdesc/ead:did/ead:langmaterial/ead:language</xpath>
                    <xpath>ead:did/ead:langmaterial/ead:language</xpath>
                    
					<onefield>false</onefield>
					<addToDefault>true</addToDefault>
				</item>
			</list>
		</MD_LANGUAGE>

		<!-- This field is important, see chapter 2.11 of the manual, it should possibly include the Author -->
		<MD_CREATOR>
			<list>
				<item>
					<xpath>mets:xmlData/mods:mods/mods:name[@type="personal"][not(mods:role/mods:roleTerm="rcp"[@authority="marcrelator"][@type="code"])]</xpath>
                    <xpath>lido:eventActor/lido:actorInRole/lido:actor</xpath>
                    <xpath>dc:creator</xpath>
                    
					<addToDefault>true</addToDefault>
					<addSortField>true</addSortField>
					<lowercase>true</lowercase>
					<replace string="&lt;&lt;"></replace>
					<replace string="&gt;&gt;"></replace>
					<replace char="152"></replace>
					<replace char="156"></replace>
					<groupEntity type="PERSON">
						<!-- MODS -->
						<field name="MD_VALUE">mods:displayForm</field>
						<field name="MD_DISPLAYFORM">mods:displayForm</field>
						<field name="MD_LINK">@xlink:href</field>
						<field name="MD_CORPORATION">mods:namePart[not(@type)]</field>
						<field name="MD_LASTNAME">mods:namePart[@type="family"]</field>
						<field name="MD_FIRSTNAME">mods:namePart[@type="given"]</field>
						<field name="MD_LIFEPERIOD">mods:namePart[@type="date"]</field>
						<field name="MD_TERMSOFADDRESS">mods:namePart[@type="termsOfAddress"]</field>

						<!-- LIDO -->
						<field name="MD_VALUE">lido:nameActorSet/lido:appellationValue[@lido:pref="preferred"]</field>
						<field name="MD_DISPLAYFORM">lido:nameActorSet/lido:appellationValue[@lido:pref="preferred"]</field>
						<field name="MD_DOB">lido:vitalDatesActor/lido:earliestDate[@lido:type="Geburtsdatum"]</field>
						<field name="MD_DOD">lido:vitalDatesActor/lido:latestDate[@lido:type="Sterbedatum"]</field>
						<field name="NORM_URI">lido:actorID[@lido:source="http://d-nb.info/gnd"]</field>

						<!-- DUBLIN CORE -->
						<field name="MD_VALUE">text()</field>
					</groupEntity>

				</item>
			</list>
		</MD_CREATOR>

		<!-- This field is important, see chapter 2.11 of the manual -->
		<MD_SUBJECT>
			<list>
				<item>
					<xpath>mets:xmlData/mods:mods/mods:subject[not(@*)]/mods:topic</xpath>
					<addToDefault>true</addToDefault>
					<onefield>false</onefield>
					<groupEntity type="SUBJECT">
						<field name="MD_VALUE">text()</field>
						<field name="MD_SUBJECT">text()</field>
					</groupEntity>
				</item>
			</list>
		</MD_SUBJECT>

		<!-- This field is important, see chapter 2.11 of the manual -->
		<MD_CORPORATION>
			<list>
				<item>
					<xpath>mets:xmlData/mods:mods/mods:name[@type="corporate"]</xpath>
					<groupEntity type="CORPORATION">
						<field name="MD_VALUE">mods:displayForm</field>
						<field name="MD_DISPLAYFORM">mods:displayForm</field>
						<field name="MD_LINK">@xlink:href</field>
						<field name="MD_CORPORATION">mods:namePart[not(@type)]</field>
						<field name="MD_LASTNAME">mods:namePart[@type="family"]</field>
						<field name="MD_FIRSTNAME">mods:namePart[@type="given"]</field>
						<field name="MD_LIFEPERIOD">mods:namePart[@type="date"]</field>
						<field name="MD_TERMSOFADDRESS">mods:namePart[@type="termsOfAddress"]</field>
					</groupEntity>
				</item>
			</list>
		</MD_CORPORATION>

		<!-- This field is important, see chapter 2.11 of the manual -->
		<MD_ISBN>
			<list>
				<item>
					<xpath>mets:xmlData/mods:mods/mods:identifier[@type="isbn" or @type="ISBN"]</xpath>
					<getnode>first</getnode>
					<addToDefault>true</addToDefault>
				</item>
			</list>
		</MD_ISBN>

		<!-- This field is important, see chapter 2.11 of the manual -->
		<MD_ISSN>
			<list>
				<item>
					<xpath>mets:xmlData/mods:mods/mods:identifier[@type="issn" or @type="ISSN"]</xpath>
					<getnode>first</getnode>
					<addToDefault>true</addToDefault>
				</item>
			</list>
		</MD_ISSN>

		<!-- This field is important, see chapter 2.11 of the manual -->
		<MD_EDITION>
			<list>
				<item>
					<xpath>mets:xmlData/mods:mods/mods:originInfo/mods:edition[not(text() = '[Electronic ed.]')]</xpath>
					<addToDefault>true</addToDefault>
				</item>
			</list>
		</MD_EDITION>

		<!-- This field is important, see chapter 2.11 of the manual -->
		<MD_SERIES>
			<list>
				<item>
					<xpath>mets:xmlData/mods:mods/mods:relatedItem[@type="series"]/titleInfo/title</xpath>
					<addToDefault>true</addToDefault>
				</item>
			</list>
		</MD_SERIES>

		<MD_PUBLICATIONRUN>
			<list>
				<item>
					<xpath>mets:xmlData/mods:mods/mods:originInfo[not(mods:edition[text() = "[Electronic ed.]"])]/mods:dateOther[@type="text"]</xpath>
					<addToDefault>false</addToDefault>
					<addUntokenizedVersion>false</addUntokenizedVersion>
					<addSortField>false</addSortField>
					<normalizeYear>true</normalizeYear>
					<interpolateYears>true</interpolateYears>
				</item>
			</list>
		</MD_PUBLICATIONRUN>

		<DATE_PUBLICRELEASEDATE>
			<list>
				<item>
					<xpath>mets:xmlData/mods:mods/mods:accessCondition[@type="moving wall"]</xpath>
					<addToDefault>false</addToDefault>
					<addUntokenizedVersion>false</addUntokenizedVersion>
					<addToChildren>true</addToChildren>
					<addToPages>true</addToPages>
				</item>
			</list>
		</DATE_PUBLICRELEASEDATE>

		<MD_PHYSICALCOPY>
			<list>
				<item>
					<xpath>mets:xmlData/mods:mods/mods:physicalLocation[@type="current"]</xpath>
					<addToDefault>true</addToDefault>
					<addSortField>true</addSortField>
					<groupEntity type="LOCATION">
						<field name="MD_VALUE">mods:physicalLocation[@type="current"]</field>
						<field name="MD_LOCATION">mods:physicalLocation[@type="current"]</field>
						<field name="MD_SHELFMARK">mods:shelfLocator</field>
						<field name="MD_PROVENIENCE">mods:physicalLocation[not(@type)]</field>
						<field name="MD_NOTE">mods:holdingSimple/mods:copyInformation/mods:note</field>
						<field name="MD_OPACID">mods:url[@note="opac"]</field>
						<field name="MD_IMAGEURN">mods:url[@note="imageurn"]</field>
						<field name="MD_IMAGEURL">mods:url[@note="imageurl"]</field>
						<field name="MD_COMPENDIUM">mods:holdingSimple/mods:copyInformation/mods:note[@type="compendium"]</field>
						<field name="MD_PROFORMA">mods:holdingSimple/mods:note[@type="proforma"]</field>
						<field name="MD_DISPLAY">mods:holdingSimple/mods:note[@type="display"]</field>
					</groupEntity>
				</item>
			</list>
		</MD_PHYSICALCOPY>

		<MD_EVENT_DESCRIPTION>
			<list>
				<item>
					<xpath>lido:eventDescriptionSet/lido:descriptiveNoteValue</xpath>
					<addToDefault>true</addToDefault>
					<addSortField>false</addSortField>
				</item>
			</list>
		</MD_EVENT_DESCRIPTION>

		<MD_EVENTACTOR>
			<list>
				<item>
					<xpath>lido:eventActor/lido:actorInRole/lido:actor/lido:nameActorSet/lido:appellationValue[@lido:pref="preferred"]</xpath>
					<addToDefault>true</addToDefault>
					<addSortField>false</addSortField>
					<replace string="&lt;&lt;"></replace>
					<replace string="&gt;&gt;"></replace>
					<replace char="152"></replace>
					<replace char="156"></replace>
				</item>
			</list>
		</MD_EVENTACTOR>

		<MD_EVENTARTIST>
			<list>
				<item>
					<xpath>lido:eventActor/lido:actorInRole[lido:roleActor/lido:term="Künstler/in"]/lido:actor/lido:nameActorSet/lido:appellationValue[@lido:pref="preferred"]</xpath>
					<addToDefault>true</addToDefault>
					<addSortField>true</addSortField>
					<replace string="&lt;&lt;"></replace>
					<replace string="&gt;&gt;"></replace>
					<replace char="152"></replace>
					<replace char="156"></replace>
				</item>
			</list>
		</MD_EVENTARTIST>
        
        <MD2_ALLPERSONS>
            <list>
                <item>
                    <xpath>mets:xmlData/mods:mods/mods:name[@type="personal"][not(mods:role/mods:roleTerm="rcp"[@authority="marcrelator"][@type="code"])]</xpath>
                    <xpath>lido:eventActor/lido:actorInRole/lido:actor</xpath>
                    
                    <addToDefault>false</addToDefault>
                    <addSortField>false</addSortField>
                    <addToParents keepOnChildren="false">true</addToParents>
                    <replace string="&lt;&lt;"></replace>
                    <replace string="&gt;&gt;"></replace>
                    <replace char="152"></replace>
                    <replace char="156"></replace>
                    <groupEntity type="PERSON">
                        <field name="MD_VALUE">mods:displayForm</field>
                        <field name="MD_LINK">@xlink:href</field>
                        <field name="MD_CORPORATION">mods:namePart[not(@type)]</field>
                        <field name="MD_LASTNAME">mods:namePart[@type="family"]</field>
                        <field name="MD_FIRSTNAME">mods:namePart[@type="given"]</field>
                        <field name="MD_LIFEPERIOD">mods:namePart[@type="date"]</field>
                        <field name="MD_TERMSOFADDRESS">mods:namePart[@type="termsOfAddress"]</field>
                        <field name="MD_VALUE">lido:nameActorSet/lido:appellationValue[@lido:pref="preferred"]</field>
                        <field name="MD_DISPLAYFORM">lido:nameActorSet/lido:appellationValue[@lido:pref="preferred"]</field>
                        <field name="MD_DOB">lido:vitalDatesActor/lido:earliestDate[@lido:type="Geburtsdatum"]</field>
                        <field name="MD_DOD">lido:vitalDatesActor/lido:latestDate[@lido:type="Sterbedatum"]</field>
                        <field name="NORM_URI">lido:actorID[@lido:source="http://d-nb.info/gnd"]</field>
                    </groupEntity>
                </item>
            </list>
        </MD2_ALLPERSONS>

		<MD_ADDRESSEE>
			<list>
				<item>
					<xpath>mets:xmlData/mods:mods/mods:name[@type="personal"][mods:role/mods:roleTerm="rcp"[@authority="marcrelator"][@type="code"]]</xpath>
					<addToDefault>true</addToDefault>
					<addSortField>true</addSortField>
					<replace string="&lt;&lt;"></replace>
					<replace string="&gt;&gt;"></replace>
					<replace char="152"></replace>
					<replace char="156"></replace>
					<groupEntity type="PERSON">
						<field name="MD_VALUE">mods:displayForm</field>
						<field name="MD_LINK">@xlink:href</field>
						<field name="MD_CORPORATION">mods:namePart[not(@type)]</field>
						<field name="MD_LASTNAME">mods:namePart[@type="family"]</field>
						<field name="MD_FIRSTNAME">mods:namePart[@type="given"]</field>
						<field name="MD_LIFEPERIOD">mods:namePart[@type="date"]</field>
						<field name="MD_TERMSOFADDRESS">mods:namePart[@type="termsOfAddress"]</field>
					</groupEntity>
				</item>
			</list>
		</MD_ADDRESSEE>

		<MD_ARTIST>
			<list>
				<item>
					<xpath>mets:xmlData/mods:mods/mods:name[@type="personal"][mods:role/mods:roleTerm="art"[@authority="marcrelator"][@type="code"]]</xpath>
                    <xpath>lido:eventActor/lido:actorInRole[lido:roleActor/lido:term="Maler" or lido:roleActor/lido:term="Malerin"]/lido:actor</xpath>
                    <xpath>lido:eventActor/lido:actorInRole[lido:roleActor/lido:term="Zeichner" or lido:roleActor/lido:term="Zeichnerin"]/lido:actor</xpath>
                    <xpath>lido:eventActor/lido:actorInRole[lido:roleActor/lido:term="Künstler/in"]/lido:actor/lido:nameActorSet/lido:appellationValue</xpath>
                    
					<addToDefault>true</addToDefault>
					<addSortField>true</addSortField>
					<replace string="&lt;&lt;"></replace>
					<replace string="&gt;&gt;"></replace>
					<replace char="152"></replace>
					<replace char="156"></replace>
					<groupEntity type="PERSON">
						<field name="MD_VALUE">mods:displayForm</field>
						<field name="MD_LINK">@xlink:href</field>
						<field name="MD_CORPORATION">mods:namePart[not(@type)]</field>
						<field name="MD_LASTNAME">mods:namePart[@type="family"]</field>
						<field name="MD_FIRSTNAME">mods:namePart[@type="given"]</field>
						<field name="MD_LIFEPERIOD">mods:namePart[@type="date"]</field>
						<field name="MD_TERMSOFADDRESS">mods:namePart[@type="termsOfAddress"]</field>
                        <field name="MD_PERSON_QUALIFIER">mods:name/mods:namePart[@type="qualifier"]</field>
                        <field name="MD_PLACE_NAME">mods:extension/intranda:place</field>
                        <field name="MD_PLACE_QUALIFIER">mods:extension/intranda:placeQualifier</field>
					</groupEntity>
				</item>
			</list>
		</MD_ARTIST>
        
		<MD_ASSOCIATEDPERSON>
			<list>
				<item>
					<xpath>mets:xmlData/mods:mods/mods:name[@type="personal"][mods:role/mods:roleTerm="asn"[@authority="marcrelator"][@type="code"]]</xpath>
					<addToDefault>true</addToDefault>
					<addSortField>true</addSortField>
					<replace string="&lt;&lt;"></replace>
					<replace string="&gt;&gt;"></replace>
					<replace char="152"></replace>
					<replace char="156"></replace>
					<groupEntity type="PERSON">
						<field name="MD_VALUE">mods:displayForm</field>
						<field name="MD_LINK">@xlink:href</field>
						<field name="MD_CORPORATION">mods:namePart[not(@type)]</field>
						<field name="MD_LASTNAME">mods:namePart[@type="family"]</field>
						<field name="MD_FIRSTNAME">mods:namePart[@type="given"]</field>
						<field name="MD_LIFEPERIOD">mods:namePart[@type="date"]</field>
						<field name="MD_TERMSOFADDRESS">mods:namePart[@type="termsOfAddress"]</field>
					</groupEntity>
				</item>
			</list>
		</MD_ASSOCIATEDPERSON>

		<MD_AUTHOR>
			<list>
				<item>
					<xpath>mets:xmlData/mods:mods/mods:name[@type="personal"][mods:role/mods:roleTerm="aut"[@authority="marcrelator"][@type="code"]]</xpath>
                    <xpath>mets:xmlData/bib/record/datafield[@tag="100"][subfield[@code="e"] = "author."]</xpath>
                    
					<addToDefault>true</addToDefault>
					<addSortField>true</addSortField>
					<replace string="&lt;&lt;"></replace>
					<replace string="&gt;&gt;"></replace>
					<replace char="152"></replace>
					<replace char="156"></replace>
					<groupEntity type="PERSON">
                        <field name="MD_VALUE">mods:displayForm</field>
						<field name="MD_VALUE">subfield[@code="a"]</field>
						<field name="MD_LINK">@xlink:href</field>
						<field name="MD_CORPORATION">mods:namePart[not(@type)]</field>
						<field name="MD_LASTNAME">mods:namePart[@type="family"]</field>
						<field name="MD_FIRSTNAME">mods:namePart[@type="given"]</field>
						<field name="MD_LIFEPERIOD">mods:namePart[@type="date"]</field>
						<field name="MD_LIFEPERIOD">subfield[@code="d"]</field>
						<field name="MD_TERMSOFADDRESS">mods:namePart[@type="termsOfAddress"]</field>
					</groupEntity>
				</item>
			</list>
		</MD_AUTHOR>

		<MD_CARTOGRAPHER>
			<list>
				<item>
					<xpath>mets:xmlData/mods:mods/mods:name[@type="personal"][mods:role/mods:roleTerm="ctg"[@authority="marcrelator"][@type="code"]]</xpath>
                    <xpath>mets:xmlData/bib/record/datafield[@tag="510"]</xpath>
                    
					<addToDefault>true</addToDefault>
					<addSortField>true</addSortField>
					<replace string="&lt;&lt;"></replace>
					<replace string="&gt;&gt;"></replace>
					<replace char="152"></replace>
					<replace char="156"></replace>
					<groupEntity type="PERSON">
						<field name="MD_VALUE">mods:displayForm</field>
						<field name="MD_VALUE">subfield[@code="a"]</field>
						<field name="MD_LINK">@xlink:href</field>
						<field name="MD_CORPORATION">mods:namePart[not(@type)]</field>
						<field name="MD_LASTNAME">mods:namePart[@type="family"]</field>
						<field name="MD_FIRSTNAME">mods:namePart[@type="given"]</field>
						<field name="MD_LIFEPERIOD">mods:namePart[@type="date"]</field>
						<field name="MD_TERMSOFADDRESS">mods:namePart[@type="termsOfAddress"]</field>
					</groupEntity>
				</item>
			</list>
		</MD_CARTOGRAPHER>

		<MD_CENSOR>
			<list>
				<item>
					<xpath>mets:xmlData/mods:mods/mods:name[@type="personal"][mods:role/mods:roleTerm="cns"[@authority="marcrelator"][@type="code"]]</xpath>
					<addToDefault>true</addToDefault>
					<addSortField>true</addSortField>
					<replace string="&lt;&lt;"></replace>
					<replace string="&gt;&gt;"></replace>
					<replace char="152"></replace>
					<replace char="156"></replace>
					<groupEntity type="PERSON">
						<field name="MD_VALUE">mods:displayForm</field>
						<field name="MD_LINK">@xlink:href</field>
						<field name="MD_CORPORATION">mods:namePart[not(@type)]</field>
						<field name="MD_LASTNAME">mods:namePart[@type="family"]</field>
						<field name="MD_FIRSTNAME">mods:namePart[@type="given"]</field>
						<field name="MD_LIFEPERIOD">mods:namePart[@type="date"]</field>
						<field name="MD_TERMSOFADDRESS">mods:namePart[@type="termsOfAddress"]</field>
					</groupEntity>
				</item>
			</list>
		</MD_CENSOR>

		<MD_COINMASTER>
			<list>
				<item>
					<xpath>lido:eventActor/lido:actorInRole[lido:roleActor/lido:term="Münzmeister"]/lido:actor/lido:nameActorSet/lido:appellationValue</xpath>
					<addToDefault>true</addToDefault>
					<addSortField>true</addSortField>
					<replace string="&lt;&lt;"></replace>
					<replace string="&gt;&gt;"></replace>
					<replace char="152"></replace>
					<replace char="156"></replace>
				</item>
			</list>
		</MD_COINMASTER>

		<MD_COLLABORATOR>
			<list>
				<item>
					<xpath>mets:xmlData/mods:mods/mods:name[@type="personal"][mods:role/mods:roleTerm="cor"[@authority="marcrelator"][@type="code"]]</xpath>
					<addToDefault>true</addToDefault>
					<addSortField>true</addSortField>
					<replace string="&lt;&lt;"></replace>
					<replace string="&gt;&gt;"></replace>
					<replace char="152"></replace>
					<replace char="156"></replace>
					<groupEntity type="PERSON">
						<field name="MD_VALUE">mods:displayForm</field>
						<field name="MD_LINK">@xlink:href</field>
						<field name="MD_CORPORATION">mods:namePart[not(@type)]</field>
						<field name="MD_LASTNAME">mods:namePart[@type="family"]</field>
						<field name="MD_FIRSTNAME">mods:namePart[@type="given"]</field>
						<field name="MD_LIFEPERIOD">mods:namePart[@type="date"]</field>
						<field name="MD_TERMSOFADDRESS">mods:namePart[@type="termsOfAddress"]</field>
					</groupEntity>
				</item>
			</list>
		</MD_COLLABORATOR>

		<MD_COMPOSER>
			<list>
				<item>
					<xpath>mets:xmlData/mods:mods/mods:name[@type="personal"][mods:role/mods:roleTerm="cmp"[@authority="marcrelator"][@type="code"]]</xpath>
					<addToDefault>true</addToDefault>
					<addSortField>true</addSortField>
					<replace string="&lt;&lt;"></replace>
					<replace string="&gt;&gt;"></replace>
					<replace char="152"></replace>
					<replace char="156"></replace>
					<groupEntity type="PERSON">
						<field name="MD_VALUE">mods:displayForm</field>
						<field name="MD_LINK">@xlink:href</field>
						<field name="MD_CORPORATION">mods:namePart[not(@type)]</field>
						<field name="MD_LASTNAME">mods:namePart[@type="family"]</field>
						<field name="MD_FIRSTNAME">mods:namePart[@type="given"]</field>
						<field name="MD_LIFEPERIOD">mods:namePart[@type="date"]</field>
						<field name="MD_TERMSOFADDRESS">mods:namePart[@type="termsOfAddress"]</field>
					</groupEntity>
				</item>
			</list>
		</MD_COMPOSER>

		<MD_CONTRIBUTOR>
			<list>
				<item>
					<xpath>mets:xmlData/mods:mods/mods:name[@type="personal"][mods:role/mods:roleTerm="ctb"[@authority="marcrelator"][@type="code"]]</xpath>
					<addToDefault>true</addToDefault>
					<addSortField>true</addSortField>
					<replace string="&lt;&lt;"></replace>
					<replace string="&gt;&gt;"></replace>
					<replace char="152"></replace>
					<replace char="156"></replace>
					<groupEntity type="PERSON">
						<field name="MD_VALUE">mods:displayForm</field>
						<field name="MD_LINK">@xlink:href</field>
						<field name="MD_CORPORATION">mods:namePart[not(@type)]</field>
						<field name="MD_LASTNAME">mods:namePart[@type="family"]</field>
						<field name="MD_FIRSTNAME">mods:namePart[@type="given"]</field>
						<field name="MD_LIFEPERIOD">mods:namePart[@type="date"]</field>
						<field name="MD_TERMSOFADDRESS">mods:namePart[@type="termsOfAddress"]</field>
					</groupEntity>
				</item>
			</list>
		</MD_CONTRIBUTOR>

		<MD_CORRESPONDENT>
			<list>
				<item>
					<xpath>mets:xmlData/mods:mods/mods:name[@type="personal"][mods:role/mods:roleTerm="crp"[@authority="marcrelator"][@type="code"]]</xpath>
					<addToDefault>true</addToDefault>
					<addSortField>true</addSortField>
					<replace string="&lt;&lt;"></replace>
					<replace string="&gt;&gt;"></replace>
					<replace char="152"></replace>
					<replace char="156"></replace>
					<groupEntity type="PERSON">
						<field name="MD_VALUE">mods:displayForm</field>
						<field name="MD_LINK">@xlink:href</field>
						<field name="MD_CORPORATION">mods:namePart[not(@type)]</field>
						<field name="MD_LASTNAME">mods:namePart[@type="family"]</field>
						<field name="MD_FIRSTNAME">mods:namePart[@type="given"]</field>
						<field name="MD_LIFEPERIOD">mods:namePart[@type="date"]</field>
						<field name="MD_TERMSOFADDRESS">mods:namePart[@type="termsOfAddress"]</field>
					</groupEntity>
				</item>
			</list>
		</MD_CORRESPONDENT>

		<MD_CREATORS>
			<list>
				<item>
					<xpath>mets:xmlData/mods:mods/mods:name[@type="personal"][not(mods:role/mods:roleTerm="rcp"[@authority="marcrelator"][@type="code"])]</xpath>
                    <xpath>lido:eventActor/lido:actorInRole/lido:actor/lido:nameActorSet/lido:appellationValue</xpath>
                    
					<replace string="&lt;&lt;"></replace>
					<replace string="&gt;&gt;"></replace>
					<replace char="152"></replace>
					<replace char="156"></replace>
					<onefield>true</onefield>
					<addToDefault>false</addToDefault>
					<addSortField>false</addSortField>
				</item>
			</list>
		</MD_CREATORS>

		<MD_DEDICATEE>
			<list>
				<item>
					<xpath>mets:xmlData/mods:mods/mods:name[@type="personal"][mods:role/mods:roleTerm="dte"[@authority="marcrelator"][@type="code"]]</xpath>
					<addToDefault>true</addToDefault>
					<addSortField>true</addSortField>
					<replace string="&lt;&lt;"></replace>
					<replace string="&gt;&gt;"></replace>
					<replace char="152"></replace>
					<replace char="156"></replace>
					<groupEntity type="PERSON">
						<field name="MD_VALUE">mods:displayForm</field>
						<field name="MD_LINK">@xlink:href</field>
						<field name="MD_CORPORATION">mods:namePart[not(@type)]</field>
						<field name="MD_LASTNAME">mods:namePart[@type="family"]</field>
						<field name="MD_FIRSTNAME">mods:namePart[@type="given"]</field>
						<field name="MD_LIFEPERIOD">mods:namePart[@type="date"]</field>
						<field name="MD_TERMSOFADDRESS">mods:namePart[@type="termsOfAddress"]</field>
					</groupEntity>
				</item>
			</list>
		</MD_DEDICATEE>

		<MD_DEPICTEDPERSON>
			<list>
				<item>
					<xpath>mets:xmlData/mods:mods/mods:name[@type="personal"][mods:role/mods:roleTerm="dpc"[@authority="marcrelator"][@type="code"]]</xpath>
					<addToDefault>true</addToDefault>
					<addSortField>true</addSortField>
					<replace string="&lt;&lt;"></replace>
					<replace string="&gt;&gt;"></replace>
					<replace char="152"></replace>
					<replace char="156"></replace>
					<groupEntity type="PERSON">
						<field name="MD_VALUE">mods:displayForm</field>
						<field name="MD_LINK">@xlink:href</field>
						<field name="MD_CORPORATION">mods:namePart[not(@type)]</field>
						<field name="MD_LASTNAME">mods:namePart[@type="family"]</field>
						<field name="MD_FIRSTNAME">mods:namePart[@type="given"]</field>
						<field name="MD_LIFEPERIOD">mods:namePart[@type="date"]</field>
						<field name="MD_TERMSOFADDRESS">mods:namePart[@type="termsOfAddress"]</field>
					</groupEntity>
				</item>
			</list>
		</MD_DEPICTEDPERSON>

		<MD_DIRECTOR>
			<list>
				<item>
					<xpath>mets:xmlData/mods:mods/mods:name[@type="personal"][mods:role/mods:roleTerm="drt"[@authority="marcrelator"][@type="code"]]</xpath>
					<addToDefault>true</addToDefault>
					<addSortField>true</addSortField>
					<replace string="&lt;&lt;"></replace>
					<replace string="&gt;&gt;"></replace>
					<replace char="152"></replace>
					<replace char="156"></replace>
					<groupEntity type="PERSON">
						<field name="MD_VALUE">mods:displayForm</field>
						<field name="MD_LINK">@xlink:href</field>
						<field name="MD_CORPORATION">mods:namePart[not(@type)]</field>
						<field name="MD_LASTNAME">mods:namePart[@type="family"]</field>
						<field name="MD_FIRSTNAME">mods:namePart[@type="given"]</field>
						<field name="MD_LIFEPERIOD">mods:namePart[@type="date"]</field>
						<field name="MD_TERMSOFADDRESS">mods:namePart[@type="termsOfAddress"]</field>
					</groupEntity>
				</item>
			</list>
		</MD_DIRECTOR>

		<MD_DRAFTSMAN>
			<list>
				<item>
					<xpath>mets:xmlData/mods:mods/mods:name[@type="personal"][mods:role/mods:roleTerm="drm"[@authority="marcrelator"][@type="code"]]</xpath>
					<addToDefault>true</addToDefault>
					<addSortField>true</addSortField>
					<replace string="&lt;&lt;"></replace>
					<replace string="&gt;&gt;"></replace>
					<replace char="152"></replace>
					<replace char="156"></replace>
					<groupEntity type="PERSON">
						<field name="MD_VALUE">mods:displayForm</field>
						<field name="MD_LINK">@xlink:href</field>
						<field name="MD_CORPORATION">mods:namePart[not(@type)]</field>
						<field name="MD_LASTNAME">mods:namePart[@type="family"]</field>
						<field name="MD_FIRSTNAME">mods:namePart[@type="given"]</field>
						<field name="MD_LIFEPERIOD">mods:namePart[@type="date"]</field>
						<field name="MD_TERMSOFADDRESS">mods:namePart[@type="termsOfAddress"]</field>
					</groupEntity>
				</item>
			</list>
		</MD_DRAFTSMAN>

		<MD_EDITOR>
			<list>
				<item>
					<xpath>mets:xmlData/mods:mods/mods:name[@type="personal"][mods:role/mods:roleTerm="edt"[@authority="marcrelator"][@type="code"]]</xpath>
					<addToDefault>true</addToDefault>
					<addSortField>true</addSortField>
					<replace string="&lt;&lt;"></replace>
					<replace string="&gt;&gt;"></replace>
					<replace char="152"></replace>
					<replace char="156"></replace>
					<groupEntity type="PERSON">
						<field name="MD_VALUE">mods:displayForm</field>
						<field name="MD_LINK">@xlink:href</field>
						<field name="MD_CORPORATION">mods:namePart[not(@type)]</field>
						<field name="MD_LASTNAME">mods:namePart[@type="family"]</field>
						<field name="MD_FIRSTNAME">mods:namePart[@type="given"]</field>
						<field name="MD_LIFEPERIOD">mods:namePart[@type="date"]</field>
						<field name="MD_TERMSOFADDRESS">mods:namePart[@type="termsOfAddress"]</field>
					</groupEntity>
				</item>
			</list>
		</MD_EDITOR>

		<MD_ENGRAVER>
			<list>
				<item>
					<xpath>mets:xmlData/mods:mods/mods:name[@type="personal"][mods:role/mods:roleTerm="egr"[@authority="marcrelator"][@type="code"]]</xpath>
					<addToDefault>true</addToDefault>
					<addSortField>true</addSortField>
					<replace string="&lt;&lt;"></replace>
					<replace string="&gt;&gt;"></replace>
					<replace char="152"></replace>
					<replace char="156"></replace>
					<groupEntity type="PERSON">
						<field name="MD_VALUE">mods:displayForm</field>
						<field name="MD_LINK">@xlink:href</field>
						<field name="MD_CORPORATION">mods:namePart[not(@type)]</field>
						<field name="MD_LASTNAME">mods:namePart[@type="family"]</field>
						<field name="MD_FIRSTNAME">mods:namePart[@type="given"]</field>
						<field name="MD_LIFEPERIOD">mods:namePart[@type="date"]</field>
						<field name="MD_TERMSOFADDRESS">mods:namePart[@type="termsOfAddress"]</field>
					</groupEntity>
				</item>
			</list>
		</MD_ENGRAVER>

        <!--  DODO: METS XPath + LIDO MD_VALUE -->
		<MD_FIRSTDESCRIBER>
			<list>
				<item>
					<xpath>lido:eventActor/lido:actorInRole[lido:roleActor/lido:term="erstbeschreiber"]/lido:actor/lido:nameActorSet/lido:appellationValue</xpath>
					<addToDefault>true</addToDefault>
					<addSortField>true</addSortField>
					<replace string="&lt;&lt;"></replace>
					<replace string="&gt;&gt;"></replace>
					<replace char="152"></replace>
					<replace char="156"></replace>
					<groupEntity type="PERSON">
						<field name="MD_VALUE">mods:displayForm</field>
						<field name="MD_LINK">@xlink:href</field>
						<field name="MD_CORPORATION">mods:namePart[not(@type)]</field>
						<field name="MD_LASTNAME">mods:namePart[@type="family"]</field>
						<field name="MD_FIRSTNAME">mods:namePart[@type="given"]</field>
						<field name="MD_LIFEPERIOD">mods:namePart[@type="date"]</field>
						<field name="MD_TERMSOFADDRESS">mods:namePart[@type="termsOfAddress"]</field>
					</groupEntity>
				</item>
			</list>
		</MD_FIRSTDESCRIBER>

		<MD_FORMEROWNER>
			<list>
				<item>
					<xpath>mets:xmlData/mods:mods/mods:name[@type="personal"][mods:role/mods:roleTerm="fmo"[@authority="marcrelator"][@type="code"]]</xpath>
					<addToDefault>true</addToDefault>
					<addSortField>true</addSortField>
					<replace string="&lt;&lt;"></replace>
					<replace string="&gt;&gt;"></replace>
					<replace char="152"></replace>
					<replace char="156"></replace>
					<groupEntity type="PERSON">
						<field name="MD_VALUE">mods:displayForm</field>
						<field name="MD_LINK">@xlink:href</field>
						<field name="MD_CORPORATION">mods:namePart[not(@type)]</field>
						<field name="MD_LASTNAME">mods:namePart[@type="family"]</field>
						<field name="MD_FIRSTNAME">mods:namePart[@type="given"]</field>
						<field name="MD_LIFEPERIOD">mods:namePart[@type="date"]</field>
						<field name="MD_TERMSOFADDRESS">mods:namePart[@type="termsOfAddress"]</field>
					</groupEntity>
				</item>
			</list>
		</MD_FORMEROWNER>

		<MD_HONOREE>
			<list>
				<item>
					<xpath>mets:xmlData/mods:mods/mods:name[@type="personal"][mods:role/mods:roleTerm="hnr"[@authority="marcrelator"][@type="code"]]</xpath>
					<addToDefault>true</addToDefault>
					<addSortField>true</addSortField>
					<replace string="&lt;&lt;"></replace>
					<replace string="&gt;&gt;"></replace>
					<replace char="152"></replace>
					<replace char="156"></replace>
					<groupEntity type="PERSON">
						<field name="MD_VALUE">mods:displayForm</field>
						<field name="MD_LINK">@xlink:href</field>
						<field name="MD_CORPORATION">mods:namePart[not(@type)]</field>
						<field name="MD_LASTNAME">mods:namePart[@type="family"]</field>
						<field name="MD_FIRSTNAME">mods:namePart[@type="given"]</field>
						<field name="MD_LIFEPERIOD">mods:namePart[@type="date"]</field>
						<field name="MD_TERMSOFADDRESS">mods:namePart[@type="termsOfAddress"]</field>
					</groupEntity>
				</item>
			</list>
		</MD_HONOREE>

		<MD_ILLUSTRATOR>
			<list>
				<item>
					<xpath>mets:xmlData/mods:mods/mods:name[@type="personal"][mods:role/mods:roleTerm="ill"[@authority="marcrelator"][@type="code"]]</xpath>
                    <xpath>lido:eventActor/lido:actorInRole[lido:roleActor/lido:term="Grafiker" or lido:roleActor/lido:term="Grafikerin"]/lido:actor/lido:nameActorSet/lido:appellationValue</xpath>
                    
					<addToDefault>true</addToDefault>
					<addSortField>true</addSortField>
					<replace string="&lt;&lt;"></replace>
					<replace string="&gt;&gt;"></replace>
					<replace char="152"></replace>
					<replace char="156"></replace>
					<groupEntity type="PERSON">
						<field name="MD_VALUE">mods:displayForm</field>
						<field name="MD_LINK">@xlink:href</field>
						<field name="MD_CORPORATION">mods:namePart[not(@type)]</field>
						<field name="MD_LASTNAME">mods:namePart[@type="family"]</field>
						<field name="MD_FIRSTNAME">mods:namePart[@type="given"]</field>
						<field name="MD_LIFEPERIOD">mods:namePart[@type="date"]</field>
						<field name="MD_TERMSOFADDRESS">mods:namePart[@type="termsOfAddress"]</field>
					</groupEntity>
				</item>
			</list>
		</MD_ILLUSTRATOR>

		<MD_LITHOGRAPHER>
			<list>
				<item>
					<xpath>mets:xmlData/mods:mods/mods:name[@type="personal"][mods:role/mods:roleTerm="ltg"[@authority="marcrelator"][@type="code"]]</xpath>
					<addToDefault>true</addToDefault>
					<addSortField>true</addSortField>
					<replace string="&lt;&lt;"></replace>
					<replace string="&gt;&gt;"></replace>
					<replace char="152"></replace>
					<replace char="156"></replace>
					<groupEntity type="PERSON">
						<field name="MD_VALUE">mods:displayForm</field>
						<field name="MD_LINK">@xlink:href</field>
						<field name="MD_CORPORATION">mods:namePart[not(@type)]</field>
						<field name="MD_LASTNAME">mods:namePart[@type="family"]</field>
						<field name="MD_FIRSTNAME">mods:namePart[@type="given"]</field>
						<field name="MD_LIFEPERIOD">mods:namePart[@type="date"]</field>
						<field name="MD_TERMSOFADDRESS">mods:namePart[@type="termsOfAddress"]</field>
					</groupEntity>
				</item>
			</list>
		</MD_LITHOGRAPHER>

		<MD_MEDALIST>
			<list>
				<item>
					<xpath>lido:eventActor/lido:actorInRole[lido:roleActor/lido:term="Medailleur"]/lido:actor/lido:nameActorSet/lido:appellationValue</xpath>
					<addToDefault>true</addToDefault>
					<addSortField>true</addSortField>
					<replace string="&lt;&lt;"></replace>
					<replace string="&gt;&gt;"></replace>
					<replace char="152"></replace>
					<replace char="156"></replace>
				</item>
			</list>
		</MD_MEDALIST>

		<MD_ORIGINATOR>
			<list>
				<item>
					<xpath>mets:xmlData/mods:mods/mods:name[@type="personal"][mods:role/mods:roleTerm="org"[@authority="marcrelator"][@type="code"]]</xpath>
					<addToDefault>true</addToDefault>
					<addSortField>true</addSortField>
					<replace string="&lt;&lt;"></replace>
					<replace string="&gt;&gt;"></replace>
					<replace char="152"></replace>
					<replace char="156"></replace>
					<groupEntity type="PERSON">
						<field name="MD_VALUE">mods:displayForm</field>
						<field name="MD_LINK">@xlink:href</field>
						<field name="MD_CORPORATION">mods:namePart[not(@type)]</field>
						<field name="MD_LASTNAME">mods:namePart[@type="family"]</field>
						<field name="MD_FIRSTNAME">mods:namePart[@type="given"]</field>
						<field name="MD_LIFEPERIOD">mods:namePart[@type="date"]</field>
						<field name="MD_TERMSOFADDRESS">mods:namePart[@type="termsOfAddress"]</field>
					</groupEntity>
				</item>
			</list>
		</MD_ORIGINATOR>

		<MD_OTHERPERSON>
			<list>
				<item>
					<xpath>mets:xmlData/mods:mods/mods:name[@type="personal"][mods:role/mods:roleTerm="oth"[@authority="marcrelator"][@type="code"]]</xpath>
					<addToDefault>true</addToDefault>
					<addSortField>true</addSortField>
					<replace string="&lt;&lt;"></replace>
					<replace string="&gt;&gt;"></replace>
					<replace char="152"></replace>
					<replace char="156"></replace>
					<groupEntity type="PERSON">
						<field name="MD_VALUE">mods:displayForm</field>
						<field name="MD_LINK">@xlink:href</field>
						<field name="MD_CORPORATION">mods:namePart[not(@type)]</field>
						<field name="MD_LASTNAME">mods:namePart[@type="family"]</field>
						<field name="MD_FIRSTNAME">mods:namePart[@type="given"]</field>
						<field name="MD_LIFEPERIOD">mods:namePart[@type="date"]</field>
						<field name="MD_TERMSOFADDRESS">mods:namePart[@type="termsOfAddress"]</field>
					</groupEntity>
				</item>
			</list>
		</MD_OTHERPERSON>

		<MD_PHOTOGRAPHER>
			<list>
				<item>
					<xpath>mets:xmlData/mods:mods/mods:name[@type="personal"][mods:role/mods:roleTerm="pht"[@authority="marcrelator"][@type="code"]]</xpath>
					<addToDefault>true</addToDefault>
					<addSortField>true</addSortField>
					<replace string="&lt;&lt;"></replace>
					<replace string="&gt;&gt;"></replace>
					<replace char="152"></replace>
					<replace char="156"></replace>
					<groupEntity type="PERSON">
						<field name="MD_VALUE">mods:displayForm</field>
						<field name="MD_LINK">@xlink:href</field>
						<field name="MD_CORPORATION">mods:namePart[not(@type)]</field>
						<field name="MD_LASTNAME">mods:namePart[@type="family"]</field>
						<field name="MD_FIRSTNAME">mods:namePart[@type="given"]</field>
						<field name="MD_LIFEPERIOD">mods:namePart[@type="date"]</field>
						<field name="MD_TERMSOFADDRESS">mods:namePart[@type="termsOfAddress"]</field>
					</groupEntity>
				</item>
			</list>
		</MD_PHOTOGRAPHER>

		<MD_PRAESES>
			<list>
				<item>
					<xpath>mets:xmlData/mods:mods/mods:name[@type="personal"][mods:role/mods:roleTerm="pra"[@authority="marcrelator"][@type="code"]]</xpath>
					<addToDefault>true</addToDefault>
					<addSortField>true</addSortField>
					<replace string="&lt;&lt;"></replace>
					<replace string="&gt;&gt;"></replace>
					<replace char="152"></replace>
					<replace char="156"></replace>
					<groupEntity type="PERSON">
						<field name="MD_VALUE">mods:displayForm</field>
						<field name="MD_LINK">@xlink:href</field>
						<field name="MD_CORPORATION">mods:namePart[not(@type)]</field>
						<field name="MD_LASTNAME">mods:namePart[@type="family"]</field>
						<field name="MD_FIRSTNAME">mods:namePart[@type="given"]</field>
						<field name="MD_LIFEPERIOD">mods:namePart[@type="date"]</field>
						<field name="MD_TERMSOFADDRESS">mods:namePart[@type="termsOfAddress"]</field>
					</groupEntity>
				</item>
			</list>
		</MD_PRAESES>

		<MD_PRINTER>
			<list>
				<item>
					<xpath>mets:xmlData/mods:mods/mods:name[@type="personal"][mods:role/mods:roleTerm="prt"[@authority="marcrelator"][@type="code"]]</xpath>
					<addToDefault>true</addToDefault>
					<addSortField>true</addSortField>
					<replace string="&lt;&lt;"></replace>
					<replace string="&gt;&gt;"></replace>
					<replace char="152"></replace>
					<replace char="156"></replace>
					<groupEntity type="PERSON">
						<field name="MD_VALUE">mods:displayForm</field>
						<field name="MD_LINK">@xlink:href</field>
						<field name="MD_CORPORATION">mods:namePart[not(@type)]</field>
						<field name="MD_LASTNAME">mods:namePart[@type="family"]</field>
						<field name="MD_FIRSTNAME">mods:namePart[@type="given"]</field>
						<field name="MD_LIFEPERIOD">mods:namePart[@type="date"]</field>
						<field name="MD_TERMSOFADDRESS">mods:namePart[@type="termsOfAddress"]</field>
					</groupEntity>
				</item>
			</list>
		</MD_PRINTER>

		<MD_SCREENWRITER>
			<list>
				<item>
					<xpath>mets:xmlData/mods:mods/mods:name[@type="personal"][mods:role/mods:roleTerm="aus"[@authority="marcrelator"][@type="code"]]</xpath>
					<addToDefault>true</addToDefault>
					<addSortField>true</addSortField>
					<replace string="&lt;&lt;"></replace>
					<replace string="&gt;&gt;"></replace>
					<replace char="152"></replace>
					<replace char="156"></replace>
					<groupEntity type="PERSON">
						<field name="MD_VALUE">mods:displayForm</field>
						<field name="MD_LINK">@xlink:href</field>
						<field name="MD_CORPORATION">mods:namePart[not(@type)]</field>
						<field name="MD_LASTNAME">mods:namePart[@type="family"]</field>
						<field name="MD_FIRSTNAME">mods:namePart[@type="given"]</field>
						<field name="MD_LIFEPERIOD">mods:namePart[@type="date"]</field>
						<field name="MD_TERMSOFADDRESS">mods:namePart[@type="termsOfAddress"]</field>
					</groupEntity>
				</item>
			</list>
		</MD_SCREENWRITER>

        <MD_SUBJECTPERSON>
            <list>
                <item>
                    <xpath>mets:xmlData/mods:mods/mods:subject/mods:name[@type="personal"]</xpath>
                    <xpath>ead:archdesc/ead:controlaccess/ead:persname</xpath>
                    <xpath>ead:index/ead:indexentry/ead:persname</xpath>
                    
                    <addToDefault>true</addToDefault>
                    <addSortField>true</addSortField>
                    <replace string="&lt;&lt;"></replace>
                    <replace string="&gt;&gt;"></replace>
                    <replace char="152"></replace>
                    <replace char="156"></replace>
                    <groupEntity type="PERSON">
                        <field name="MD_VALUE">mods:displayForm</field>
                        <field name="MD_LINK">@xlink:href</field>
                        <field name="MD_CORPORATION">mods:namePart[not(@type)]</field>
                        <field name="MD_LASTNAME">mods:namePart[@type="family"]</field>
                        <field name="MD_FIRSTNAME">mods:namePart[@type="given"]</field>
                        <field name="MD_LIFEPERIOD">mods:namePart[@type="date"]</field>
                        <field name="MD_TERMSOFADDRESS">mods:namePart[@type="termsOfAddress"]</field>
                    </groupEntity>
                </item>
            </list>
        </MD_SUBJECTPERSON>
        
        <MD_SUBJECTCORPORATE>
            <list>
                <item>
                    <xpath>mets:xmlData/mods:mods/mods:subject/mods:name[@type="corporate"]</xpath>
                    <xpath>ead:archdesc/ead:controlaccess/ead:corpname</xpath>
                    <xpath>ead:index/ead:indexentry/ead:corpname</xpath>
                    
                    <addToDefault>true</addToDefault>
                    <addSortField>true</addSortField>
                    <replace string="&lt;&lt;"></replace>
                    <replace string="&gt;&gt;"></replace>
                    <replace char="152"></replace>
                    <replace char="156"></replace>
                    <groupEntity type="PERSON">
                        <field name="MD_VALUE">mods:displayForm</field>
                        <field name="MD_LINK">@xlink:href</field>
                        <field name="MD_CORPORATION">mods:namePart[not(@type)]</field>
                        <field name="MD_LASTNAME">mods:namePart[@type="family"]</field>
                        <field name="MD_FIRSTNAME">mods:namePart[@type="given"]</field>
                        <field name="MD_LIFEPERIOD">mods:namePart[@type="date"]</field>
                        <field name="MD_TERMSOFADDRESS">mods:namePart[@type="termsOfAddress"]</field>
                    </groupEntity>
                </item>
            </list>
        </MD_SUBJECTCORPORATE>

		<MD_TRANSCRIBER>
			<list>
				<item>
					<xpath>mets:xmlData/mods:mods/mods:name[@type="personal"][mods:role/mods:roleTerm="trc"[@authority="marcrelator"][@type="code"]]</xpath>
					<addToDefault>true</addToDefault>
					<addSortField>true</addSortField>
					<replace string="&lt;&lt;"></replace>
					<replace string="&gt;&gt;"></replace>
					<replace char="152"></replace>
					<replace char="156"></replace>
					<groupEntity type="PERSON">
						<field name="MD_VALUE">mods:displayForm</field>
						<field name="MD_LINK">@xlink:href</field>
						<field name="MD_CORPORATION">mods:namePart[not(@type)]</field>
						<field name="MD_LASTNAME">mods:namePart[@type="family"]</field>
						<field name="MD_FIRSTNAME">mods:namePart[@type="given"]</field>
						<field name="MD_LIFEPERIOD">mods:namePart[@type="date"]</field>
						<field name="MD_TERMSOFADDRESS">mods:namePart[@type="termsOfAddress"]</field>
					</groupEntity>
				</item>
			</list>
		</MD_TRANSCRIBER>

		<MD_TRANSLATOR>
			<list>
				<item>
					<xpath>mets:xmlData/mods:mods/mods:name[@type="personal"][mods:role/mods:roleTerm="trl"[@authority="marcrelator"][@type="code"]]</xpath>
					<addToDefault>true</addToDefault>
					<addSortField>true</addSortField>
					<replace string="&lt;&lt;"></replace>
					<replace string="&gt;&gt;"></replace>
					<replace char="152"></replace>
					<replace char="156"></replace>
					<groupEntity type="PERSON">
						<field name="MD_VALUE">mods:displayForm</field>
						<field name="MD_LINK">@xlink:href</field>
						<field name="MD_CORPORATION">mods:namePart[not(@type)]</field>
						<field name="MD_LASTNAME">mods:namePart[@type="family"]</field>
						<field name="MD_FIRSTNAME">mods:namePart[@type="given"]</field>
						<field name="MD_LIFEPERIOD">mods:namePart[@type="date"]</field>
						<field name="MD_TERMSOFADDRESS">mods:namePart[@type="termsOfAddress"]</field>
					</groupEntity>
				</item>
			</list>
		</MD_TRANSLATOR>

		<MD_WOODENGRAVER>
			<list>
				<item>
					<xpath>lido:eventActor/lido:actorInRole[lido:roleActor/lido:term="Holzschneider"]/lido:actor/lido:nameActorSet/lido:appellationValue</xpath>
					<addToDefault>true</addToDefault>
					<addSortField>true</addSortField>
					<replace string="&lt;&lt;"></replace>
					<replace string="&gt;&gt;"></replace>
					<replace char="152"></replace>
					<replace char="156"></replace>
					<groupEntity type="PERSON">
						<field name="MD_VALUE">mods:displayForm</field>
						<field name="MD_LINK">@xlink:href</field>
						<field name="MD_CORPORATION">mods:namePart[not(@type)]</field>
						<field name="MD_LASTNAME">mods:namePart[@type="family"]</field>
						<field name="MD_FIRSTNAME">mods:namePart[@type="given"]</field>
						<field name="MD_LIFEPERIOD">mods:namePart[@type="date"]</field>
						<field name="MD_TERMSOFADDRESS">mods:namePart[@type="termsOfAddress"]</field>
					</groupEntity>
				</item>
			</list>
		</MD_WOODENGRAVER>

		<MD_CORPORATIONSEARCH>
			<list>
				<item>
					<xpath>mets:xmlData/mods:mods/mods:name[@type="corporate"]
					</xpath>
					<addToDefault>true</addToDefault>
				</item>
			</list>
		</MD_CORPORATIONSEARCH>

		<MD_CORPORATEADDRESSEE>
			<list>
				<item>
					<xpath>mets:xmlData/mods:mods/mods:name[@type="corporate"][mods:role/mods:roleTerm="rcp"[@authority="marcrelator"][@type="code"]]</xpath>
					<groupEntity type="CORPORATION">
						<field name="MD_VALUE">mods:displayForm</field>
						<field name="MD_LINK">@xlink:href</field>
						<field name="MD_CORPORATION">mods:namePart[not(@type)]</field>
						<field name="MD_LASTNAME">mods:namePart[@type="family"]</field>
						<field name="MD_FIRSTNAME">mods:namePart[@type="given"]</field>
						<field name="MD_LIFEPERIOD">mods:namePart[@type="date"]</field>
						<field name="MD_TERMSOFADDRESS">mods:namePart[@type="termsOfAddress"]</field>
					</groupEntity>
				</item>
			</list>
		</MD_CORPORATEADDRESSEE>

		<MD_CORPORATEARTIST>
			<list>
				<item>
					<xpath>mets:xmlData/mods:mods/mods:name[@type="corporate"][mods:role/mods:roleTerm="art"[@authority="marcrelator"][@type="code"]]</xpath>
					<groupEntity type="CORPORATION">
						<field name="MD_VALUE">mods:displayForm</field>
						<field name="MD_LINK">@xlink:href</field>
						<field name="MD_CORPORATION">mods:namePart[not(@type)]</field>
						<field name="MD_LASTNAME">mods:namePart[@type="family"]</field>
						<field name="MD_FIRSTNAME">mods:namePart[@type="given"]</field>
						<field name="MD_LIFEPERIOD">mods:namePart[@type="date"]</field>
						<field name="MD_TERMSOFADDRESS">mods:namePart[@type="termsOfAddress"]</field>
					</groupEntity>
				</item>
			</list>
		</MD_CORPORATEARTIST>

		<MD_CORPORATEAUTHOR>
			<list>
				<item>
					<xpath>mets:xmlData/mods:mods/mods:name[@type="corporate"][mods:role/mods:roleTerm="aut"[@authority="marcrelator"][@type="code"]]</xpath>
					<groupEntity type="CORPORATION">
						<field name="MD_VALUE">mods:displayForm</field>
						<field name="MD_LINK">@xlink:href</field>
						<field name="MD_CORPORATION">mods:namePart[not(@type)]</field>
						<field name="MD_LASTNAME">mods:namePart[@type="family"]</field>
						<field name="MD_FIRSTNAME">mods:namePart[@type="given"]</field>
						<field name="MD_LIFEPERIOD">mods:namePart[@type="date"]</field>
						<field name="MD_TERMSOFADDRESS">mods:namePart[@type="termsOfAddress"]</field>
					</groupEntity>
				</item>
			</list>
		</MD_CORPORATEAUTHOR>

		<MD_CORPORATECONTRIBUTOR>
			<list>
				<item>
					<xpath>mets:xmlData/mods:mods/mods:name[@type="corporate"][mods:role/mods:roleTerm="ctb"[@authority="marcrelator"][@type="code"]]</xpath>
					<groupEntity type="CORPORATION">
						<field name="MD_VALUE">mods:displayForm</field>
						<field name="MD_LINK">@xlink:href</field>
						<field name="MD_CORPORATION">mods:namePart[not(@type)]</field>
						<field name="MD_LASTNAME">mods:namePart[@type="family"]</field>
						<field name="MD_FIRSTNAME">mods:namePart[@type="given"]</field>
						<field name="MD_LIFEPERIOD">mods:namePart[@type="date"]</field>
						<field name="MD_TERMSOFADDRESS">mods:namePart[@type="termsOfAddress"]</field>
					</groupEntity>
				</item>
			</list>
		</MD_CORPORATECONTRIBUTOR>

		<MD_CORPORATECORRESPONDENT>
			<list>
				<item>
					<xpath>mets:xmlData/mods:mods/mods:name[@type="corporate"][mods:role/mods:roleTerm="crp"[@authority="marcrelator"][@type="code"]]</xpath>
					<groupEntity type="CORPORATION">
						<field name="MD_VALUE">mods:displayForm</field>
						<field name="MD_LINK">@xlink:href</field>
						<field name="MD_CORPORATION">mods:namePart[not(@type)]</field>
						<field name="MD_LASTNAME">mods:namePart[@type="family"]</field>
						<field name="MD_FIRSTNAME">mods:namePart[@type="given"]</field>
						<field name="MD_LIFEPERIOD">mods:namePart[@type="date"]</field>
						<field name="MD_TERMSOFADDRESS">mods:namePart[@type="termsOfAddress"]</field>
					</groupEntity>
				</item>
			</list>
		</MD_CORPORATECORRESPONDENT>

		<MD_CORPORATECREATOR>
			<list>
				<item>
					<xpath>mets:xmlData/mods:mods/mods:name[@type="corporate"][mods:role/mods:roleTerm="cre"[@authority="marcrelator"][@type="code"]]</xpath>
					<groupEntity type="CORPORATION">
						<field name="MD_VALUE">mods:displayForm</field>
						<field name="MD_LINK">@xlink:href</field>
						<field name="MD_CORPORATION">mods:namePart[not(@type)]</field>
						<field name="MD_LASTNAME">mods:namePart[@type="family"]</field>
						<field name="MD_FIRSTNAME">mods:namePart[@type="given"]</field>
						<field name="MD_LIFEPERIOD">mods:namePart[@type="date"]</field>
						<field name="MD_TERMSOFADDRESS">mods:namePart[@type="termsOfAddress"]</field>
					</groupEntity>
				</item>
			</list>
		</MD_CORPORATECREATOR>

		<MD_CORPORATEDEPICTED>
			<list>
				<item>
					<xpath>mets:xmlData/mods:mods/mods:name[@type="corporate"][mods:role/mods:roleTerm="dpc"[@authority="marcrelator"][@type="code"]]</xpath>
					<groupEntity type="CORPORATION">
						<field name="MD_VALUE">mods:displayForm</field>
						<field name="MD_LINK">@xlink:href</field>
						<field name="MD_CORPORATION">mods:namePart[not(@type)]</field>
						<field name="MD_LASTNAME">mods:namePart[@type="family"]</field>
						<field name="MD_FIRSTNAME">mods:namePart[@type="given"]</field>
						<field name="MD_LIFEPERIOD">mods:namePart[@type="date"]</field>
						<field name="MD_TERMSOFADDRESS">mods:namePart[@type="termsOfAddress"]</field>
					</groupEntity>
				</item>
			</list>
		</MD_CORPORATEDEPICTED>

		<MD_CORPORATEFORMEROWNER>
			<list>
				<item>
					<xpath>mets:xmlData/mods:mods/mods:name[@type="corporate"][mods:role/mods:roleTerm="fmo"[@authority="marcrelator"][@type="code"]]</xpath>
					<groupEntity type="CORPORATION">
						<field name="MD_VALUE">mods:displayForm</field>
						<field name="MD_LINK">@xlink:href</field>
						<field name="MD_CORPORATION">mods:namePart[not(@type)]</field>
						<field name="MD_LASTNAME">mods:namePart[@type="family"]</field>
						<field name="MD_FIRSTNAME">mods:namePart[@type="given"]</field>
						<field name="MD_LIFEPERIOD">mods:namePart[@type="date"]</field>
						<field name="MD_TERMSOFADDRESS">mods:namePart[@type="termsOfAddress"]</field>
					</groupEntity>
				</item>
			</list>
		</MD_CORPORATEFORMEROWNER>

		<MD_CORPORATEORIGINATOR>
			<list>
				<item>
					<xpath>mets:xmlData/mods:mods/mods:name[@type="corporate"][mods:role/mods:roleTerm="org"[@authority="marcrelator"][@type="code"]]</xpath>
					<groupEntity type="CORPORATION">
						<field name="MD_VALUE">mods:displayForm</field>
						<field name="MD_LINK">@xlink:href</field>
						<field name="MD_CORPORATION">mods:namePart[not(@type)]</field>
						<field name="MD_LASTNAME">mods:namePart[@type="family"]</field>
						<field name="MD_FIRSTNAME">mods:namePart[@type="given"]</field>
						<field name="MD_LIFEPERIOD">mods:namePart[@type="date"]</field>
						<field name="MD_TERMSOFADDRESS">mods:namePart[@type="termsOfAddress"]</field>
					</groupEntity>
				</item>
			</list>
		</MD_CORPORATEORIGINATOR>

		<MD_ZDB>
			<list>
				<item>
					<xpath>mets:xmlData/mods:mods/mods:identifier[@type="zdb-id" or @type="ZDB-ID"]</xpath>
					<getnode>first</getnode>
					<addToDefault>true</addToDefault>
				</item>
			</list>
		</MD_ZDB>

		<MD_SPONSOR>
			<list>
				<item>
					<xpath>mets:xmlData/mods:mods/mods:extension/sponsorship</xpath>
					<addToDefault>true</addToDefault>
				</item>
			</list>
		</MD_SPONSOR>

		<MD_TOPIC>
			<list>
				<item>
					<xpath>mets:xmlData/mods:mods/mods:subject/mods:topic</xpath>
					<addToDefault>true</addToDefault>
					<addSortField>true</addSortField>
				</item>
			</list>
		</MD_TOPIC>

		<MD_RESOURCE>
			<list>
				<item>
					<xpath>mets:xmlData/mods:mods/mods:relatedItem[@type="isReferencedBy"]</xpath>
					<onefield>true</onefield>
					<addToDefault>false</addToDefault>
				</item>
			</list>
		</MD_RESOURCE>

		<MD_SHELFMARK>
			<list>
				<item>
					<xpath>mets:xmlData/mods:mods/mods:location/mods:shelfLocator</xpath>
                    <xpath>mets:xmlData/mods:mods/mods:location/mods:physicalLocation[@type="shelfmark"]</xpath>
                    <xpath>mets:dmdSec/mets:mdWrap/mets:xmlData/mods:mods/mods:location/mods:shelfLocator</xpath>
                    <xpath>lido:descriptiveMetadata/lido:objectIdentificationWrap/lido:repositoryWrap/lido:repositorySet[@lido:type="current"]/lido:workID[@lido:type="inventory number"]</xpath>
                    <xpath>lido:descriptiveMetadata/lido:objectIdentificationWrap/lido:repositoryWrap/lido:repositorySet[@lido:type="http://terminology.lido-schema.org/lido00475"]/lido:workID[@lido:type="Inventarnummer"]</xpath>
                    <xpath>ead:did/ead:unitid[@type="Altsignatur"]</xpath>
                    
					<addToDefault>true</addToDefault>
				</item>
			</list>
		</MD_SHELFMARK>

		<MD_OLDSHELFMARK>
			<list>
				<item>
					<xpath>mets:xmlData/mods:mods/mods:location/mods:physicalLocation[@type="former"]</xpath>
					<getnode>first</getnode>
					<addToDefault>true</addToDefault>
				</item>
			</list>
		</MD_OLDSHELFMARK>

		<MD_CONTAINS>
			<list>
				<item>
					<xpath>mets:xmlData/mods:mods/mods:abstract/mods:contains</xpath>
					<onefield>false</onefield>
					<addToDefault>true</addToDefault>
				</item>
			</list>
		</MD_CONTAINS>

		<MD_INCLUDE>
			<list>
				<item>
					<xpath>mets:xmlData/mods:mods/mods:abstract/mods:include</xpath>
					<onefield>false</onefield>
					<addToDefault>true</addToDefault>
				</item>
			</list>
		</MD_INCLUDE>

		<MD_REGION>
			<list>
				<item>
					<xpath>mets:xmlData/mods:mods/mods:subject/mods:hierarchicalGeographic/mods:region</xpath>
					<onefield>false</onefield>
					<addToDefault>true</addToDefault>
				</item>
			</list>
		</MD_REGION>

		<MD_FORMATDDC>
			<list>
				<item>
					<xpath>mets:xmlData/mods:mods/mods:physicalDescription/mods:form[@authority="ddc"][@type="size"]</xpath>
					<addToDefault>true</addToDefault>
					<onefield>false</onefield>
				</item>
			</list>
		</MD_FORMATDDC>

		<MD_CHAMBERSNOTE>
			<list>
				<item>
					<xpath>mets:xmlData/mods:mods/mods:note[@type="creation - production credits"]</xpath>
					<addToDefault>true</addToDefault>
					<onefield>false</onefield>
				</item>
			</list>
		</MD_CHAMBERSNOTE>

		<MD_MATERIAL>
			<list>
				<item>
					<xpath>mets:xmlData/mods:mods/mods:physicalDescription/mods:form[not(@type) or @type="material"]</xpath>
                    <xpath>lido:eventMaterialsTech/lido:materialsTech/lido:termMaterialsTech[not(@lido:type) or @lido:type="Material"]/lido:term</xpath>
                    
					<addToDefault>true</addToDefault>
					<onefield>false</onefield>
				</item>
			</list>
		</MD_MATERIAL>

		<MD_SEALDESCRIPTION>
			<list>
				<item>
					<xpath>mets:xmlData/mods:mods/mods:note[@type="content"]</xpath>
					<addToDefault>true</addToDefault>
					<onefield>false</onefield>
				</item>
			</list>
		</MD_SEALDESCRIPTION>

		<MD_ORIGINALLOCATION>
			<list>
				<item>
					<xpath>mets:xmlData/mods:mods/mods:note[@type="original location"]</xpath>
					<addToDefault>true</addToDefault>
					<onefield>false</onefield>
				</item>
			</list>
		</MD_ORIGINALLOCATION>

		<MD_NEWLOCATION>
			<list>
				<item>
					<xpath>mets:xmlData/mods:mods/mods:abstract[@type="content"]</xpath>
					<getnode>first</getnode>
					<addToDefault>true</addToDefault>
				</item>
			</list>
		</MD_NEWLOCATION>

		<MD_LOCATION>
			<list>
				<item>
					<xpath>mets:xmlData/mods:mods/mods:originInfo[not(mods:edition[text() = "[Electronic ed.]"])]/mods:place</xpath>
					<addToDefault>true</addToDefault>
					<onefield>false</onefield>
				</item>
			</list>
		</MD_LOCATION>

		<MD_DATECREATED>
			<list>
				<item>
					<xpath>mets:xmlData/mods:mods/mods:originInfo[not(mods:edition[text() = "[Electronic ed.]"])]/mods:dateCreated[@encoding="w3cdtf" or @encoding="iso8601"]</xpath>
                    <xpath>mets:xmlData/mods:mods/mods:originInfo[not(mods:edition[text() = "[Electronic ed.]"])]/mods:dateCreated[not(@encoding)][not(@point)]</xpath>
                    <xpath>dc:date</xpath>
                    <xpath>ead:did/ead:unitdate</xpath>
                    <xpath>ead:eadheader/ead:profiledesc/ead:creation/ead:date/@normal</xpath>
                    
					<addToDefault>true</addToDefault>
					<addSortField>true</addSortField>
				</item>
			</list>
		</MD_DATECREATED>

		<MD_DATECREATEDSTART>
			<list>
				<item>
					<xpath>mets:xmlData/mods:mods/mods:originInfo[not(mods:edition[text() = "[Electronic ed.]"])]/mods:dateCreated[@point="start"]</xpath>
					<addToDefault>true</addToDefault>
					<addSortField>true</addSortField>
					<normalizeYear>true</normalizeYear>
				</item>
			</list>
		</MD_DATECREATEDSTART>

		<MD_DATECREATEDEND>
			<list>
				<item>
					<xpath>mets:xmlData/mods:mods/mods:originInfo[not(mods:edition[text() = "[Electronic ed.]"])]/mods:dateCreated[@point="end"]</xpath>
					<addToDefault>true</addToDefault>
					<onefield>false</onefield>
					<addSortField>true</addSortField>
					<normalizeYear>true</normalizeYear>
				</item>
			</list>
		</MD_DATECREATEDEND>

		<MD_DDC>
			<list>
				<item>
					<xpath>mets:xmlData/mods:mods/mods:classification[@authority="ddc"]</xpath>
					<onefield>false</onefield>
					<addToDefault>true</addToDefault>
				</item>
			</list>
		</MD_DDC>

		<MD_INVENTORY_NUMBER>
			<list>
				<item>
					<xpath>mets:xmlData/mods:mods/mods:relatedItem/mods:identifier[@type="InventoryNumber"]</xpath>
					<onefield>false</onefield>
					<addToDefault>true</addToDefault>
				</item>
			</list>
		</MD_INVENTORY_NUMBER>

		<MD_MATERIAL_DESCRIPTION>
			<list>
				<item>
					<xpath>mets:xmlData/mods:mods/mods:abstract[@type="MaterialDescription"]</xpath>
					<onefield>false</onefield>
					<addToDefault>true</addToDefault>
				</item>
			</list>
		</MD_MATERIAL_DESCRIPTION>

		<MD_MOTIF_DESCRIPTION>
			<list>
				<item>
					<xpath>mets:xmlData/mods:mods/mods:abstract[@type="MotivDescription"]</xpath>
					<addToDefault>true</addToDefault>
					<onefield>false</onefield>
				</item>
			</list>
		</MD_MOTIF_DESCRIPTION>

		<MD_REFERENCE>
			<list>
				<item>
					<xpath>mets:xmlData/mods:mods/mods:relatedItem[@type="original"]</xpath>
					<addToDefault>true</addToDefault>
					<onefield>false</onefield>
					<addUntokenizedVersion>false</addUntokenizedVersion>
				</item>
			</list>
		</MD_REFERENCE>

		<MD_INFORMATION>
			<list>
				<item>
					<xpath>mets:xmlData/mods:mods/mods:abstract[not(@type) or @type="Information"]</xpath>
                    <xpath>lido:descriptiveMetadata/lido:objectIdentificationWrap/lido:objectDescriptionWrap/lido:objectDescriptionSet[@lido:type="Orginaletiket" or @lido:type="description"]/lido:descriptiveNoteValue</xpath>
                    <xpath>//denkxweb:description</xpath>
                    
					<onefield>false</onefield>
					<addToDefault>true</addToDefault>
					<replace char="10">&lt;br /&gt;</replace>
					<replace char="10">&lt;br /&gt;</replace>
					<replace char="10">&lt;br /&gt;</replace>
				</item>
			</list>
		</MD_INFORMATION>

		<MD_TAXONOMY>
			<list>
				<item>
					<xpath>mets:xmlData/mods:mods/mods:classification[@authority="Taxonomy"]</xpath>
					<addToDefault>true</addToDefault>
					<onefield>false</onefield>
				</item>
			</list>
		</MD_TAXONOMY>

		<MD_TECHNIQUE>
			<list>
				<item>
					<xpath>mets:xmlData/mods:mods/mods:abstract[@type="Technic"]</xpath>
                    <xpath>lido:eventMaterialsTech/lido:materialsTech/lido:termMaterialsTech[@lido:type="Technique"]/lido:term</xpath>
                    
					<addToDefault>true</addToDefault>
					<onefield>false</onefield>
				</item>
			</list>
		</MD_TECHNIQUE>

		<MD_CONDITION>
			<list>
				<item>
					<xpath>mets:xmlData/mods:mods/mods:abstract[@type="Condition"]</xpath>
					<addToDefault>true</addToDefault>
					<onefield>false</onefield>
				</item>
			</list>
		</MD_CONDITION>


		<MD_LITERATURE>
			<list>
				<item>
					<xpath>mets:xmlData/mods:mods/mods:relatedItem[@type="isReferencedBy"]</xpath>
					<getnode>first</getnode>
					<addToDefault>true</addToDefault>
				</item>
			</list>
		</MD_LITERATURE>

		<MD_CATEGORY>
			<list>
				<item>
					<xpath>mets:xmlData/mods:mods/mods:classification[@authority="category"]</xpath>
					<getnode>first</getnode>
					<addToDefault>true</addToDefault>
				</item>
			</list>
		</MD_CATEGORY>

		<MD_WATERMARK>
			<list>
				<item>
					<xpath>mets:xmlData/mods:mods/mods:abstract[@type="watermark"]</xpath>
					<getnode>first</getnode>
					<addToDefault>true</addToDefault>
				</item>
			</list>
		</MD_WATERMARK>

		<MD_ILLUSTRATIONTYPE>
			<list>
				<item>
					<xpath>mets:xmlData/mods:mods/mods:abstract[@type="illustrationtype"]</xpath>
					<getnode>first</getnode>
					<addToDefault>true</addToDefault>
				</item>
			</list>
		</MD_ILLUSTRATIONTYPE>

		<MD_PURPOSE>
			<list>
				<item>
					<xpath>mets:xmlData/mods:mods/mods:abstract[@type="purpose"]</xpath>
					<getnode>first</getnode>
					<addToDefault>true</addToDefault>
				</item>
			</list>
		</MD_PURPOSE>

		<MD_PHYSICALDESCRIPTIONEXTENT>
			<list>
				<item>
					<xpath>mets:xmlData/mods:mods/mods:physicalDescription/mods:extent</xpath>
                    <xpath>ead:did/ead:physdesc/ead:extent</xpath>
                    
					<addToDefault>true</addToDefault>
				</item>
			</list>
		</MD_PHYSICALDESCRIPTIONEXTENT>

		<!-- Copy of MD_PHYSICALDESCRIPTIONEXTENT (so that the field name matches that in Goobi workflow) -->
		<MD_SIZESOURCEPRINT>
			<list>
				<item>
					<xpath>mets:xmlData/mods:mods/mods:physicalDescription/mods:extent</xpath>
					<addToDefault>true</addToDefault>
				</item>
			</list>
		</MD_SIZESOURCEPRINT>

		<MD_FORMATSOURCEPRINT>
			<list>
				<item>
					<xpath>mets:xmlData/mods:mods/mods:note[@type="source dimensions"]</xpath>
                    <xpath>lido:descriptiveMetadata/lido:objectIdentificationWrap/lido:objectMeasurementsWrap/lido:objectMeasurementsSet/lido:displayObjectMeasurements</xpath>
                    
					<addToDefault>true</addToDefault>
				</item>
			</list>
		</MD_FORMATSOURCEPRINT>

		<MD_IDENTIFIERLOCAL>
			<list>
				<item>
					<xpath>mets:xmlData/mods:mods/mods:identifier[@type="local"]</xpath>
					<addToDefault>true</addToDefault>
				</item>
			</list>
		</MD_IDENTIFIERLOCAL>

		<MD_EVENTPLACE>
			<list>
				<item>
					<xpath>lido:eventPlace</xpath>
					<addToDefault>true</addToDefault>
					<groupEntity type="OTHER">
					   <field name="MD_VALUE">lido:place/lido:namePlaceSet/lido:appellationValue</field>
					   <field name="MD_EVENTPLACE">lido:place/lido:namePlaceSet/lido:appellationValue</field>
					</groupEntity>
				</item>
			</list>
		</MD_EVENTPLACE>

		<MD_PLACEOFCREATION>
			<list>
				<item>
					<xpath>mets:xmlData/mods:mods/mods:location/mods:physicalLocation[@type="creation"]</xpath>
                    <xpath>lido:eventPlace[../lido:eventType/lido:term="Type    Creation"]/lido:place/lido:namePlaceSet/lido:appellationValue</xpath>
                    
					<addToDefault>true</addToDefault>
				</item>
			</list>
		</MD_PLACEOFCREATION>

		<MD_PLACEOFDISCOVERY>
			<list>
				<item>
					<xpath>mets:xmlData/mods:mods/mods:location/mods:physicalLocation[@type="discovery"]</xpath>
                    <xpath>lido:eventPlace[../lido:eventType/lido:term="Fund"]/lido:place/lido:namePlaceSet/lido:appellationValue</xpath>
                    
					<addToDefault>true</addToDefault>
				</item>
			</list>
		</MD_PLACEOFDISCOVERY>

		<MD_PLACEOFORIGIN>
			<list>
				<item>
					<xpath>mets:xmlData/mods:mods/mods:abstract[@type="origin"]</xpath>
					<addToDefault>true</addToDefault>
				</item>
			</list>
		</MD_PLACEOFORIGIN>

		<MD_DESTINATION>
			<list>
				<item>
					<xpath>mets:xmlData/mods:mods/mods:abstract[@type="destination"]</xpath>
					<addToDefault>true</addToDefault>
				</item>
			</list>
		</MD_DESTINATION>

		<MD_PERSONKEYWORD>
			<list>
				<item>
					<xpath>mets:xmlData/mods:mods/mods:classification[@authority="pnd"]</xpath>
                    <xpath>mets:xmlData/mods:mods/mods:subject/mods:name[@type="personal"]/mods:displayForm</xpath>
                    
					<addToDefault>true</addToDefault>
					<onefield>false</onefield>
				</item>
			</list>
		</MD_PERSONKEYWORD>

		<MD_GEOKEYWORD>
			<list>
				<item>
					<xpath>mets:xmlData/mods:mods/mods:classification[@authority="geographic"]</xpath>
					<addToDefault>true</addToDefault>
					<onefield>false</onefield>
				</item>
			</list>
		</MD_GEOKEYWORD>

		<MD_WORKKEYWORD>
			<list>
				<item>
					<xpath>mets:xmlData/mods:mods/mods:classification[@authority="work"]</xpath>
					<addToDefault>true</addToDefault>
					<onefield>false</onefield>
				</item>
			</list>
		</MD_WORKKEYWORD>

		<MD_RISMSEAL>
			<list>
				<item>
					<xpath>mets:xmlData/mods:mods/mods:classification[@authority="rism"]</xpath>
					<addToDefault>true</addToDefault>
					<onefield>false</onefield>
				</item>
			</list>
		</MD_RISMSEAL>

		<MD_LETTERNUMBER>
			<list>
				<item>
					<xpath>mets:xmlData/mods:mods/mods:abstract[@type="letterNumber"]</xpath>
					<addToDefault>true</addToDefault>
					<onefield>false</onefield>
				</item>
			</list>
		</MD_LETTERNUMBER>

		<MD_GEOGRAPHICSCOPE>
			<list>
				<item>
					<xpath>mets:xmlData/mods:mods/mods:subject/mods:geographic</xpath>
					<addToDefault>true</addToDefault>
					<onefield>false</onefield>
				</item>
			</list>
		</MD_GEOGRAPHICSCOPE>

		<MD_SCALE>
			<list>
				<item>
					<xpath>mets:xmlData/mods:mods/mods:subject/mods:cartographics/mods:scale</xpath>
					<addToDefault>true</addToDefault>
					<onefield>false</onefield>
				</item>
			</list>
		</MD_SCALE>

		<MD_EVENTNAME>
			<list>
				<item>
					<xpath>lido:eventName/lido:appellationValue</xpath>
					<addToDefault>true</addToDefault>
					<onefield>false</onefield>
				</item>
			</list>
		</MD_EVENTNAME>

		<MD_OBJECTTYPE>
			<list>
				<item>
					<xpath>mets:xmlData/mods:mods/mods:typeOfResource</xpath>
					<addToDefault>true</addToDefault>
					<onefield>false</onefield>
				</item>
			</list>
		</MD_OBJECTTYPE>

		<MD_TOC>
			<list>
				<item>
					<xpath>mets:xmlData/mods:mods/mods:tableOfContents</xpath>
					<addToDefault>false</addToDefault>
				</item>
			</list>
		</MD_TOC>
		<MD_ATTACHMENT>
			<list>
				<item>
					<xpath>mets:xmlData/mods:mods/mods:note[@type="attachment"]/@xlink:href</xpath>
					<addToDefault>false</addToDefault>
					<addUntokenizedVersion>false</addUntokenizedVersion>
				</item>
			</list>
		</MD_ATTACHMENT>

		<MD_CLASSIFICATIONCLASS>
			<list>
				<item>
					<xpath>lido:descriptiveMetadata/lido:objectClassificationWrap/lido:classificationWrap/lido:classification[@lido:type="Klasse"]/lido:term</xpath>
					<addToDefault>true</addToDefault>
					<addUntokenizedVersion>true</addUntokenizedVersion>
				</item>
			</list>
		</MD_CLASSIFICATIONCLASS>

		<MD_CLASSIFICATIONORDER>
			<list>
				<item>
					<xpath>lido:descriptiveMetadata/lido:objectClassificationWrap/lido:classificationWrap/lido:classification[@lido:type="Ordnung"]/lido:term</xpath>
					<addToDefault>true</addToDefault>
					<addUntokenizedVersion>true</addUntokenizedVersion>
				</item>
			</list>
		</MD_CLASSIFICATIONORDER>

		<MD_CLASSIFICATIONFAMILY>
			<list>
				<item>
					<xpath>lido:descriptiveMetadata/lido:objectClassificationWrap/lido:classificationWrap/lido:classification[@lido:type="Familie"]/lido:term</xpath>
					<addToDefault>true</addToDefault>
					<addUntokenizedVersion>true</addUntokenizedVersion>
				</item>
			</list>
		</MD_CLASSIFICATIONFAMILY>

		<MD_CLASSIFICATIONGENUS>
			<list>
				<item>
					<xpath>lido:descriptiveMetadata/lido:objectClassificationWrap/lido:classificationWrap/lido:classification[@lido:type="Gattung"]/lido:term</xpath>
					<addToDefault>true</addToDefault>
					<addUntokenizedVersion>true</addUntokenizedVersion>
				</item>
			</list>
		</MD_CLASSIFICATIONGENUS>

		<MD_CLASSIFICATIONSPECIES>
			<list>
				<item>
					<xpath>lido:descriptiveMetadata/lido:objectClassificationWrap/lido:classificationWrap/lido:classification[@lido:type="Art"]/lido:term</xpath>
					<addToDefault>true</addToDefault>
					<addUntokenizedVersion>true</addUntokenizedVersion>
				</item>
			</list>
		</MD_CLASSIFICATIONSPECIES>

		<MD_STAGE>
			<list>
				<item>
					<xpath>lido:descriptiveMetadata/lido:objectClassificationWrap/lido:classificationWrap/lido:classification[@lido:type="Stadium"]/lido:term</xpath>
					<addToDefault>true</addToDefault>
					<addUntokenizedVersion>true</addUntokenizedVersion>
				</item>
			</list>
		</MD_STAGE>

		<MD_PREPARATIONTYPE>
			<list>
				<item>
					<xpath>lido:descriptiveMetadata/lido:objectClassificationWrap/lido:classificationWrap/lido:classification[@lido:type="Präparationsart"]/lido:term</xpath>
					<addToDefault>true</addToDefault>
					<addUntokenizedVersion>true</addUntokenizedVersion>
				</item>
			</list>
		</MD_PREPARATIONTYPE>

		<MD_OBJECTMEASUREMENTSET>
			<list>
				<item>
					<xpath>lido:descriptiveMetadata/lido:objectIdentificationWrap/lido:objectMeasurementsWrap/lido:objectMeasurementsSet/lido:objectMeasurements</xpath>
					<addToDefault>false</addToDefault>
					<groupEntity type="OTHER">
                        <field name="MD_VALUE">lido:measurementsSet[lido:measurementType="diameter"]/lido:measurementValue</field>
						<field name="MD_DIAMETER">lido:measurementsSet[lido:measurementType="diameter"]/lido:measurementValue</field>
						<field name="MD_DIAMETERUNIT">lido:measurementsSet[lido:measurementType="diameter"]/lido:measurementUnit</field>
						<field name="MD_WEIGHT">lido:measurementsSet[lido:measurementType="weight"]/lido:measurementValue</field>
						<field name="MD_WEIGHTUNIT">lido:measurementsSet[lido:measurementType="weight"]/lido:measurementUnit</field>
						<field name="MD_ORIENTATION">lido:measurementsSet[lido:measurementType="orientation"]/lido:measurementValue</field>
						<field name="MD_ORIENTATIONUNIT">lido:measurementsSet[lido:measurementType="orientation"]/lido:measurementUnit</field>
					</groupEntity>
				</item>
			</list>
		</MD_OBJECTMEASUREMENTSET>


		<!-- Information from DFG-Viewer namespace-->
		<MD_DV_OWNER>
			<list>
				<item>
					<xpath>mets:amdSec[@ID="AMD"]/mets:rightsMD[@ID="RIGHTS"]/mets:mdWrap[@MDTYPE="OTHER" and @MIMETYPE="text/xml" and @OTHERMDTYPE="DVRIGHTS"]/mets:xmlData/dv:rights/dv:owner</xpath>
					<addToDefault>false</addToDefault>
				</item>
			</list>
		</MD_DV_OWNER>

		<MD_DV_OWNERLOGO>
			<list>
				<item>
					<xpath>mets:amdSec[@ID="AMD"]/mets:rightsMD[@ID="RIGHTS"]/mets:mdWrap[@MDTYPE="OTHER" and @MIMETYPE="text/xml" and @OTHERMDTYPE="DVRIGHTS"]/mets:xmlData/dv:rights/dv:ownerLogo</xpath>
					<addToDefault>false</addToDefault>
					<addUntokenizedVersion>false</addUntokenizedVersion>
				</item>
			</list>
		</MD_DV_OWNERLOGO>

		<MD_DV_OWNERSITEURL>
			<list>
				<item>
					<xpath>mets:amdSec[@ID="AMD"]/mets:rightsMD[@ID="RIGHTS"]/mets:mdWrap[@MDTYPE="OTHER" and @MIMETYPE="text/xml" and @OTHERMDTYPE="DVRIGHTS"]/mets:xmlData/dv:rights/dv:ownerSiteURL</xpath>
					<addToDefault>false</addToDefault>
					<addUntokenizedVersion>false</addUntokenizedVersion>
				</item>
			</list>
		</MD_DV_OWNERSITEURL>

		<MD_DV_OWNERCONTACT>
			<list>
				<item>
					<xpath>mets:amdSec[@ID="AMD"]/mets:rightsMD[@ID="RIGHTS"]/mets:mdWrap[@MDTYPE="OTHER" and @MIMETYPE="text/xml" and @OTHERMDTYPE="DVRIGHTS"]/mets:xmlData/dv:rights/dv:ownerContact </xpath>
					<addToDefault>false</addToDefault>
				</item>
			</list>
		</MD_DV_OWNERCONTACT>

		<MD_DV_LINK>
			<list>
				<item>
					<xpath>mets:amdSec/mets:digiprovMD[@ID="DIGIPROV"]/mets:mdWrap[@MDTYPE="OTHER" and @MIMETYPE="text/xml" and @OTHERMDTYPE="DVLINKS"]/mets:xmlData/dv:links/dv:presentation</xpath>
					<addToDefault>false</addToDefault>
					<addUntokenizedVersion>false</addUntokenizedVersion>
				</item>
			</list>
		</MD_DV_LINK>

		<MD_SUBJECTGEOGRAPHIC>
			<list>
				<item>
                    <xpath>mets:xmlData/mods:mods/mods:subject/mods:geographic</xpath>
                    <xpath>ead:archdesc/ead:controlaccess/ead:geogname</xpath>
                    <xpath>ead:index/ead:indexentry/ead:geogname</xpath>
                    
					<addToDefault>true</addToDefault>
					<groupEntity type="LOCATION" addCoordsToDocstruct="true">
						<field name="MD_VALUE">text()</field>
						<field name="NORM_URI">@valueURI</field>
					</groupEntity>
				</item>
			</list>
		</MD_SUBJECTGEOGRAPHIC>

		<MD_SUBJECTTOPIC>
			<list>
				<item>
                    <xpath>mets:xmlData/mods:mods/mods:subject[@authority="gnd"]/mods:topic</xpath>
                    <xpath>ead:index/ead:indexentry/ead:subject</xpath>
                    
					<addToDefault>true</addToDefault>
				</item>
			</list>
		</MD_SUBJECTTOPIC>

		<MD_OCCUPATION>
			<list>
				<item>
					<xpath>mets:xmlData/mods:mods/mods:subject/mods:occupation</xpath>
					<addToDefault>true</addToDefault>
					<addSortField>true</addSortField>
				</item>
			</list>
		</MD_OCCUPATION>

		<MD_CLASSIFICATION>
			<list>
				<item>
					<xpath>mets:xmlData/mods:mods/mods:classification[not(@*)]</xpath>
					<addToDefault>true</addToDefault>
					<addSortField>true</addSortField>
				</item>
			</list>
		</MD_CLASSIFICATION>

		<MD_SEX>
			<list>
				<item>
					<xpath>lido:descriptiveMetadata/lido:objectClassificationWrap/lido:classificationWrap/lido:classification[@lido:type="Geschlecht"]/lido:term</xpath>
					<addToDefault>true</addToDefault>
					<addSortField>true</addSortField>
				</item>
			</list>
		</MD_SEX>

		<MD_HOSTID>
			<list>
				<item>
					<xpath>mets:xmlData/mods:mods/mods:relatedItem[@type="references"]/mods:recordInfo/mods:recordIdentifier[@source="DE-361"]</xpath>
					<addToDefault>false</addToDefault>
					<addSortField>false</addSortField>
				</item>
			</list>
		</MD_HOSTID>

		<MD_PREVIOUS_VERSION>
			<list>
				<item>
					<xpath>mets:xmlData/mods:mods/mods:relatedItem[@type="otherVersion"]/mods:recordInfo/mods:recordIdentifier[@source="preceding"]</xpath>
					<addToDefault>false</addToDefault>
					<addSortField>false</addSortField>
				</item>
			</list>
		</MD_PREVIOUS_VERSION>

		<MD_NEXT_VERSION>
			<list>
				<item>
					<xpath>mets:xmlData/mods:mods/mods:relatedItem[@type="otherVersion"]/mods:recordInfo/mods:recordIdentifier[@source="succeeding"]</xpath>
					<addToDefault>false</addToDefault>
					<addSortField>false</addSortField>
				</item>
			</list>
		</MD_NEXT_VERSION>

		<BOOL_HIDE>
			<list>
				<item>
					<xpath>mets:xmlData/mods:mods/mods:accessCondition[@type="hide"]</xpath>
					<addToDefault>false</addToDefault>
					<addSortField>false</addSortField>
					<addToChildren>true</addToChildren>
					<addToPages>true</addToPages>
				</item>
			</list>
		</BOOL_HIDE>

		<BOOL_DIRECTION_RTL>
			<list>
				<item>
					<xpath>mets:xmlData/mods:mods/mods:extension/intranda:intranda/intranda:directionRTL</xpath>
					<addToDefault>false</addToDefault>
					<addSortField>true</addSortField>
				</item>
			</list>
		</BOOL_DIRECTION_RTL>

		<MD_COORDINATES>
			<list>
				<item>
					<xpath>mets:xmlData/mods:mods/mods:subject/mods:cartographics/mods:coordinates[not(@type)]</xpath>
					<addToDefault>true</addToDefault>
					<onefield>false</onefield>
				</item>
			</list>
		</MD_COORDINATES>

		<MD_GML_POINT>
			<list>
				<item>
					<xpath>mets:xmlData/mods:mods/mods:subject/mods:cartographics/mods:coordinates[not(@type)]</xpath>
                    <xpath>denkxweb:geoReference/denkxweb:position/gml:Point[@srsName="http://www.opengis.net/def/crs/epsg/0/4326"]/gml:pos</xpath>
                    
					<addToDefault>false</addToDefault>
					<addUntokenizedVersion>false</addUntokenizedVersion>
				</item>
				<item>
					<xpath>mets:xmlData/mods:mods/mods:extension/intranda:intranda/intranda:location</xpath>
					<addToDefault>true</addToDefault>
					<onefield>false</onefield>
					<groupEntity type="LOCATION">
						<field name="MD_VALUE">concat(intranda:longitude/text(), " / ", intranda:latitude/text())</field>
					</groupEntity>
				</item>
			</list>
		</MD_GML_POINT>

		<MD_GEOJSON_POINT>
			<list>
				<item>
					<xpath>denkxweb:geoReference/denkxweb:position/gml:Point[@srsName="http://www.opengis.net/def/crs/epsg/0/4326"]/gml:pos</xpath>
					<addToDefault>false</addToDefault>
					<addUntokenizedVersion>false</addUntokenizedVersion>
					<geoJSONSource addSearchField="true">gml:Point:4326</geoJSONSource>
				</item>
				<item>
					<xpath>mets:xmlData/mods:mods/mods:extension/intranda:intranda/intranda:location</xpath>
					<addToDefault>true</addToDefault>
					<onefield>false</onefield>
					<geoJSONSource separator=" / " addSearchField="true">mods:coordinates/point</geoJSONSource>
					<groupEntity type="LOCATION">
						<field name="MD_VALUE">concat(intranda:longitude/text(), " / ", intranda:latitude/text())</field>
					</groupEntity>
				</item>
			</list>
		</MD_GEOJSON_POINT>

		<MD_GML_POLYGON>
			<list>
				<item>
					<xpath>denkxweb:geoReference/denkxweb:surface/gml:MultiSurface[@srsName="http://www.opengis.net/def/crs/epsg/0/4326"]/gml:surfaceMember/gml:Polygon/gml:exterior/gml:LinearRing/gml:pos</xpath>
					<addToDefault>false</addToDefault>
					<addUntokenizedVersion>false</addUntokenizedVersion>
					<groupEntity type="OTHER">
						<field name="MD_VALUE">gml:pos</field>
					</groupEntity>
				</item>
			</list>
		</MD_GML_POLYGON>

		<MD_GEOJSON_POLYGON>
			<list>
				<item>
					<xpath>denkxweb:geoReference/denkxweb:surface/gml:MultiSurface[@srsName="http://www.opengis.net/def/crs/epsg/0/4326"]/gml:surfaceMember/gml:Polygon/gml:exterior/gml:LinearRing/gml:pos</xpath>
					<addToDefault>false</addToDefault>
					<addUntokenizedVersion>false</addUntokenizedVersion>
					<onefield separator=" ">true</onefield>
					<geoJSONSource addSearchField="true">gml:Polygon:4326</geoJSONSource>
				</item>
			</list>
		</MD_GEOJSON_POLYGON>

		<MD_GPS_POLYGON>
			<list>
				<item>
					<xpath>concat(mets:xmlData/mods:mods/mods:subject/mods:cartographics/mods:coordinates[@type="western"], ' ', mets:xmlData/mods:mods/mods:subject/mods:cartographics/mods:coordinates[@type="eastern"], ' ', mets:xmlData/mods:mods/mods:subject/mods:cartographics/mods:coordinates[@type="northern"], ' ', mets:xmlData/mods:mods/mods:subject/mods:cartographics/mods:coordinates[@type="southern"])</xpath>
					<addToDefault>false</addToDefault>
					<addUntokenizedVersion>false</addUntokenizedVersion>
					<onefield separator=" ">true</onefield>
					<geoJSONSource addSearchField="true" separator=" ">sexagesimal:polygon</geoJSONSource>
				</item>
			</list>
		</MD_GPS_POLYGON>

		<MD_DOCUMENT_PLACE>
			<list>
				<item>
					<xpath>lido:descriptiveMetadata/lido:eventWrap/lido:eventSet/lido:event</xpath>
					<addToDefault>true</addToDefault>
					<groupEntity type="OTHER">
						<field name="MD_VALUE">./lido:eventPlace/lido:displayPlace</field>
						<field name="MD_LABEL">./lido:eventPlace/lido:displayPlace</field>
						<field name="MD_URI">./lido:eventPlace/lido:place/lido:placeID</field>
						<field name="MD_RELATION_TYPE_LABEL">./lido:eventType/lido:term</field>
						<field name="MD_GEO_POINT">./lido:eventPlace/lido:place/lido:gml/gml:Point/gml:pos</field>
						<field name="MD_GEO_POLYGON">./lido:eventPlace/lido:place/lido:gml/gml:Polygon/gml:exterior/gml:LinearRing/gml:pos</field>
					</groupEntity>
				</item>
			</list>
		</MD_DOCUMENT_PLACE>
		<MD_RECORDDESCRIPTION>
			<list>
				<item>
					<xpath>dc:description</xpath>
					<addToDefault>true</addToDefault>
				</item>
			</list>
		</MD_RECORDDESCRIPTION>
		<MD_ACCESSLICENSE>
			<list>
				<item>
					<xpath>dc:rights[contains(text(),'http')]</xpath>
					<addToDefault>true</addToDefault>
				</item>
			</list>
		</MD_ACCESSLICENSE>
        
        <MD_ACCESSPERSONS>
            <list>
                <item>
                    <xpath>mets:xmlData/mods:mods/mods:extension/intranda:intranda/intranda:AccessPersons[not(starts-with(@valueURI, "https://yerusha.intranda.com"))]</xpath>
                    <addToDefault>true</addToDefault>
                    <onefield>false</onefield>
                    <groupEntity type="OTHER" addAuthorityDataToDocstruct="true">
                        <field name="MD_VALUE" addSortField="true">text()</field>
                        <field name="NORM_URI_VIAF">@valueURI</field>
                    </groupEntity>
                </item>
                <item>
                    <xpath>mets:xmlData/mods:mods/mods:extension/intranda:intranda/intranda:AccessPersons[starts-with(@valueURI, "https://yerusha.intranda.com")]</xpath>
                    <addToDefault>true</addToDefault>
                    <onefield>false</onefield>
                    <groupEntity type="OTHER" addAuthorityDataToDocstruct="true">
                        <field name="MD_VALUE" addSortField="true">text()</field>
                    </groupEntity>
                </item>
            </list>
        </MD_ACCESSPERSONS>
        <MD_ACCESSPERSONS_NAME_SEARCH>
            <list>
                <item>
                    <xpath>mets:xmlData/mods:mods/mods:extension/intranda:intranda/intranda:AccessPersons</xpath>
                    <addToDefault>true</addToDefault>
                    <onefield>false</onefield>
                </item>
            </list>
        </MD_ACCESSPERSONS_NAME_SEARCH>

		<MD_ACCESSLOCATIONS>
			<list>
				<item>
					<xpath>mets:xmlData/mods:mods/mods:extension/intranda:intranda/intranda:AccessLocations</xpath>
					<addToDefault>true</addToDefault>
					<onefield>false</onefield>
					<groupEntity type="LOCATION" addAuthorityDataToDocstruct="true" addCoordsToDocstruct="false">
						<field name="MD_VALUE" addSortField="true">text()</field>
						<field name="NORM_URI">@valueURI</field>
						<field name="NORM_IDENTIFIER_GEONAMES">substring-after(@valueURI, 'http://www.geonames.org/')</field>
					</groupEntity>
				</item>
			</list>
		</MD_ACCESSLOCATIONS>

		<MD_INTRANDAINSTITUTION>
			<list>
				<item>
					<xpath>mets:xmlData/mods:mods/mods:extension/intranda:intranda/intranda:Institution</xpath>
					<addToDefault>true</addToDefault>
					<onefield>false</onefield>
					<addSortField>true</addSortField>
					<groupEntity type="OTHER">
						<field name="MD_VALUE">text()</field>
						<field name="MD_DISPLAYFORM">text()</field>
						<field name="NORM_URI_VIAF">@valueURI</field>
					</groupEntity>
				</item>
			</list>
		</MD_INTRANDAINSTITUTION>

		<MD_FINDINGAIDSLINK>
			<list>
				<item>
					<xpath>mets:xmlData/mods:mods/mods:extension/intranda:intranda/intranda:FindingAidsLink</xpath>
					<addToDefault>false</addToDefault>
					<addExistenceBoolean>true</addExistenceBoolean>
					<onefield>false</onefield>
				</item>
			</list>
		</MD_FINDINGAIDSLINK>

		<MD_CITATION_APA>
			<list>
				<item>
					<xpath>lido:descriptiveMetadata[@xml:lang="fr"]/lido:objectRelationWrap/lido:relatedWorksWrap/lido:relatedWorkSet/lido:relatedWork/lido:object[lido:objectID[@lido:source="a-z.lu"]]</xpath>
					<addToDefault>true</addToDefault>
					<groupEntity type="CITATION" urlType="oai"
						url="https://oai.example.com/view/oai/FOOBAR/request?verb=GetRecord&amp;identifier=oai:alma.352LUX_BIBNET_NETWORK:${MD_VALUE}&amp;metadataPrefix=marc21">
						<field name="MD_VALUE">lido:objectID[@lido:source="a-z.lu"]</field>
						<field name="MD_CITATION_RECORDID">oai:GetRecord/oai:record/oai:metadata/marc:record/marc:controlfield[@tag="001"]</field>
						<field name="MD_CITATION_TITLE">oai:GetRecord/oai:record/oai:metadata/marc:record/marc:datafield[@tag="245"]/marc:subfield[@code="a"]</field>
						<field name="MD_CITATION_CONTRIBUTOR">oai:GetRecord/oai:record/oai:metadata/marc:record/marc:datafield[@tag="100"]/marc:subfield[@code="a"]</field>
						<field name="MD_CITATION_PUBLISHER">oai:GetRecord/oai:record/oai:metadata/marc:record/marc:datafield[@tag="264"]/marc:subfield[@code="b"]</field>
						<field name="MD_CITATION_PAGE">lido:objectNote[@lido:type="page"]</field>
						<field name="MD_CITATION_ILLUSTRATION">lido:objectNote[@lido:type="illustration"]</field>
						<field name="MD_CITATION_CATALOGUE">lido:objectNote[@lido:type="catalogue"]</field>
					</groupEntity>
				</item>
			</list>
		</MD_CITATION_APA>

		<MD_CLASSIFICATION_COMBINED>
			<list>
				<item>
					<xpath>mets:xmlData/mods:mods/mods:classification[@displayLabel="category"]</xpath>

				<!-- <getnode>first</getnode> -->
				<!-- <getparents>all</getparents> -->
				<onetoken>true</onetoken>
				<onefield>false</onefield>
				<!-- <urlEncoding>false</urlEncoding> -->
				<addToDefault>false</addToDefault>
				<splittingCharacter>#</splittingCharacter>
				<addUntokenizedVersion>false</addUntokenizedVersion>
				<lowercase>true</lowercase>
				<!-- <addToChildren>true</addToChildren> -->
				<addToPages>true</addToPages>
				</item>
			</list>
		</MD_CLASSIFICATION_COMBINED>

		<MD_GROUP>
			<list>
				<item>
					<xpath>mets:xmlData/mods:mods/mods:extension/intranda:mainGroup</xpath>
					<addToDefault>true</addToDefault>
					<groupEntity type="OTHER">
						<field name="MD_VALUE">intranda:firstMetadata</field>
						<field name="MD_FIRSTMETADATA">intranda:firstMetadata</field>
						<field name="MD_SECONDMETADATA">intranda:secondMetadata</field>
						<groupEntity name="MD_SUBGROUP" type="OTHER" xpath="intranda:subGroup[@type='sub group']">
							<field name="MD_VALUE">intranda:firstMetadata</field>
							<field name="MD_FIRSTMETADATA">intranda:firstMetadata</field>
							<field name="MD_SECONDMETADATA">intranda:secondMetadata</field>
							<groupEntity name="MD_SUBSUBGROUP" type="OTHER" xpath="intranda:subSubGroup[@type='sub sub group']">
								<field name="MD_VALUE">intranda:firstMetadata</field>
								<field name="MD_FIRSTMETADATA">intranda:firstMetadata</field>
								<field name="MD_SECONDMETADATA">intranda:secondMetadata</field>
							</groupEntity>
						</groupEntity>
					</groupEntity>
				</item>
			</list>
		</MD_GROUP>

		<MD_REPOSITORY>
			<list>
				<item>
					<xpath>mets:xmlData/mods:mods/mods:extension/intranda:repository</xpath>
					<addToDefault>true</addToDefault>
					<groupEntity type="OTHER">
						<field name="MD_VALUE">intranda:repositoryName</field>
						<field name="MD_REPOSITORY_NAME">intranda:repositoryName</field>
						<field name="MD_REPOSITORY_LINK">intranda:repositoryLink</field>
						<field name="MD_REPOSITORY_INVENTORY_NUMBER">intranda:inventoryNumber</field>
						<field name="MD_REPOSITORY_FORMER_INVENTORY_NUMBER">intranda:formerInventoryNumber</field>
						<field name="MD_REPOSITORY_LOCATION">intranda:location</field>
					</groupEntity>
				</item>
			</list>
		</MD_REPOSITORY>

		<MD_EVENT>
			<list>
				<item>
					<xpath>mets:xmlData/mods:mods/mods:extension/intranda:event</xpath>
					<addToDefault>true</addToDefault>
					<groupEntity type="EVENT">
						<field name="MD_VALUE">intranda:type</field>
						<field name="EVENTTYPE">intranda:type</field>
						<field name="MD_MATERIAL">intranda:material</field>
						<field name="MD_DISPLAYDATE">intranda:eventDate/intranda:displayDate</field>
						<field name="MD_EARLIESTDATE">intranda:eventDate/intranda:earliestDate</field>
						<field name="MD_DESCRIPTION">intranda:description/intranda:descriptiveNoteValue</field>
						<groupEntity name="MD_ARTIST" type="PERSON" xpath="intranda:actor[intranda:role='Künstler/-in']">
							<field name="MD_VALUE">intranda:name</field>
							<field name="MD_NAME">intranda:name</field>
							<field name="MD_ROLE">intranda:role</field>
							<field name="MD_DISPLAYNAME">intranda:displayName</field>
							<field name="MD_STARTDATE">intranda:startDate</field>
							<field name="MD_ENDDATE">intranda:endDate</field>
							<field name="MD_URI_GETTY">@getty</field>
							<field name="MD_URI_SIKART">@sikart</field>
							<field name="NORM_URI">@gnd</field>
							<groupEntity name="MD_MOTHER" type="PERSON" xpath="intranda:actor[intranda:role='Mutter']">
								<field name="MD_VALUE">intranda:name</field>
								<field name="MD_NAME">intranda:name</field>
								<field name="MD_ROLE">intranda:role</field>
								<field name="MD_DISPLAYNAME">intranda:displayName</field>
								<field name="MD_STARTDATE">intranda:startDate</field>
								<field name="MD_ENDDATE">intranda:endDate</field>
								<field name="MD_URI_GETTY">@getty</field>
								<field name="MD_URI_SIKART">@sikart</field>
								<field name="NORM_URI">@gnd</field>
							</groupEntity>
						</groupEntity>
						<groupEntity name="MD_DESIGNER" type="PERSON" xpath="intranda:actor[intranda:role='Design']">
							<field name="MD_VALUE">intranda:name</field>
							<field name="MD_NAME">intranda:name</field>
							<field name="MD_ROLE">intranda:role</field>
							<field name="MD_DISPLAYNAME">intranda:displayName</field>
							<field name="MD_STARTDATE">intranda:startDate</field>
							<field name="MD_ENDDATE">intranda:endDate</field>
							<field name="MD_URI_GETTY">@getty</field>
							<field name="MD_URI_SIKART">@sikart</field>
							<field name="NORM_URI">@gnd</field>
						</groupEntity>
						<groupEntity name="MD_CREATOR" type="PERSON" xpath="intranda:actor[not(intranda:role)]">
							<field name="MD_VALUE">intranda:name</field>
							<field name="MD_NAME">intranda:name</field>
							<field name="MD_ROLE">intranda:role</field>
							<field name="MD_DISPLAYNAME">intranda:displayName</field>
							<field name="MD_STARTDATE">intranda:startDate</field>
							<field name="MD_ENDDATE">intranda:endDate</field>
							<field name="MD_URI_GETTY">@getty</field>
							<field name="MD_URI_SIKART">@sikart</field>
							<field name="NORM_URI">@gnd</field>
						</groupEntity>
					</groupEntity>
				</item>
			</list>
		</MD_EVENT>

		<MD_SCOPECONTENT>
			<list>
				<item>
                    <xpath>mets:xmlData/mods:mods/mods:extension/intranda:intranda/intranda:ScopeContent</xpath>
                    <xpath>ead:archdesc/ead:dsc/ead:scopecontent</xpath>
                    <xpath>ead:dsc/ead:scopecontent</xpath>
                    
					<addToDefault>true</addToDefault>
					<onefield>false</onefield>
				</item>
			</list>
		</MD_SCOPECONTENT>

		<MD_OBJECTNO>
			<list>
				<item>
					<xpath>mets:xmlData/mods:mods/mods:identifier[@type="PPNanalog"]</xpath>
					<addToDefault>true</addToDefault>
					<addSortField>false</addSortField>
				</item>
			</list>
		</MD_OBJECTNO>

		<SORT_OBJECTNO>
			<list>
				<item>
					<xpath>mets:xmlData/mods:mods/mods:identifier[@type="PPNanalog"]</xpath>
					<addToDefault>false</addToDefault>
					<addUntokenizedVersion>false</addUntokenizedVersion>
					<!-- All regexes are needed in this exact order! -->
					<normalizeValue convertRoman="true" regex="BP (X)001$" />
					<normalizeValue convertRoman="true" regex="BP (XXI)a$" />
					<normalizeValue convertRoman="true" regex="BP ([C|I|M|V|X]+) [i]+" />
					<normalizeValue convertRoman="true" regex="BP ([C|I|M|V|X]+)$" />
					<normalizeValue convertRoman="true" regex="BP ([C|I|M|V|X]+)(?:\.| f\.| ff\.| i\.| ii\.)[0-9]+.*$" />
					<normalizeValue convertRoman="true" regex="[a-zA-Z]+[\s]+([C|I|M|V|X]+)[.][0-9]+$" />
					<normalizeValue length="8" filler="0" regex="BP ([0-9]+) [i]+$" />
					<normalizeValue length="8" filler="0" regex="BP ([0-9]+)a$" />
					<normalizeValue length="8" filler="0" regex="BP ([0-9]+)$" />
					<normalizeValue length="8" filler="0" regex="BP ([0-9]+)(?:\.| f\.| ff\.| i\.| ii\.)([0-9]+)[.|&amp;|-]([0-9]+)$" />
					<normalizeValue length="8" filler="0" regex="BP ([0-9]+)(?:\.| f\.| ff\.| i\.| ii\.)([0-9]+)$" />
					<normalizeValue length="8" filler="0" regex="[a-zA-Z]+[\s]+([0-9]+)[.]([0-9]+).*$" />
					<normalizeValue length="8" filler="0" regex="[a-zA-Z]+[\s]+([0-9]+).*$" />
					<normalizeValue length="8" filler="0" regex="[a-zA-Z]+ [a-zA-Z]+([0-9]+)$" />

				</item>
			</list>
		</SORT_OBJECTNO>

		<MD_PI_DOI>
			<list>
				<item>
					<xpath>mets:xmlData/mods:mods/mods:identifier[@type="doi"]</xpath>
					<getnode>first</getnode>
					<addToDefault>true</addToDefault>
				</item>
			</list>
		</MD_PI_DOI>

		<MD_PI_HANDLE>
			<list>
				<item>
					<xpath>mets:xmlData/mods:mods/mods:identifier[@type="hdl"]</xpath>
					<getnode>first</getnode>
					<addToDefault>true</addToDefault>
				</item>
			</list>
		</MD_PI_HANDLE>

		<MD_PI_ARK>
			<list>
				<item>
					<xpath>mets:xmlData/mods:mods/mods:identifier[@type="ark"]</xpath>
					<getnode>first</getnode>
					<addToDefault>true</addToDefault>
				</item>
			</list>
		</MD_PI_ARK>

        <!-- ARCHIVES -->

        <MD_PROVENIENCE>
            <list>
                <item>
                    <xpath>mets:xmlData/mods:mods/mods:note[@type="ownership"]</xpath>
                    <xpath>ead:archdesc/ead:did/ead:origination</xpath>
                    <xpath>ead:did/ead:origination</xpath>
                    
                    <addToDefault>true</addToDefault>
                    <addSortField>true</addSortField>
                    <addUntokenizedVersion>true</addUntokenizedVersion>
                </item>
            </list>
        </MD_PROVENIENCE>
        
        <MD_NODEID>
            <list>
                <item>
                    <xpath>mets:xmlData/mods:mods/mods:identifier[@type="archive-entry-id"]</xpath>
                    <addToDefault>true</addToDefault>
                    <addSortField>true</addSortField>
                    <addUntokenizedVersion>true</addUntokenizedVersion>
                </item>
            </list>
        </MD_NODEID>
        
        <MD_EADID>
            <list>
                <item>
                    <xpath>mets:xmlData/mods:mods/mods:identifier[@type="archive-id"]</xpath>
                    <xpath>ead:eadheader/ead:eadid</xpath>
                    
                    <addToDefault>true</addToDefault>
                    <addSortField>true</addSortField>
                    <addUntokenizedVersion>true</addUntokenizedVersion>
                </item>
            </list>
        </MD_EADID>
        
        <MD_UNITID>
            <list>
                <item>
                    <xpath>mets:xmlData/mods:mods/mods:identifier[@type="unit-id"]</xpath>
                    <xpath>ead:archdesc/ead:did/ead:unitid[not(@type)]</xpath>
                    <xpath>ead:did/ead:unitid[not(@type)]</xpath>
                    
                    <addToDefault>false</addToDefault>
                    <addSortField>true</addSortField>
                    <addUntokenizedVersion>true</addUntokenizedVersion>
                </item>
            </list>
        </MD_UNITID>
        
        <MD_UNITID_NUMBER>
            <list>
                <item>
                    <xpath>ead:did/ead:unitid[@type="Vorl. Nr."][1]</xpath>
                    <addToDefault>false</addToDefault>
                    <addSortField>true</addSortField>
                    <addUntokenizedVersion>true</addUntokenizedVersion>
                </item>
            </list>
        </MD_UNITID_NUMBER>
        
        <MD_RECORDID>
            <list>
                <item>
                    <xpath>mets:xmlData/mods:mods/mods:identifier[@type="record" or @type="record-id"]</xpath>
                    <xpath>ead:control/ead:recordid</xpath>
                    
                    <addToDefault>true</addToDefault>
                    <addSortField>true</addSortField>
                </item>
            </list>
        </MD_RECORDID>
        
        <MD_BIOGRAPHICALINFORMATION>
            <list>
                <item>
                    <xpath>mets:xmlData/mods:mods/mods:note[@type="bibliography"]</xpath>
                    <xpath>ead:archdesc/ead:dsc/ead:bibliography</xpath>
                    <xpath>ead:dsc/ead:bibliography</xpath>
                    
                    <addToDefault>true</addToDefault>
                    <addSortField>true</addSortField>
                    <addUntokenizedVersion>true</addUntokenizedVersion>
                </item>
            </list>
        </MD_BIOGRAPHICALINFORMATION>
        
        <MD_INVENTORYHISTORY>
            <list>
                <item>
                    <xpath>mets:xmlData/mods:mods/mods:note[@type="bibliographic history"]</xpath>
                    <xpath>ead:archdesc/ead:dsc/ead:custodhist</xpath>
                    <xpath>ead:dsc/ead:custodhist</xpath>
                    
                    <addToDefault>true</addToDefault>
                    <addSortField>true</addSortField>
                    <addUntokenizedVersion>true</addUntokenizedVersion>
                </item>
            </list>
        </MD_INVENTORYHISTORY>
        
        <MD_AQUISITIONINFORMATION>
            <list>
                <item>
                    <xpath>mets:xmlData/mods:mods/mods:note[@type="acquisition"]</xpath>
                    <xpath>ead:archdesc/ead:dsc/ead:acqinfo</xpath>
                    <xpath>ead:dsc/ead:acqinfo</xpath>
                    
                    <addToDefault>true</addToDefault>
                    <addSortField>true</addSortField>
                    <addUntokenizedVersion>true</addUntokenizedVersion>
                </item>
            </list>
        </MD_AQUISITIONINFORMATION>
        
        <MD_APPRAISALINFORMATION>
            <list>
                <item>
                    <xpath>mets:xmlData/mods:mods/mods:extension/intranda:appraisal</xpath>
                    <xpath>ead:archdesc/ead:dsc/ead:appraisal</xpath>
                    <xpath>ead:dsc/ead:appraisal</xpath>
                    
                    <addToDefault>true</addToDefault>
                    <addSortField>true</addSortField>
                    <addUntokenizedVersion>true</addUntokenizedVersion>
                </item>
            </list>
        </MD_APPRAISALINFORMATION>
        
        <MD_ADDITIONS>
            <list>
                <item>
                    <xpath>mets:xmlData/mods:mods/mods:extension/intranda:additions</xpath>
                    <xpath>ead:archdesc/ead:dsc/ead:accruals</xpath>
                    <xpath>ead:dsc/ead:accruals</xpath>
                    
                    <addToDefault>true</addToDefault>
                    <addSortField>true</addSortField>
                    <addUntokenizedVersion>true</addUntokenizedVersion>
                </item>
            </list>
        </MD_ADDITIONS>
        
        <MD_ARRANGEMENT>
            <list>
                <item>
                    <xpath>mets:xmlData/mods:mods/mods:classification[@displayLabel="arrangement"]</xpath>
                    <xpath>ead:archdesc/ead:dsc/ead:arrangement</xpath>
                    <xpath>ead:dsc/ead:arrangement</xpath>
                    
                    <addToDefault>true</addToDefault>
                    <addSortField>true</addSortField>
                    <addUntokenizedVersion>true</addUntokenizedVersion>
                </item>
            </list>
        </MD_ARRANGEMENT>
        
        <MD_USERESTRICTION>
            <list>
                <item>
                    <xpath>mets:xmlData/mods:mods/mods:physicalDescription/mods:note[@type="condition"]</xpath>
                    <xpath>ead:archdesc/ead:dsc/ead:userestrict</xpath>
                    <xpath>ead:dsc/ead:userestrict</xpath>
                    
                    <addToDefault>true</addToDefault>
                    <addSortField>true</addSortField>
                    <addUntokenizedVersion>true</addUntokenizedVersion>
                </item>
            </list>
        </MD_USERESTRICTION>
        
        <MD_FONTTYPE>
            <list>
                <item>
                    <xpath>mets:xmlData/mods:mods/mods:language/mods:scriptTerm</xpath>
                    <xpath>ead:archdesc/ead:did/ead:langmaterial[@label="font"]</xpath>
                    <xpath>ead:did/ead:langmaterial[@label="font"]</xpath>
                    
                    <addToDefault>true</addToDefault>
                    <addSortField>true</addSortField>
                    <addUntokenizedVersion>true</addUntokenizedVersion>
                </item>
            </list>
        </MD_FONTTYPE>
        
        <MD_PHYSTECH>
            <list>
                <item>
                    <xpath>mets:xmlData/mods:mods/mods:physicalDescription/mods:note[@type="physical description"]</xpath>
                    <xpath>ead:archdesc/ead:dsc/ead:phystech</xpath>
                    <xpath>ead:dsc/ead:phystech</xpath>
                    
                    <addToDefault>true</addToDefault>
                    <addSortField>true</addSortField>
                    <addUntokenizedVersion>true</addUntokenizedVersion>
                </item>
            </list>
        </MD_PHYSTECH>
        
        <MD_OTHERFINDAID>
            <list>
                <item>
                    <xpath>mets:xmlData/mods:mods/mods:extension/intranda:otherFindAid</xpath>
                    <xpath>ead:archdesc/ead:dsc/ead:otherfindaid</xpath>
                    <xpath>ead:dsc/ead:otherfindaid</xpath>
                    
                    <addToDefault>true</addToDefault>
                    <addSortField>true</addSortField>
                    <addUntokenizedVersion>true</addUntokenizedVersion>
                </item>
            </list>
        </MD_OTHERFINDAID>
        
        <MD_ORIGINALSLOCATION>
            <list>
                <item>
                    <xpath>mets:xmlData/mods:mods/mods:location/mods:physicalLocation</xpath>
                    <xpath>ead:archdesc/ead:dsc/ead:originalsloc</xpath>
                    <xpath>ead:dsc/ead:originalsloc</xpath>
                    
                    <addToDefault>true</addToDefault>
                    <addSortField>true</addSortField>
                    <addUntokenizedVersion>true</addUntokenizedVersion>
                </item>
            </list>
        </MD_ORIGINALSLOCATION>
        
        <MD_ALTERNATIVEFORMAVAILABLE>
            <list>
                <item>
                    <xpath>mets:xmlData/mods:mods/mods:physicalDescription/mods:note[@type="additional physical form"]</xpath>
                    <xpath>ead:archdesc/ead:dsc/ead:altformavail</xpath>
                    <xpath>ead:dsc/ead:altformavail</xpath>
                    
                    <addToDefault>true</addToDefault>
                    <addSortField>true</addSortField>
                    <addUntokenizedVersion>true</addUntokenizedVersion>
                </item>
            </list>
        </MD_ALTERNATIVEFORMAVAILABLE>
        
        <MD_SEPARATEDMATERIAL>
            <list>
                <item>
                    <xpath>mets:xmlData/mods:mods/mods:note[@type="original version"]</xpath>
                    <xpath>ead:archdesc/ead:dsc/ead:relatedmaterial/ead:separatedmaterial</xpath>
                    <xpath>ead:dsc/ead:relatedmaterial/ead:separatedmaterial</xpath>
                    
                    <addToDefault>true</addToDefault>
                    <addSortField>true</addSortField>
                    <addUntokenizedVersion>true</addUntokenizedVersion>
                </item>
            </list>
        </MD_SEPARATEDMATERIAL>
        
        <MD_DIDNOTE>
            <list>
                <item>
                    <xpath>mets:xmlData/mods:mods/mods:note[@type="source identifier"]</xpath>
                    <xpath>ead:archdesc/ead:did/ead:didnote</xpath>
                    <xpath>ead:did/ead:didnote</xpath>
                    
                    <addToDefault>true</addToDefault>
                    <addSortField>true</addSortField>
                    <addUntokenizedVersion>true</addUntokenizedVersion>
                </item>
            </list>
        </MD_DIDNOTE>
        
        <MD_ODD>
            <list>
                <item>
                    <xpath>mets:xmlData/mods:mods/mods:note[@type="source note"]</xpath>
                    <xpath>ead:archdesc/ead:odd</xpath>
                    <xpath>ead:odd</xpath>
                    
                    <addToDefault>true</addToDefault>
                    <addSortField>true</addSortField>
                    <addUntokenizedVersion>true</addUntokenizedVersion>
                </item>
            </list>
        </MD_ODD>
        
        <MD_ODD_HEAD>
            <list>
                <item>
                    <xpath>ead:archdesc/ead:odd/ead:head</xpath>
                    <xpath>ead:odd/ead:head</xpath>
                    
                    <addToDefault>true</addToDefault>
                    <addSortField>true</addSortField>
                    <addUntokenizedVersion>true</addUntokenizedVersion>
                </item>
            </list>
        </MD_ODD_HEAD>
        
        <MD_ODD_P>
            <list>
                <item>
                    <xpath>ead:archdesc/ead:odd/ead:p</xpath>
                    <xpath>ead:odd/ead:p</xpath>
                    
                    <addToDefault>true</addToDefault>
                    <addSortField>true</addSortField>
                    <addUntokenizedVersion>true</addUntokenizedVersion>
                </item>
            </list>
        </MD_ODD_P>
        
        <MD_CONVENTIONDECLARATION>
            <list>
                <item>
                    <xpath>mets:xmlData/mods:mods/mods:physicalDescription/mods:note[@type="organization"]</xpath>
                    <xpath>ead:control/ead:conventiondeclaration</xpath>
                    
                    <addToDefault>true</addToDefault>
                    <addSortField>true</addSortField>
                    <addUntokenizedVersion>true</addUntokenizedVersion>
                </item>
            </list>
        </MD_CONVENTIONDECLARATION>

        <MD_ABSTRACT>
            <list>
                <item>
                    <xpath>mets:xmlData/mods:mods/mods:abstract[not(@type)]</xpath>
                    <xpath>lido:descriptiveMetadata/lido:objectIdentificationWrap/lido:objectDescriptionWrap/lido:objectDescriptionSet[@lido:type="Orginaletikett" or @lido:type="description"]/lido:descriptiveNoteValue</xpath>
                    <xpath>ead:did/ead:abstract</xpath>
                    
                    <onefield>false</onefield>
                    <addToDefault>true</addToDefault>
                    <replace char="10">&lt;br /&gt;</replace>
                    <replace char="10">&lt;br /&gt;</replace>
                    <replace char="10">&lt;br /&gt;</replace>
                </item>
            </list>
        </MD_ABSTRACT>
        
        <!-- TECH MD -->
        
        <MD_TECH_FORMAT_NAME>
            <list>
                <item>
                    <xpath>mets:xmlData/mix:mix/mix:BasicDigitalObjectInformation/mix:FormatDesignation/mix:formatName</xpath>
                    <addToDefault>false</addToDefault>
                </item>
            </list>
        </MD_TECH_FORMAT_NAME>
        
        <MD_TECH_BYTE_ORDER>
            <list>
                <item>
                    <xpath>mets:xmlData/mix:mix/mix:BasicDigitalObjectInformation/mix:byteOrder</xpath>
                    <addToDefault>false</addToDefault>
                </item>
            </list>
        </MD_TECH_BYTE_ORDER>
        
        <MD_TECH_BASIC_IMAGE_INFO>
            <list>
                <item>
                    <xpath>mets:xmlData/mix:mix/mix:BasicImageInformation/mix:BasicImageCharacteristics</xpath>
                    <addToDefault>false</addToDefault>
                    <groupEntity type="OTHER">
                        <field name="MD_VALUE">concat(mix:imageWidth, ' x ', mix:imageHeight)</field>
                        <field name="MD_TECH_IMAGE_WIDTH">mix:imageWidth</field>
                        <field name="MD_TECH_IMAGE_HEIGHT">mix:imageHeight</field>
                        <field name="MD_TECH_IMAGE_COLOR_SPACE">mix:PhotometricInterpretation/mix:colorSpace</field>
                    </groupEntity>
                </item>
            </list>
        </MD_TECH_BASIC_IMAGE_INFO>
        
        <MD_TECH_IMAGE_DATETIME_CREATED>
            <list>
                <item>
                    <xpath>mets:xmlData/mix:mix/mix:ImageCaptureMetadata/mix:GeneralCaptureInformation/mix:dateTimeCreated</xpath>
                    <addToDefault>false</addToDefault>
                </item>
            </list>
        </MD_TECH_IMAGE_DATETIME_CREATED>
        
        <MD_ALTNAME_LANG_FR>
            <list>
                <item>
                    <xpath>mets:xmlData/mods:mods/mods:name/mods:alternativeName</xpath>
                    <groupEntity type="OTHER" addAuthorityDataToDocstruct="false" addCoordsToDocstruct="false">
                        <field name="MD_VALUE">concat(./mods:namePart[@xml:lang="fre" and not(@type)], mods:namePart[@xml:lang="fre" and @type="given"], " ", mods:namePart[@xml:lang="fre" and @type="family"])</field>
                        <field name="MD_REFID">@ID</field>
                        <field name="MD_TYPE">mods:description[@xml:lang="fre"]</field>
                        <field name="MD_SOURCEID">//luxArtDic:source[luxArtDic:refs="{0}"]/luxArtDic:sourceID</field>
                        <field name="MD_SOURCETEXT">//luxArtDic:source[luxArtDic:refs="{0}"]/luxArtDic:name</field>
                        <field name="MD_SOURCETYPE">//luxArtDic:source[luxArtDic:refs="{0}"]/luxArtDic:type</field>
                    </groupEntity>
                    <addToDefault>true</addToDefault>
                </item>
            </list>
        </MD_ALTNAME_LANG_FR>
        
        <MD_ALTNAME_LANG_EN>
            <list>
                <item>
                    <xpath>mets:xmlData/mods:mods/mods:name/mods:alternativeName</xpath>
                    <groupEntity type="OTHER"  addAuthorityDataToDocstruct="false" addCoordsToDocstruct="false">
                        <field name="MD_VALUE">concat(mods:namePart[@xml:lang="eng" and not(@type)], mods:namePart[@xml:lang="eng" and @type="given"], " ", mods:namePart[@xml:lang="eng" and @type="family"])</field>
                        <field name="MD_REFID">@ID</field>
                        <field name="MD_TYPE">mods:description[@xml:lang="eng"]</field>
                        <field name="MD_SOURCEID">//luxArtDic:source[luxArtDic:refs="{0}"]/luxArtDic:sourceID</field>
                        <field name="MD_SOURCETEXT">//luxArtDic:source[luxArtDic:refs="{0}"]/luxArtDic:name</field>
                        <field name="MD_SOURCETYPE">//luxArtDic:source[luxArtDic:refs="{0}"]/luxArtDic:type</field>
                    </groupEntity>
                    <addToDefault>true</addToDefault>
                </item>
            </list>
        </MD_ALTNAME_LANG_EN>
       
        <MD_ALTNAME_LANG_DE>
            <list>
                <item>
                    <xpath>mets:xmlData/mods:mods/mods:name/mods:alternativeName</xpath>
                    <groupEntity type="OTHER"  addAuthorityDataToDocstruct="false" addCoordsToDocstruct="false">
                        <field name="MD_VALUE">concat(mods:namePart[@xml:lang="ger" and not(@type)], mods:namePart[@xml:lang="ger" and @type="given"], " ", mods:namePart[@xml:lang="ger" and @type="family"])</field>
                        <field name="MD_REFID">@ID</field>
                        <field name="MD_TYPE">mods:description[@xml:lang="fre"]</field>
                        <field name="MD_SOURCEID">//luxArtDic:source[luxArtDic:refs="{0}"]/luxArtDic:sourceID</field>
                        <field name="MD_SOURCETEXT">//luxArtDic:source[luxArtDic:refs="{0}"]/luxArtDic:name</field>
                        <field name="MD_SOURCETYPE">//luxArtDic:source[luxArtDic:refs="{0}"]/luxArtDic:type</field>
                    </groupEntity>
                    <addToDefault>true</addToDefault>
                </item>
            </list>
        </MD_ALTNAME_LANG_DE>

        <MD_PROTECTION_LANG_DE>
            <list>
                <item>
                    <xpath>mets:xmlData/mods:mods/mods:extension/inpa:protection[inpa:protectionType]</xpath>
                    <addToDefault>false</addToDefault>
                    <allowDuplicateValues>true</allowDuplicateValues>
                    <groupEntity type="OTHER">
                         <field name="MD_VALUE">inpa:protectionType[@lang="ger"]</field>
                        <field name="MD_DATE">inpa:protectionDate</field>
                    </groupEntity>
                </item>
            </list>
        </MD_PROTECTION_LANG_DE>

        <MD_ADMINNOTE>
            <list>
                <item>
                    <xpath>mets:xmlData/mods:mods/mods:note[@type="admin"]</xpath>
                    <addToDefault>true</addToDefault>
                    <onefield>false</onefield>
                    <groupEntity type="OTHER">
                        <field name="MD_VALUE">text()</field>
                    </groupEntity>
                </item>
            </list>
        </MD_ADMINNOTE>

        <MD_AGENCY_LOCATION>
            <list>
                <item>
                    <xpath>mets:xmlData/mods:mods/mods:originInfo[@eventType="location"]</xpath>
                    <addToDefault>true</addToDefault>
                    <groupEntity type="LOCATION"  addAuthorityDataToDocstruct="true" addCoordsToDocstruct="true">
                        <field name="MD_VALUE">mods:place/mods:placeTerm</field>
                        <field name="MD_PLACE">mods:place/mods:placeTerm</field>
                        <field name="MD_REFID">@ID</field>
                        <field name="NORM_URI">mods:place/mods:placeTerm/@valueURI</field>
                        <field name="NORM_IDENTIFIER_GEONAMES">substring-after(mods:place/mods:placeTerm/@valueURI, 'http://www.geonames.org/')</field>
                    </groupEntity>
                </item>
            </list>
        </MD_AGENCY_LOCATION>

        <MD_AGENCY_LOCATION_LANG_FR>
            <list>
                <item>
                    <xpath>mets:xmlData/mods:mods/mods:originInfo[@eventType="location"]</xpath>
                    <addToDefault>true</addToDefault>
                    <groupEntity type="LOCATION" addAuthorityDataToDocstruct="true" addCoordsToDocstruct="false">
                        <field name="MD_VALUE">mods:place/mods:placeTerm</field>
                        <field name="MD_DESCRIPTION">mods:description[@xml:lang="fre"]</field>
                        <field name="MD_PLACE">mods:place/mods:placeTerm</field>
                        <field name="MD_REFID">@ID</field>
                        <field name="MD_DATESTART">mods:dateCreated</field> 
                        <field name="MD_DATEEND">mods:dateOther</field> 
                        <field name="MD_SOURCEID">luxArtDic:source[luxArtDic:refs="{0}"]/luxArtDic:sourceID</field>
                        <field name="MD_SOURCETEXT">luxArtDic:source[luxArtDic:refs="{0}"]/luxArtDic:name[@xml:lang="fre"]</field>
                        <field name="MD_SOURCETYPE">luxArtDic:source[luxArtDic:refs="{0}"]/luxArtDic:type</field>
                        <field name="NORM_URI">mods:place/mods:placeTerm/@valueURI</field>
                        <field name="NORM_IDENTIFIER_GEONAMES">substring-after(mods:place/mods:placeTerm/@valueURI, 'http://www.geonames.org/')</field>
                    </groupEntity>
                </item>
            </list>
        </MD_AGENCY_LOCATION_LANG_FR>

        <MD_AGENCY_LOCATION_LANG_DE>
            <list>
                <item>
                    <xpath>mets:xmlData/mods:mods/mods:originInfo[@eventType="location"]</xpath>
                    <addToDefault>true</addToDefault>
                    <groupEntity type="LOCATION"  addAuthorityDataToDocstruct="true" addCoordsToDocstruct="false">
                        <field name="MD_VALUE">mods:place/mods:placeTerm</field>
                        <field name="MD_DESCRIPTION">mods:description[@xml:lang="ger"]</field>
                        <field name="MD_PLACE">mods:place/mods:placeTerm</field>
                        <field name="MD_REFID">@ID</field>
                        <field name="MD_DATESTART">mods:dateCreated</field> 
                        <field name="MD_DATEEND">mods:dateOther</field> 
                        <field name="MD_SOURCEID">luxArtDic:source[luxArtDic:refs="{0}"]/luxArtDic:sourceID</field>
                        <field name="MD_SOURCETEXT">luxArtDic:source[luxArtDic:refs="{0}"]/luxArtDic:name[@xml:lang="ger"]</field>
                        <field name="MD_SOURCETYPE">luxArtDic:source[luxArtDic:refs="{0}"]/luxArtDic:type</field>
                        <field name="NORM_URI">mods:place/mods:placeTerm/@valueURI</field>
                        <field name="NORM_IDENTIFIER_GEONAMES">substring-after(mods:place/mods:placeTerm/@valueURI, 'http://www.geonames.org/')</field>
                    </groupEntity>
                </item>
            </list>
        </MD_AGENCY_LOCATION_LANG_DE>

        <MD_AGENCY_LOCATION_LANG_EN>
            <list>
                <item>
                    <xpath>mets:xmlData/mods:mods/mods:originInfo[@eventType="location"]</xpath>
                    <addToDefault>true</addToDefault>
                    <groupEntity type="LOCATION"  addAuthorityDataToDocstruct="true" addCoordsToDocstruct="false">
                        <field name="MD_VALUE">mods:place/mods:placeTerm</field>
                        <field name="MD_DESCRIPTION">mods:description[@xml:lang="eng"]</field>
                        <field name="MD_PLACE">mods:place/mods:placeTerm</field>
                        <field name="MD_REFID">@ID</field>
                        <field name="MD_DATESTART">mods:dateCreated</field> 
                        <field name="MD_DATEEND">mods:dateOther</field> 
                        <field name="MD_SOURCEID">luxArtDic:source[luxArtDic:refs="{0}"]/luxArtDic:sourceID</field>
                        <field name="MD_SOURCETEXT">luxArtDic:source[luxArtDic:refs="{0}"]/luxArtDic:name[@xml:lang="eng"]</field>
                        <field name="MD_SOURCETYPE">luxArtDic:source[luxArtDic:refs="{0}"]/luxArtDic:type</field>
                        <field name="NORM_URI">mods:place/mods:placeTerm/@valueURI</field>
                        <field name="NORM_IDENTIFIER_GEONAMES">substring-after(mods:place/mods:placeTerm/@valueURI, 'http://www.geonames.org/')</field>
                    </groupEntity>
                </item>
            </list>
        </MD_AGENCY_LOCATION_LANG_EN>
<<<<<<< HEAD
        
        <GROUPID_NEWSPAPER>
            <list>
                <item>
                    <xpath>mets:xmlData/mods:mods/mods:relatedItem[@type="host"]/mods:recordInfo/mods:recordIdentifier</xpath>
                    <addToDefault>false</addToDefault>
                    <addUntokenizedVersion>false</addUntokenizedVersion>
                </item>
            </list>
        </GROUPID_NEWSPAPER>
        
        <GROUPORDER_NEWSPAPER>
            <list>
                <item>
                    <xpath>mets:xmlData/mods:mods/mods:originInfo[@eventType="publication"]/mods:dateIssued[@encoding="iso8601"]</xpath>
                    <addToDefault>false</addToDefault>
                    <replace string="-"></replace>
                </item>
            </list>
        </GROUPORDER_NEWSPAPER>
        
        <MD_ACCESSLICENSE_NEWSPAPER>
            <list>
                <item>
                    <xpath>mets:xmlData/mods:mods/mods:relatedItem[@type="host"]/mods:accessCondition[@type="use and reproduction"]</xpath>
                    <addToDefault>false</addToDefault>
                </item>
            </list>
        </MD_ACCESSLICENSE_NEWSPAPER>
                
        <MD_TITLE_NEWSPAPER>
            <list>
                <item>
                    <xpath>mets:xmlData/mods:mods/mods:relatedItem[@type="host"]/mods:titleInfo/mods:title</xpath>
                    <addToDefault>false</addToDefault>
                </item>
            </list>
        </MD_TITLE_NEWSPAPER>
        
        <MD_SUBTITLE_NEWSPAPER>
            <list>
                <item>
                    <xpath>mets:xmlData/mods:mods/mods:relatedItem[@type="host"]/mods:titleInfo/mods:subTitle</xpath>
                    <addToDefault>false</addToDefault>
                </item>
            </list>
        </MD_SUBTITLE_NEWSPAPER>
        
        <MD_PUBLISHER_NEWSPAPER>
            <list>
                <item>
                    <xpath>mets:xmlData/mods:mods/mods:relatedItem[@type="host"]/mods:originInfo[@eventType="publication"]/mods:publisher</xpath>
                    <addToDefault>false</addToDefault>
                </item>
            </list>
        </MD_PUBLISHER_NEWSPAPER>

=======

       
>>>>>>> 1cb40c4b
    </fields>
 
</root><|MERGE_RESOLUTION|>--- conflicted
+++ resolved
@@ -3783,7 +3783,6 @@
                 </item>
             </list>
         </MD_AGENCY_LOCATION_LANG_EN>
-<<<<<<< HEAD
         
         <GROUPID_NEWSPAPER>
             <list>
@@ -3841,10 +3840,6 @@
             </list>
         </MD_PUBLISHER_NEWSPAPER>
 
-=======
-
-       
->>>>>>> 1cb40c4b
     </fields>
  
 </root>