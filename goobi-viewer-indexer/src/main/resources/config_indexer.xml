--- conflicted
+++ resolved
@@ -545,13 +545,10 @@
                         <xpath>
                             <list>
                                 <item>mets:xmlData/mods:mods/mods:titleInfo/mods:title[@xml:lang="fre" or @lang="fre"]</item>
-<<<<<<< HEAD
                                 <!-- AD Event -->
                                 <item>mets:xmlData/mods:mods/mods:name[@type="corporate" and @ID]/mods:namePart[@xml:lang="fre" or @lang="fre"]</item>
                                 <!-- AD Person -->
                                 <item>concat(mets:xmlData/mods:mods/mods:name[@type="personal" and @ID]/mods:namePart[@xml:lang="fre" or @lang="fre"][@type="given"], " ", mets:xmlData/mods:mods/mods:name[@type="personal" and @ID]/mods:namePart[@xml:lang="fre" or @lang="fre"][@type="family"])</item>
-=======
->>>>>>> 5511a673
                             </list>
                         </xpath>
                         <addToDefault>true</addToDefault>
