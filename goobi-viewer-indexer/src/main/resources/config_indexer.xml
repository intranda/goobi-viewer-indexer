<?xml version="1.0" encoding="UTF-8" standalone="no"?>

<root>
	<init>
		<!-- Hotfolder pause between scans (milliseconds) -->
		<sleep>1000</sleep>

		<!-- Minimum required free space to index (MB) -->
		<minStorageSpace>2048</minStorageSpace>

		<!-- Main Solr index URL -->
		<solrUrl>https://viewer-testing-index.goobi.io/solr/indexer-andrey</solrUrl>
		<!-- Old Solr index URL (for migration purposes) -->
		<oldSolrUrl></oldSolrUrl>
		<viewerUrl>http://localhost:8080/viewer/</viewerUrl>

		<!-- Folder configuration -->
		<hotFolder>C:/opt/digiverso/viewer/hotfolder/</hotFolder>
		<!--hotFolder>C:/opt/digiverso/viewer/reindex_hotfolder/</hotFolder-->
		<tempFolder>C:/opt/digiverso/indexer/temp/</tempFolder>
		<viewerHome>C:/opt/digiverso/viewer/</viewerHome>
		<dataRepositories>
			<!-- strategy: SingleRepositoryStrategy, MaxRecordNumberStrategy or RemainingSpaceStrategy -->
			<strategy>SingleRepositoryStrategy</strategy>

			<!-- RecordNumberDistributionStrategy only: max number of records (METS+LIDO) per data repository (default is 10000) -->
			<maxRecords>10000</maxRecords>

			<!-- Data repository folders (absolute paths to be used (a new folder structure will be created for each dataRepository) -->
			<dataRepository>C:/opt/digiverso/viewer/data/1</dataRepository>
			<dataRepository>C:/opt/digiverso/viewer/data/2</dataRepository>
			<dataRepository>C:/opt/digiverso/viewer/data/3</dataRepository>
		</dataRepositories>

		<!-- Data subfolder names (path is relative to either a data repository or viewerHome) -->
		<mediaFolder>media</mediaFolder>
		<altoFolder>alto</altoFolder>
		<altoCrowdsourcingFolder>alto_crowd</altoCrowdsourcingFolder>
		<fulltextFolder>fulltext</fulltextFolder>
		<fulltextCrowdsourcingFolder>fulltext_crowd</fulltextCrowdsourcingFolder>
		<wcFolder>wc</wcFolder>
		<abbyyFolder>abbyy</abbyyFolder>
		<pagePdfFolder>pdf</pagePdfFolder>
		<sourceContentFolder>source</sourceContentFolder>
		<userGeneratedContentFolder>ugc</userGeneratedContentFolder>
		<annotationFolder>annotations</annotationFolder>
		<mixFolder>mix</mixFolder>
		<cmsFolder>cms</cmsFolder>
		<teiFolder>tei</teiFolder>
		<cmdiFolder>cmdi</cmdiFolder>

		<indexedMets>indexed_mets</indexedMets>
		<indexedLido>indexed_lido</indexedLido>
        <indexedEad>indexed_ead</indexedEad>
		<indexedDenkXweb>indexed_denkxweb</indexedDenkXweb>
		<indexedDublinCore>indexed_dublincore</indexedDublinCore>
		<indexedCMS>indexed_cms</indexedCMS>

		<!-- Misc folders -->
		<successFolder>C:/opt/digiverso/viewer/success/</successFolder>
		<updatedMets>C:/opt/digiverso/viewer/updated_mets/</updatedMets>
		<deletedMets>C:/opt/digiverso/viewer/deleted_mets/</deletedMets>
		<errorMets>C:/opt/digiverso/viewer/error_mets/</errorMets>
		<origLido>C:/opt/digiverso/viewer/orig_lido/</origLido>
		<origDenkXweb>C:/opt/digiverso/viewer/orig_denkxweb/</origDenkXweb>

		<!-- Delete images, full-texts, etc. from the hotfolder if indexing has failed (default is false) -->
		<deleteContentFilesOnFailure>false</deleteContentFilesOnFailure>

		<!-- If true, all collection names from volumes will be added to their corresponding anchor record (default is false) -->
		<addVolumeCollectionsToAnchor>false</addVolumeCollectionsToAnchor>

		<representativeImage>
			<!-- If true, the first page of a document is set as the representative image if no other page is
			specified in the source document. If this is set to false, and no page is explicitly set as representative,
			no representative image will be set. Defaults to true -->
			<useFirstPageAsDefault>true</useFirstPageAsDefault>
		</representativeImage>

		<namespaces>
			<list>
				<intranda>http://intranda.com/MODS/</intranda>
				<gml>http://www.opengis.net/gml/3.2</gml>
				<luxArtDic>http://example.com/luxArtistDictionary</luxArtDic>
			</list>
		</namespaces>

		<!-- pageCountStart: Order number for the first page. Default is 1. -->
		<pageCountStart>1</pageCountStart>

		<!-- addLabelToChildren: If true, LABEL values will be propagated to child docstruct documents. Default is false. -->
		<addLabelToChildren>false</addLabelToChildren>

		<!-- labelCleanup: If true, non-sort character sequences will be removed from the string -->
		<labelCleanup>true</labelCleanup>

		<!-- emptyOrderLabelReplacement: String that will be put into the field ORDERLABEL if no value is found. Default is " - ". -->
		<emptyOrderLabelReplacement> - </emptyOrderLabelReplacement>

		 <!-- authorityData/@enabled: Authority data retrieval can be disabled completely if attribute is set to false. Default is true. -->
		<authorityData enabled="true">
			<!-- addFieldsToDefault: Authority data fields whose values should be added to DEFAULT (e.g. alternative person names). -->
			<addFieldsToDefault>
				<field>NORM_IDENTIFIER</field>
				<field>NORM_NAME</field>
				<field>NORM_ALTNAME</field>
			</addFieldsToDefault>
		</authorityData>

		<aggregateRecords>true</aggregateRecords>

		<!-- fulltextForceUTF8: If true, full-text files will automatically be converted to UTF-8
			if a different charset is detected. Default is true. -->
		<fulltextForceUTF8>false</fulltextForceUTF8>
		
		<mets>
			<!-- preferredImageFileGroup (0-n): If file group names are configured and a group with that name exists,
				it will be used for indexing image file paths. -->
			<preferredImageFileGroup>BOOKVIEWER</preferredImageFileGroup>
			<preferredImageFileGroup>ZOOMIFY</preferredImageFileGroup>
		</mets>

		<lido>
			<!-- imageXPath: XPath expressions for image names/URLs relative to lido:resourceSet -->
			<imageXPath>lido:resourceRepresentation[@lido:type='image_master']/lido:linkResource</imageXPath>
			<imageXPath>lido:resourceRepresentation[@lido:type='http://terminology.lido-schema.org/resourceRepresentation_type/provided_representation']/lido:linkResource</imageXPath>
			<imageXPath>lido:resourceRepresentation[@lido:type='http://terminology.lido-schema.org/lido00464']/lido:linkResource</imageXPath>
			<imageXPath>lido:resourceRepresentation[@lido:type='image_overview']/lido:linkResource</imageXPath>
			<imageXPath>lido:resourceID</imageXPath>
		</lido>

		<email>
			<recipients></recipients>
			<smtpServer></smtpServer>
			<smtpUser></smtpUser>
			<smtpPassword></smtpPassword>
			<smtpSenderAddress></smtpSenderAddress>
			<smtpSenderName>Goobi viewer - Indexer</smtpSenderName>
			<smtpSecurity>SSL</smtpSecurity>
			<smtpPort>465</smtpPort>
		</email>

		<viewerNotifications>
			<prerenderPdfs enabled="false" force="false" variant="small"/>
		</viewerNotifications>

		<!-- viewerAuthorizationToken: Goobi viewer REST API authorization token -->
		<viewerAuthorizationToken>test</viewerAuthorizationToken>
	</init>

	<!-- proxy/@enabled: If false, the proxy configuration will be ignored; default is false. -->
	<proxy enabled="false">
		<!-- proxyUrl: Proxy URL -->
		<proxyUrl></proxyUrl>
		<!-- proxyUrl: Proxy port -->
		<proxyPort></proxyPort>
		<!-- whitelist: List of hosts not to be accessed via proxy -->
		<whitelist>
			<host>127.0.0.1</host>
		</whitelist>
	</proxy>

	<!-- TODO add to manual -->
	<performance>
		<!-- If the METS file size exceeds the given number (in bytes), an alternate Solr write strategy will be used to avoid memory overflows (default is 10485760 bytes) -->
		<metsFileSizeThreshold>10485760</metsFileSizeThreshold>

		<!-- If a data folder size exceeds the given number (in bytes), an alternate Solr write strategy will be used to avoid memory overflows (default is 157286400 bytes) -->
		<dataFolderSizeThreshold>157286400</dataFolderSizeThreshold>

		<!-- If true, an optimize query will be sent to Solr after every indexed object. -->
		<autoOptimize>false</autoOptimize>

		<!-- If more than 1, page documents will be generated in parallel threads. Default is 1. -->
		<threads>4</threads>

		<!-- If true, the indexer will report the remaining number of record files in the hotfolder to the viewer REST API after every indexed record.
			Should be turned off when indexing large numbers of records at once or if the storage is slow. Default is true. -->
		<countHotfolderFiles>true</countHotfolderFiles>

		<!-- authorityDataCache/@enabled: If true, previously retrieved authority data records will be cached within the application
			for the duration of its lifetime. Default is true. -->
		<authorityDataCache enabled="true">
			<!-- Number of hours a record cached record can be used since its retrieval before expiring. Default is 24. -->
			<recordTTL>24</recordTTL>
			<!-- Maximum number of records a cache can hold. If the number is exceeded, new records can still be added, but a warning will be logged.
				Default is 1000. -->
			<sizeWarningThreshold>1000</sizeWarningThreshold>
		</authorityDataCache>
		
		<solr>
			<!-- useHttp2: If false, the old HTTP1 client will be used for backwards compatibility with Solr 8. Default is true. -->
			<useHttp2>true</useHttp2>
		</solr>
	</performance>



	<!-- languageMapping: maps ISO 639-2 (or any other) language codes to ISO 639-1 -->
	<languageMapping>
		<eng>en</eng>
		<ger>de</ger>
	</languageMapping>



	<docstructmapping>
		<!-- If true, the docstruct in docstructmapping/list/_default will be used if the docstruct name could not be determined. -->
		<useDefaultDocstruct>false</useDefaultDocstruct>

		<list>
			<_default>OtherDocStrct</_default>
			<monograph>Monograph</monograph>
			<MultivolumeWork>MultiVolumeWork</MultivolumeWork>
			<TableOfAbbreviations>TableOfAbbreviations</TableOfAbbreviations>
			<TableOfContents>TableOfContents</TableOfContents>
			<TableOfLiteratureRefs>TableOfLiteratureRefs</TableOfLiteratureRefs>
			<TableOfLiteratureReferences>TableOfLiteratureRefs
			</TableOfLiteratureReferences>
			<!-- LIDO -->
			<Gemälde>Painting</Gemälde>
			<Grafik>Illustration</Grafik>
			<pathologisches_Präparat>PathologicalSpecimen
			</pathologisches_Präparat>
			<Münze>Coin</Münze>
		</list>
	</docstructmapping>



	<!-- Index field configuration (via XPath expressions). -->
	<fields>

		<URN>
			<list>
				<item>
					<xpath>
						<list>
							<item>mets:xmlData/mods:mods/mods:identifier[@type="urn" or @type="URN"]</item>
							<item>mets:xmlData/mods:mods/mods:recordInfo/mods:recordIdentifier[@source="urn"]</item>
						</list>
					</xpath>
					<getnode>first</getnode>
					<addToDefault>false</addToDefault>
					<addUntokenizedVersion>false</addUntokenizedVersion>
				</item>
			</list>
		</URN>

		<!-- This field is mandatory and contains the primary identifier of the indexed record. Is must be unique in the installation. -->
		<PI>
			<list>
				<item>
					<xpath>
						<list>
							<item>lido:lidoRecID</item>
							<item>mets:xmlData/mods:mods/mods:identifier[@type="ppn" or @type="PPN"]</item>
							<item>mets:xmlData/mods:mods/mods:recordInfo/mods:recordIdentifier</item>
							<item>mets:xmlData/mods:mods/mods:identifier[@type="kuni"]</item>
							<item>mets:xmlData/mods:mods/mods:identifier[@type="rosdok_document_id"]</item>
							<item>/mets:mets/@OBJID</item>
							<item>lido:administrativeMetadata/lido:recordWrap/lido:recordID	</item>
							<item>//denkxweb:recId</item>
							<item>dc:identifier</item>
                            <item>ead:ead/ead:archdesc/ead:dsc/ead:c[@level="collection"]/@id</item>
						</list>
					</xpath>
					<getnode>first</getnode>
					<addToDefault>true</addToDefault>
					<addUntokenizedVersion>false</addUntokenizedVersion>
					<replace string="rosdok/ppn"></replace>
					<replace string="http://ld.zdb-services.de/resource/organisations/DE-MUS-814819/"></replace>
					<replace regex="https?://hdl.handle.net/([0-9]+)/([0-9]+).([0-9]+)">$1_$2_$3</replace>
				</item>
			</list>
		</PI>

<<<<<<< HEAD
        <MD_ARCHIVE_ENTRY_ID>
            <list>
                <item>
                    <xpath>
                        <list>
                            <item>mets:xmlData/mods:mods/mods:identifier[@type="archive-entry-id"]</item>
                            <item>@id</item>
                        </list>
                    </xpath>
                    <addToDefault>true</addToDefault>
                    <addUntokenizedVersion>false</addUntokenizedVersion>
                </item>
            </list>
        </MD_ARCHIVE_ENTRY_ID>
        
        <MD_ARCHIVE_ENTRY_LEVEL>
            <list>
                <item>
                    <xpath>
                        <list>
                            <item>@level</item>
                            <item>ead:archdesc/@level</item>
                        </list>
                    </xpath>
                    <addToDefault>true</addToDefault>
                    <addUntokenizedVersion>false</addUntokenizedVersion>
                </item>
            </list>
        </MD_ARCHIVE_ENTRY_LEVEL>

        <!-- This field is important, see chapter 2.11 of the manual -->
        <LABEL>
            <list>
                <item>
                    <replace string="&lt;ns&gt;"></replace>
                    <replace string="&lt;/ns&gt;"></replace>
                    <replace string="&lt;&lt;"></replace>
                    <replace string="&gt;&gt;"></replace>
                    <replace string="¬"></replace>
                </item>
            </list>
        </LABEL>
=======
		<MD_ARCHIVE_ENTRY_ID>
			<list>
				<item>
					<xpath>mets:xmlData/mods:mods/mods:identifier[@type="archive-entry-id"]</xpath>
					<addToDefault>true</addToDefault>
					<addUntokenizedVersion>false</addUntokenizedVersion>
				</item>
			</list>
		</MD_ARCHIVE_ENTRY_ID>

		<!-- This field is important, see chapter 2.11 of the manual -->
		<LABEL>
			<list>
				<item>
					<replace string="&lt;ns&gt;"></replace>
					<replace string="&lt;/ns&gt;"></replace>
					<replace string="&lt;&lt;"></replace>
					<replace string="&gt;&gt;"></replace>
					<replace string="¬"></replace>
				</item>
			</list>
		</LABEL>
>>>>>>> fd49866e

		<!-- This field includes the Goobi workflow process ID -->
		<MD_PROCESSID>
			<list>
				<item>
					<xpath>@OBJID</xpath>
					<addToDefault>false</addToDefault>
					<addUntokenizedVersion>false</addUntokenizedVersion>
				</item>
			</list>
		</MD_PROCESSID>

		<CURRENTNO>
			<list>
				<item>
					<xpath>
						<list>
							<item>mets:xmlData/mods:mods/mods:part/mods:detail/mods:number</item>
							<item>mets:xmlData/mods:mods/mods:titleInfo/mods:partName</item>
						</list>
					</xpath>
					<getnode>first</getnode>
					<addToDefault>false</addToDefault>
					<addUntokenizedVersion>false</addUntokenizedVersion>
					<normalizeYear minYearDigits="4">true</normalizeYear>
				</item>
			</list>
		</CURRENTNO>

		<CURRENTNOSORT>
			<list>
				<item>
					<xpath>
						<list>
							<item>mets:xmlData/mods:mods/mods:titleInfo/mods:partNumber</item>
							<item>mets:xmlData/mods:mods/mods:part[@type="host" or not(@type)]/attribute::order</item>
						</list>
					</xpath>
					<getnode>first</getnode>
					<addToDefault>false</addToDefault>
					<addUntokenizedVersion>false</addUntokenizedVersion>
				</item>
			</list>
		</CURRENTNOSORT>

		<!-- This field contains the digital collections -->
		<DC>
			<list>
				<item>
					<xpath>
						<list>
							<item>mets:xmlData/mods:mods/mods:classification[not(@*)]</item>
							<item>mets:xmlData/mods:mods/mods:classification[@authority="ivdcc" or @authority="GDZ"]</item>
							<item>mets:xmlData/mods:mods/mods:relatedItem[@type='host']/@ID</item>
							<item>lido:administrativeMetadata/lido:recordWrap/lido:recordSource/lido:legalBodyName/lido:appellationValue</item>
							<item>dc:subject</item>
						</list>
					</xpath>
					<getparents>all</getparents>
					<onetoken>true</onetoken>
					<onefield>false</onefield>
					<addToDefault>false</addToDefault>
					<splittingCharacter>#</splittingCharacter>
					<addUntokenizedVersion>false</addUntokenizedVersion>
					<lowercase>true</lowercase>
					<addToChildren>true</addToChildren>
					<addToPages>true</addToPages>
				</item>
			</list>
		</DC>

		<!-- If you want to configure access restrictions in the Goobi viewer, make sure you write the information to this field -->
		<ACCESSCONDITION>
			<list>
				<item>
					<xpath>
						<list>
							<item>mets:xmlData/mods:mods/mods:accessCondition[@type='restriction on access']</item>
							<item>mets:xmlData/mods:mods/mods:accessCondition[@type='moving wall']/@type</item>
							<item>lido:descriptiveMetadata/lido:objectClassificationWrap/lido:classificationWrap/lido:classification[@lido:type="restriction"]/lido:conceptID[@lido:type="http://terminology.lido-schema.org/identifier_type/local_identifier"]</item>
							<item>dc:rights[not(contains(text(),'http'))]</item>
						</list>
					</xpath>

					<addToDefault>false</addToDefault>
					<addUntokenizedVersion>false</addUntokenizedVersion>
				</item>
			</list>
		</ACCESSCONDITION>

		<ACCESSCONDITION_PDF_PERCENTAGE_QUOTA>
			<list>
				<item>
					<xpath>mets:xmlData/mods:mods/mods:extension/intranda:accessConditionPdfPercentageQuota</xpath>
					<addToDefault>false</addToDefault>
					<addSortField>false</addSortField>
					<addUntokenizedVersion>false</addUntokenizedVersion>
				</item>
			</list>
		</ACCESSCONDITION_PDF_PERCENTAGE_QUOTA>

		<ACCESSCONDITION_CONCURRENTUSE>
			<list>
				<item>
					<xpath>mets:xmlData/mods:mods/mods:extension/intranda:accessConditionConcurrentUse</xpath>
					<addToDefault>false</addToDefault>
					<addSortField>false</addSortField>
					<addUntokenizedVersion>false</addUntokenizedVersion>
				</item>
			</list>
		</ACCESSCONDITION_CONCURRENTUSE>

		<EVENTDATE>
			<list>
				<item>
					<xpath>
						<list>
							<item>lido:eventDate/lido:displayDate</item>
						</list>
					</xpath>
					<getnode>first</getnode>
					<addToDefault>true</addToDefault>
					<onefield>false</onefield>
					<addUntokenizedVersion>false</addUntokenizedVersion>
					<normalizeYear minYearDigits="2">true</normalizeYear>
				</item>
			</list>
		</EVENTDATE>

		<EVENTDATESTART>
			<list>
				<item>
					<xpath>
						<list>
							<item>lido:eventDate/lido:date/lido:earliestDate</item>
						</list>
					</xpath>
					<getnode>first</getnode>
					<addToDefault>true</addToDefault>
					<addSortFieldToTopstruct>true</addSortFieldToTopstruct>
					<onefield>false</onefield>
					<addUntokenizedVersion>false</addUntokenizedVersion>
					<normalizeYear>true</normalizeYear>
				</item>
			</list>
		</EVENTDATESTART>

		<EVENTDATEEND>
			<list>
				<item>
					<xpath>
						<list>
							<item>lido:eventDate/lido:date/lido:latestDate</item>
						</list>
					</xpath>
					<getnode>first</getnode>
					<addToDefault>true</addToDefault>
					<onefield>false</onefield>
					<addUntokenizedVersion>false</addUntokenizedVersion>
					<normalizeYear>true</normalizeYear>
				</item>
			</list>
		</EVENTDATEEND>

			<GROUPID_CONVOLUTE>
			<list>
				<item>
					<xpath>mets:xmlData/mods:mods/mods:note[@type='convoluteid']</xpath>
					<addToDefault>true</addToDefault>
					<addUntokenizedVersion>false</addUntokenizedVersion>
				</item>
			</list>
			</GROUPID_CONVOLUTE>

			<GROUPORDER_CONVOLUTE>
			<list>
				<item>
					<xpath>mets:xmlData/mods:mods/mods:note[@type='convoluteorder']</xpath>
					<addToDefault>true</addToDefault>
					<addUntokenizedVersion>false</addUntokenizedVersion>
				</item>
			</list>
			</GROUPORDER_CONVOLUTE>

			<GROUPID_SERIES>
			<list>
				<item>
					<xpath>mets:xmlData/mods:mods/mods:relatedItem[@type='series' and not(@otherType)]/mods:recordInfo/mods:recordIdentifier</xpath>
					<addToDefault>false</addToDefault>
					<addUntokenizedVersion>false</addUntokenizedVersion>
				</item>
			</list>
		</GROUPID_SERIES>

		<GROUPORDER_SERIES>
			<list>
				<item>
					<xpath>mets:xmlData/mods:mods/mods:relatedItem[@type='series' and not(@otherType)]/mods:part/@order</xpath>
					<addToDefault>false</addToDefault>
					<addUntokenizedVersion>false</addUntokenizedVersion>
				</item>
			</list>
		</GROUPORDER_SERIES>

		<MD_TITLE_SERIES>
			<list>
				<item>
					<xpath>mets:xmlData/mods:mods/mods:relatedItem[@type='series' and not(@otherType)]/mods:titleInfo/mods:title</xpath>
					<addToDefault>true</addToDefault>
					<addUntokenizedVersion>true</addUntokenizedVersion>
				</item>
			</list>
		</MD_TITLE_SERIES>

		<SORT_TITLE_SERIES>
			<list>
				<item>
					<xpath>mets:xmlData/mods:mods/mods:relatedItem[@type='series' and not(@otherType)]/mods:titleInfo/mods:title</xpath>
					<addToDefault>false</addToDefault>
					<addUntokenizedVersion>false</addUntokenizedVersion>
					<replace regex="[¬]\w+[ ]"></replace>
					<replace regex="&lt;ns&gt;\w+&lt;/ns&gt;"></replace>
				</item>
			</list>
		</SORT_TITLE_SERIES>

		<!-- This field is important, see chapter 2.11 of the manual -->
		<MD_TITLE>
			<list>
				<item>
					<xpath>
						<list>
							<item>mets:xmlData/mods:mods/mods:titleInfo[not(@*)]/mods:title[not(@lang)]</item>
							<item>mets:xmlData/bib/record/datafield[@tag="245"]/subfield[@code="a"]</item>
							<item>lido:descriptiveMetadata/lido:objectIdentificationWrap/lido:titleWrap/lido:titleSet/lido:appellationValue</item>
							<item>dc:title</item>
                            <item>ead:did/ead:unittitle</item>
                            <item>ead:eadheader/ead:filedesc/ead:titlestmt/ead:titleproper</item>
						</list>
					</xpath>
					<addToDefault>true</addToDefault>
					<addSortField>true</addSortField>
					<replace string="&lt;ns&gt;"></replace>
					<replace string="&lt;/ns&gt;"></replace>
					<replace string="&lt;&lt;"></replace>
					<replace string="&gt;&gt;"></replace>
					<replace string="¬"></replace>
				</item>
			</list>
		</MD_TITLE>

		<SORT_TITLE>
			<list>
				<item>
					<xpath>
						<list>
							<item>mets:xmlData/mods:mods/mods:titleInfo[@type='uniform']/mods:title</item>
							<item>mets:xmlData/mods:mods/mods:titleInfo[not(@*)]/mods:title[not(@lang)]</item>
							<item>lido:descriptiveMetadata/lido:objectIdentificationWrap/lido:titleWrap/lido:titleSet/lido:appellationValue</item>
							<item>dc:title</item>
						</list>
					</xpath>
					<getnode>first</getnode>
					<addToDefault>true</addToDefault>
					<replace regex="[¬]\w+[ ]"></replace>
				</item>
			</list>
		</SORT_TITLE>

			<MD_TITLE_LANG_FR>
				<list>
					<item>
						<xpath>
							<list>
								<item>mets:xmlData/mods:mods/mods:titleInfo/mods:title[@xml:lang="fre" or @lang="fre"]</item>
							</list>
						</xpath>
						<addToDefault>true</addToDefault>
						<addSortField>true</addSortField>
						<replace string="&lt;ns&gt;"></replace>
						<replace string="&lt;/ns&gt;"></replace>
						<replace string="&lt;&lt;"></replace>
						<replace string="&gt;&gt;"></replace>
						<replace string="¬"></replace>
					</item>
				</list>
			</MD_TITLE_LANG_FR>
			<MD_TITLE_LANG_DE>
				<list>
					<item>
						<xpath>
							<list>
								<item>mets:xmlData/mods:mods/mods:titleInfo/mods:title[@xml:lang="ger" or @lang="ger"]</item>
							</list>
						</xpath>
						<addToDefault>true</addToDefault>
						<addSortField>true</addSortField>
						<replace string="&lt;ns&gt;"></replace>
						<replace string="&lt;/ns&gt;"></replace>
						<replace string="&lt;&lt;"></replace>
						<replace string="&gt;&gt;"></replace>
						<replace string="¬"></replace>
					</item>
				</list>
			</MD_TITLE_LANG_DE>
			<MD_TITLE_LANG_EN>
				<list>
					<item>
						<xpath>
							<list>
								<item>mets:xmlData/mods:mods/mods:titleInfo/mods:title[@xml:lang="ger" or @lang="eng"]</item>
							</list>
						</xpath>
						<addToDefault>true</addToDefault>
						<addSortField>true</addSortField>
						<replace string="&lt;ns&gt;"></replace>
						<replace string="&lt;/ns&gt;"></replace>
						<replace string="&lt;&lt;"></replace>
						<replace string="&gt;&gt;"></replace>
						<replace string="¬"></replace>
					</item>
				</list>
			</MD_TITLE_LANG_EN>

		<MD_SUBTITLE>
			<list>
				<item>
					<xpath>mets:xmlData/mods:mods/mods:titleInfo[not(@*)]/mods:subTitle</xpath>
					<addToDefault>true</addToDefault>
					<addToMetadata>false</addToMetadata>
				</item>
			</list>
		</MD_SUBTITLE>

		<MD_ALTERNATETITLE>
			<list>
				<item>
					<xpath>mets:xmlData/mods:mods/mods:titleInfo[@type='alternative']/mods:title</xpath>
					<addToDefault>true</addToDefault>
					<onefield>false</onefield>
				</item>
			</list>
		</MD_ALTERNATETITLE>

		<!-- This field is important, see chapter 2.11 of the manual -->
		<MD_PUBLISHER>
			<list>
				<item>
					<xpath>
						<list>
							<item>mets:xmlData/mods:mods/mods:originInfo[not(mods:edition[text() = '[Electronic ed.]'])]/mods:publisher</item>
							<item>mets:xmlData/bib/record/datafield[@tag="264"]/subfield[@code="b"]</item>
							<item>lido:eventActor/lido:actorInRole[lido:roleActor/lido:term='Verlag']</item>
						</list>
					</xpath>
					<addToDefault>true</addToDefault>
					<groupEntity type="ORIGININFO">
						<field name="MD_VALUE">text()</field>
						<field name="MD_PUBLISHER">text()</field>
						<field name="MD_PUBLISHER">lido:actor/lido:nameActorSet/lido:appellationValue</field>
						<field name="NORM_URI">lido:actor/lido:actorID</field>
					</groupEntity>
				</item>
			</list>
		</MD_PUBLISHER>

		<!-- This field is important, see chapter 2.11 of the manual -->
		<MD_PLACEPUBLISH>
			<list>
				<item>
					<xpath>
						<list>
							<item>mets:xmlData/mods:mods/mods:originInfo[not(mods:edition[text() = '[Electronic ed.]'])]/mods:place/mods:placeTerm[@type="text"]</item>
							<item>mets:xmlData/bib/record/datafield[@tag="264"]/subfield[@code="a"]</item>
						</list>
					</xpath>
					<addToDefault>true</addToDefault>
					<groupEntity type="LOCATION" addCoordsToDocstruct="true">
						<field name="MD_VALUE">text()</field>
						<field name="NORM_URI">@valueURI</field>
					</groupEntity>
				</item>
			</list>
		</MD_PLACEPUBLISH>

		<!-- This field is important, see chapter 2.11 of the manual -->
		<MD_YEARPUBLISH>
			<list>
				<item>
					<xpath>
						<list>
							<item>mets:xmlData/mods:mods/mods:originInfo[not(mods:edition[text() = '[Electronic ed.]'])]/mods:dateIssued[@keyDate="yes"][@encoding="w3cdtf"]</item>
							<item>mets:xmlData/mods:mods/mods:originInfo[not(mods:edition[text() = '[Electronic ed.]'])]/mods:dateIssued[not(@keyDate)][@encoding="w3cdtf"]	</item>
							<item>mets:xmlData/mods:mods/mods:originInfo[not(mods:edition[text() = '[Electronic ed.]'])]/mods:dateIssued[@keyDate="yes"][@encoding="iso8601"]</item>
							<item>mets:xmlData/mods:mods/mods:originInfo[not(mods:edition[text() = '[Electronic ed.]'])]/mods:dateIssued[not(@keyDate)][@encoding="iso8601"]</item>
							<item>mets:xmlData/mods:mods/mods:originInfo[not(mods:edition[text() = '[Electronic ed.]'])]/mods:dateIssued[not(@encoding)][not(@point)]</item>
							<item>mets:xmlData/bib/record/datafield[@tag="264"]/subfield[@code="c"]</item>
							<item>lido:descriptiveMetadata/lido:objectIdentificationWrap/lido:objectDescriptionWrap/lido:objectDescriptionSet[@lido:type='function']/lido:descriptiveNoteValue</item>
						</list>
					</xpath>
					<addToDefault>true</addToDefault>
					<addSortField>true</addSortField>
					<normalizeYear minYearDigits="1" field="MDNUM_YEARPUBLISH">true</normalizeYear>
				</item>
			</list>
		</MD_YEARPUBLISH>

		<MD_YEARPUBLISHSTART>
			<list>
				<item>
					<xpath>mets:xmlData/mods:mods/mods:originInfo[not(mods:edition[text() = '[Electronic ed.]'])]/mods:dateIssued[@point='start']</xpath>
					<getnode>first</getnode>
					<addToDefault>true</addToDefault>
					<addSortField>true</addSortField>
					<normalizeYear>true</normalizeYear>
				</item>
			</list>
		</MD_YEARPUBLISHSTART>

		<MD_YEARPUBLISHEND>
			<list>
				<item>
					<xpath>mets:xmlData/mods:mods/mods:originInfo[not(mods:edition[text() = '[Electronic ed.]'])]/mods:dateIssued[@point='end']</xpath>
					<getnode>first</getnode>
					<addToDefault>true</addToDefault>
					<addSortField>true</addSortField>
					<normalizeYear>true</normalizeYear>
				</item>
			</list>
		</MD_YEARPUBLISHEND>

		<!-- This field is important, see chapter 2.11 of the manual -->
		<MD_LANGUAGE>
			<list>
				<item>
					<xpath>
						<list>
							<item>mets:xmlData/mods:mods/mods:language/mods:languageTerm[@type='code'][@authority='iso639-2b']</item>
							<item>mets:xmlData/mods:mods/mods:language/mods:languageTerm[@type='code'][@authority='rfc3066']</item>
							<item>dc:language</item>
						</list>
					</xpath>
					<onefield>false</onefield>
					<addToDefault>true</addToDefault>
				</item>
			</list>
		</MD_LANGUAGE>

		<!-- This field is important, see chapter 2.11 of the manual, it should possibly include the Author -->
		<MD_CREATOR>
			<list>
				<item>
					<xpath>
						<list>
							<item>mets:xmlData/mods:mods/mods:name[@type="personal"][not(mods:role/mods:roleTerm="rcp"[@authority='marcrelator'][@type='code'])]</item>
							<item>lido:eventActor/lido:actorInRole/lido:actor</item>
							<item>dc:creator</item>
						</list>
					</xpath>
					<addToDefault>true</addToDefault>
					<addSortField>true</addSortField>
					<lowercase>true</lowercase>
					<replace string="&lt;&lt;"></replace>
					<replace string="&gt;&gt;"></replace>
					<replace char="152"></replace>
					<replace char="156"></replace>
					<groupEntity type="PERSON">
						<!-- MODS -->
						<field name="MD_VALUE">mods:displayForm</field>
						<field name="MD_DISPLAYFORM">mods:displayForm</field>
						<field name="MD_LINK">@xlink:href</field>
						<field name="MD_CORPORATION">mods:namePart[not(@type)]</field>
						<field name="MD_LASTNAME">mods:namePart[@type="family"]</field>
						<field name="MD_FIRSTNAME">mods:namePart[@type="given"]</field>
						<field name="MD_LIFEPERIOD">mods:namePart[@type="date"]</field>
						<field name="MD_TERMSOFADDRESS">mods:namePart[@type="termsOfAddress"]</field>

						<!-- LIDO -->
						<field name="MD_VALUE">lido:nameActorSet/lido:appellationValue[@lido:pref="preferred"]</field>
						<field name="MD_DISPLAYFORM">lido:nameActorSet/lido:appellationValue[@lido:pref="preferred"]</field>
						<field name="MD_DOB">lido:vitalDatesActor/lido:earliestDate[@lido:type="Geburtsdatum"]</field>
						<field name="MD_DOD">lido:vitalDatesActor/lido:latestDate[@lido:type="Sterbedatum"]</field>
						<field name="NORM_URI">lido:actorID[@lido:source="http://d-nb.info/gnd"]</field>

						<!-- DUBLIN CORE -->
						<field name="MD_VALUE">text()</field>
					</groupEntity>

				</item>
			</list>
		</MD_CREATOR>

		<!-- This field is important, see chapter 2.11 of the manual -->
		<MD_SUBJECT>
			<list>
				<item>
					<xpath>mets:xmlData/mods:mods/mods:subject[not(@*)]/mods:topic</xpath>
					<addToDefault>true</addToDefault>
					<onefield>false</onefield>
					<groupEntity type="SUBJECT">
						<field name="MD_VALUE">text()</field>
						<field name="MD_SUBJECT">text()</field>
					</groupEntity>
				</item>
			</list>
		</MD_SUBJECT>

		<!-- This field is important, see chapter 2.11 of the manual -->
		<MD_CORPORATION>
			<list>
				<item>
					<xpath>mets:xmlData/mods:mods/mods:name[@type='corporate']</xpath>
					<groupEntity type="CORPORATION">
						<field name="MD_VALUE">mods:displayForm</field>
						<field name="MD_DISPLAYFORM">mods:displayForm</field>
						<field name="MD_LINK">@xlink:href</field>
						<field name="MD_CORPORATION">mods:namePart[not(@type)]</field>
						<field name="MD_LASTNAME">mods:namePart[@type="family"]</field>
						<field name="MD_FIRSTNAME">mods:namePart[@type="given"]</field>
						<field name="MD_LIFEPERIOD">mods:namePart[@type="date"]</field>
						<field name="MD_TERMSOFADDRESS">mods:namePart[@type="termsOfAddress"]</field>
					</groupEntity>
				</item>
			</list>
		</MD_CORPORATION>

		<!-- This field is important, see chapter 2.11 of the manual -->
		<MD_ISBN>
			<list>
				<item>
					<xpath>mets:xmlData/mods:mods/mods:identifier[@type="isbn" or @type="ISBN"]</xpath>
					<getnode>first</getnode>
					<addToDefault>true</addToDefault>
				</item>
			</list>
		</MD_ISBN>

		<!-- This field is important, see chapter 2.11 of the manual -->
		<MD_ISSN>
			<list>
				<item>
					<xpath>mets:xmlData/mods:mods/mods:identifier[@type="issn" or @type="ISSN"]</xpath>
					<getnode>first</getnode>
					<addToDefault>true</addToDefault>
				</item>
			</list>
		</MD_ISSN>

		<!-- This field is important, see chapter 2.11 of the manual -->
		<MD_EDITION>
			<list>
				<item>
					<xpath>mets:xmlData/mods:mods/mods:originInfo/mods:edition[not(text() = '[Electronic ed.]')]</xpath>
					<addToDefault>true</addToDefault>
				</item>
			</list>
		</MD_EDITION>

		<!-- This field is important, see chapter 2.11 of the manual -->
		<MD_SERIES>
			<list>
				<item>
					<xpath>mets:xmlData/mods:mods/mods:relatedItem[@type='series']/titleInfo/title</xpath>
					<addToDefault>true</addToDefault>
				</item>
			</list>
		</MD_SERIES>



		<MD_PUBLICATIONRUN>
			<list>
				<item>
					<xpath>mets:xmlData/mods:mods/mods:originInfo[not(mods:edition[text() = '[Electronic ed.]'])]/mods:dateOther[@type="text"]</xpath>
					<addToDefault>false</addToDefault>
					<addUntokenizedVersion>false</addUntokenizedVersion>
					<addSortField>false</addSortField>
					<normalizeYear>true</normalizeYear>
					<interpolateYears>true</interpolateYears>
				</item>
			</list>
		</MD_PUBLICATIONRUN>

		<DATE_PUBLICRELEASEDATE>
			<list>
				<item>
					<xpath>mets:xmlData/mods:mods/mods:accessCondition[@type='moving wall']</xpath>
					<addToDefault>false</addToDefault>
					<addUntokenizedVersion>false</addUntokenizedVersion>
					<addToChildren>true</addToChildren>
					<addToPages>true</addToPages>
				</item>
			</list>
		</DATE_PUBLICRELEASEDATE>

		<MD_PHYSICALCOPY>
			<list>
				<item>
					<xpath>mets:xmlData/mods:mods/mods:physicalLocation[@type='current']</xpath>
					<addToDefault>true</addToDefault>
					<addSortField>true</addSortField>
					<groupEntity type="LOCATION">
						<field name="MD_VALUE">mods:physicalLocation[@type='current']</field>
						<field name="MD_LOCATION">mods:physicalLocation[@type='current']</field>
						<field name="MD_SHELFMARK">mods:shelfLocator</field>
						<field name="MD_PROVENIENCE">mods:physicalLocation[not(@type)]</field>
						<field name="MD_NOTE">mods:holdingSimple/mods:copyInformation/mods:note</field>
						<field name="MD_OPACID">mods:url[@note='opac']</field>
						<field name="MD_IMAGEURN">mods:url[@note='imageurn']</field>
						<field name="MD_IMAGEURL">mods:url[@note='imageurl']</field>
						<field name="MD_COMPENDIUM">mods:holdingSimple/mods:copyInformation/mods:note[@type='compendium']</field>
						<field name="MD_PROFORMA">mods:holdingSimple/mods:note[@type='proforma']</field>
						<field name="MD_DISPLAY">mods:holdingSimple/mods:note[@type='display']</field>
					</groupEntity>
				</item>
			</list>
		</MD_PHYSICALCOPY>

		<MD_EVENT_DESCRIPTION>
			<list>
				<item>
					<xpath>lido:eventDescriptionSet/lido:descriptiveNoteValue</xpath>
					<addToDefault>true</addToDefault>
					<addSortField>false</addSortField>
				</item>
			</list>
		</MD_EVENT_DESCRIPTION>

		<MD_EVENTACTOR>
			<list>
				<item>
					<xpath>lido:eventActor/lido:actorInRole/lido:actor/lido:nameActorSet/lido:appellationValue[@lido:pref="preferred"]</xpath>
					<addToDefault>true</addToDefault>
					<addSortField>false</addSortField>
					<replace string="&lt;&lt;"></replace>
					<replace string="&gt;&gt;"></replace>
					<replace char="152"></replace>
					<replace char="156"></replace>
				</item>
			</list>
		</MD_EVENTACTOR>

		<MD_EVENTARTIST>
			<list>
				<item>
					<xpath>lido:eventActor/lido:actorInRole[lido:roleActor/lido:term="Künstler/in"]/lido:actor/lido:nameActorSet/lido:appellationValue[@lido:pref="preferred"]</xpath>
					<addToDefault>true</addToDefault>
					<addSortField>true</addSortField>
					<replace string="&lt;&lt;"></replace>
					<replace string="&gt;&gt;"></replace>
					<replace char="152"></replace>
					<replace char="156"></replace>
				</item>
			</list>
		</MD_EVENTARTIST>

		<MD_ADDRESSEE>
			<list>
				<item>
					<xpath>mets:xmlData/mods:mods/mods:name[@type="personal"][mods:role/mods:roleTerm="rcp"[@authority='marcrelator'][@type='code']]/mods:displayForm</xpath>
					<addToDefault>true</addToDefault>
					<addSortField>true</addSortField>
					<replace string="&lt;&lt;"></replace>
					<replace string="&gt;&gt;"></replace>
					<replace char="152"></replace>
					<replace char="156"></replace>
					<groupEntity type="PERSON">
						<field name="MD_VALUE">mods:displayForm</field>
						<field name="MD_DISPLAYFORM">mods:displayForm</field>
						<field name="MD_LINK">@xlink:href</field>
						<field name="MD_CORPORATION">mods:namePart[not(@type)]</field>
						<field name="MD_LASTNAME">mods:namePart[@type="family"]</field>
						<field name="MD_FIRSTNAME">mods:namePart[@type="given"]</field>
						<field name="MD_LIFEPERIOD">mods:namePart[@type="date"]</field>
						<field name="MD_TERMSOFADDRESS">mods:namePart[@type="termsOfAddress"]</field>
					</groupEntity>
				</item>
			</list>
		</MD_ADDRESSEE>

		<MD_ARTIST>
			<list>
				<item>
					<xpath>
						<list>
							<item>mets:xmlData/mods:mods/mods:name[@type="personal"][mods:role/mods:roleTerm="art"[@authority='marcrelator'][@type='code']]/mods:displayForm</item>
							<item>lido:eventActor/lido:actorInRole[lido:roleActor/lido:term='Maler']/lido:actor</item>
							<item>lido:eventActor/lido:actorInRole[lido:roleActor/lido:term='Malerin']/lido:actor</item>
							<item>lido:eventActor/lido:actorInRole[lido:roleActor/lido:term='Zeichner']/lido:actor</item>
							<item>lido:eventActor/lido:actorInRole[lido:roleActor/lido:term='Zeichnerin']/lido:actor/lido:nameActorSet/lido:appellationValue</item>
							<item>lido:eventActor/lido:actorInRole[lido:roleActor/lido:term='Künstler/in']/lido:actor/lido:nameActorSet/lido:appellationValue</item>
						</list>
					</xpath>
					<addToDefault>true</addToDefault>
					<addSortField>true</addSortField>
					<replace string="&lt;&lt;"></replace>
					<replace string="&gt;&gt;"></replace>
					<replace char="152"></replace>
					<replace char="156"></replace>
					<groupEntity type="PERSON">
						<field name="MD_VALUE">mods:displayForm</field>
						<field name="MD_DISPLAYFORM">mods:displayForm</field>
						<field name="MD_LINK">@xlink:href</field>
						<field name="MD_CORPORATION">mods:namePart[not(@type)]</field>
						<field name="MD_LASTNAME">mods:namePart[@type="family"]</field>
						<field name="MD_FIRSTNAME">mods:namePart[@type="given"]</field>
						<field name="MD_LIFEPERIOD">mods:namePart[@type="date"]</field>
						<field name="MD_TERMSOFADDRESS">mods:namePart[@type="termsOfAddress"]</field>
					</groupEntity>
				</item>
			</list>
		</MD_ARTIST>

		<MD_ASSOCIATEDPERSON>
			<list>
				<item>
					<xpath>mets:xmlData/mods:mods/mods:name[@type="personal"][mods:role/mods:roleTerm="asn"[@authority='marcrelator'][@type='code']]/mods:displayForm</xpath>
					<addToDefault>true</addToDefault>
					<addSortField>true</addSortField>
					<replace string="&lt;&lt;"></replace>
					<replace string="&gt;&gt;"></replace>
					<replace char="152"></replace>
					<replace char="156"></replace>
					<groupEntity type="PERSON">
						<field name="MD_VALUE">mods:displayForm</field>
						<field name="MD_DISPLAYFORM">mods:displayForm</field>
						<field name="MD_LINK">@xlink:href</field>
						<field name="MD_CORPORATION">mods:namePart[not(@type)]</field>
						<field name="MD_LASTNAME">mods:namePart[@type="family"]</field>
						<field name="MD_FIRSTNAME">mods:namePart[@type="given"]</field>
						<field name="MD_LIFEPERIOD">mods:namePart[@type="date"]</field>
						<field name="MD_TERMSOFADDRESS">mods:namePart[@type="termsOfAddress"]</field>
					</groupEntity>
				</item>
			</list>
		</MD_ASSOCIATEDPERSON>

		<MD_AUTHOR>
			<list>
				<item>
					<xpath>
						<list>
							<item>mets:xmlData/mods:mods/mods:name[@type="personal"][mods:role/mods:roleTerm="aut"[@authority='marcrelator'][@type='code']]/mods:displayForm</item>
							<item>mets:xmlData/bib/record/datafield[@tag="100"][subfield[@code="e"] = "author."]</item>
						</list>
					</xpath>
					<addToDefault>true</addToDefault>
					<addSortField>true</addSortField>
					<replace string="&lt;&lt;"></replace>
					<replace string="&gt;&gt;"></replace>
					<replace char="152"></replace>
					<replace char="156"></replace>
					<groupEntity type="PERSON">
						<field name="MD_VALUE">mods:displayForm</field>
						<field name="MD_VALUE">subfield[@code="a"]</field>
						<field name="MD_DISPLAYFORM">mods:displayForm</field>
						<field name="MD_LINK">@xlink:href</field>
						<field name="MD_CORPORATION">mods:namePart[not(@type)]</field>
						<field name="MD_LASTNAME">mods:namePart[@type="family"]</field>
						<field name="MD_FIRSTNAME">mods:namePart[@type="given"]</field>
						<field name="MD_LIFEPERIOD">mods:namePart[@type="date"]</field>
						<field name="MD_LIFEPERIOD">subfield[@code="d"]</field>
						<field name="MD_TERMSOFADDRESS">mods:namePart[@type="termsOfAddress"]</field>
					</groupEntity>
				</item>
			</list>
		</MD_AUTHOR>

		<MD_CARTOGRAPHER>
			<list>
				<item>
					<xpath>
						<list>
							<item>mets:xmlData/mods:mods/mods:name[@type="personal"][mods:role/mods:roleTerm="ctg"[@authority='marcrelator'][@type='code']]/mods:displayForm</item>
							<item>mets:xmlData/bib/record/datafield[@tag="510"]</item>
						</list>
					</xpath>
					<addToDefault>true</addToDefault>
					<addSortField>true</addSortField>
					<replace string="&lt;&lt;"></replace>
					<replace string="&gt;&gt;"></replace>
					<replace char="152"></replace>
					<replace char="156"></replace>
					<groupEntity type="PERSON">
						<field name="MD_VALUE">mods:displayForm</field>
						<field name="MD_VALUE">subfield[@code="a"]</field>
						<field name="MD_DISPLAYFORM">mods:displayForm</field>
						<field name="MD_LINK">@xlink:href</field>
						<field name="MD_CORPORATION">mods:namePart[not(@type)]</field>
						<field name="MD_LASTNAME">mods:namePart[@type="family"]</field>
						<field name="MD_FIRSTNAME">mods:namePart[@type="given"]</field>
						<field name="MD_LIFEPERIOD">mods:namePart[@type="date"]</field>
						<field name="MD_TERMSOFADDRESS">mods:namePart[@type="termsOfAddress"]</field>
					</groupEntity>
				</item>
			</list>
		</MD_CARTOGRAPHER>

		<MD_CENSOR>
			<list>
				<item>
					<xpath>mets:xmlData/mods:mods/mods:name[@type="personal"][mods:role/mods:roleTerm="cns"[@authority='marcrelator'][@type='code']]/mods:displayForm</xpath>
					<addToDefault>true</addToDefault>
					<addSortField>true</addSortField>
					<replace string="&lt;&lt;"></replace>
					<replace string="&gt;&gt;"></replace>
					<replace char="152"></replace>
					<replace char="156"></replace>
					<groupEntity type="PERSON">
						<field name="MD_VALUE">mods:displayForm</field>
						<field name="MD_DISPLAYFORM">mods:displayForm</field>
						<field name="MD_LINK">@xlink:href</field>
						<field name="MD_CORPORATION">mods:namePart[not(@type)]</field>
						<field name="MD_LASTNAME">mods:namePart[@type="family"]</field>
						<field name="MD_FIRSTNAME">mods:namePart[@type="given"]</field>
						<field name="MD_LIFEPERIOD">mods:namePart[@type="date"]</field>
						<field name="MD_TERMSOFADDRESS">mods:namePart[@type="termsOfAddress"]</field>
					</groupEntity>
				</item>
			</list>
		</MD_CENSOR>

		<MD_COINMASTER>
			<list>
				<item>
					<xpath>lido:eventActor/lido:actorInRole[lido:roleActor/lido:term='Münzmeister']/lido:actor/lido:nameActorSet/lido:appellationValue</xpath>
					<addToDefault>true</addToDefault>
					<addSortField>true</addSortField>
					<replace string="&lt;&lt;"></replace>
					<replace string="&gt;&gt;"></replace>
					<replace char="152"></replace>
					<replace char="156"></replace>
				</item>
			</list>
		</MD_COINMASTER>

		<MD_COLLABORATOR>
			<list>
				<item>
					<xpath>mets:xmlData/mods:mods/mods:name[@type="personal"][mods:role/mods:roleTerm="cor"[@authority='marcrelator'][@type='code']]/mods:displayForm</xpath>
					<addToDefault>true</addToDefault>
					<addSortField>true</addSortField>
					<replace string="&lt;&lt;"></replace>
					<replace string="&gt;&gt;"></replace>
					<replace char="152"></replace>
					<replace char="156"></replace>
					<groupEntity type="PERSON">
						<field name="MD_VALUE">mods:displayForm</field>
						<field name="MD_DISPLAYFORM">mods:displayForm</field>
						<field name="MD_LINK">@xlink:href</field>
						<field name="MD_CORPORATION">mods:namePart[not(@type)]</field>
						<field name="MD_LASTNAME">mods:namePart[@type="family"]</field>
						<field name="MD_FIRSTNAME">mods:namePart[@type="given"]</field>
						<field name="MD_LIFEPERIOD">mods:namePart[@type="date"]</field>
						<field name="MD_TERMSOFADDRESS">mods:namePart[@type="termsOfAddress"]</field>
					</groupEntity>
				</item>
			</list>
		</MD_COLLABORATOR>

		<MD_COMPOSER>
			<list>
				<item>
					<xpath>mets:xmlData/mods:mods/mods:name[@type="personal"][mods:role/mods:roleTerm="cmp"[@authority='marcrelator'][@type='code']]/mods:displayForm</xpath>
					<addToDefault>true</addToDefault>
					<addSortField>true</addSortField>
					<replace string="&lt;&lt;"></replace>
					<replace string="&gt;&gt;"></replace>
					<replace char="152"></replace>
					<replace char="156"></replace>
					<groupEntity type="PERSON">
						<field name="MD_VALUE">mods:displayForm</field>
						<field name="MD_DISPLAYFORM">mods:displayForm</field>
						<field name="MD_LINK">@xlink:href</field>
						<field name="MD_CORPORATION">mods:namePart[not(@type)]</field>
						<field name="MD_LASTNAME">mods:namePart[@type="family"]</field>
						<field name="MD_FIRSTNAME">mods:namePart[@type="given"]</field>
						<field name="MD_LIFEPERIOD">mods:namePart[@type="date"]</field>
						<field name="MD_TERMSOFADDRESS">mods:namePart[@type="termsOfAddress"]</field>
					</groupEntity>
				</item>
			</list>
		</MD_COMPOSER>

		<MD_CONTRIBUTOR>
			<list>
				<item>
					<xpath>mets:xmlData/mods:mods/mods:name[@type="personal"][mods:role/mods:roleTerm="ctb"[@authority='marcrelator'][@type='code']]/mods:displayForm</xpath>
					<addToDefault>true</addToDefault>
					<addSortField>true</addSortField>
					<replace string="&lt;&lt;"></replace>
					<replace string="&gt;&gt;"></replace>
					<replace char="152"></replace>
					<replace char="156"></replace>
					<groupEntity type="PERSON">
						<field name="MD_VALUE">mods:displayForm</field>
						<field name="MD_DISPLAYFORM">mods:displayForm</field>
						<field name="MD_LINK">@xlink:href</field>
						<field name="MD_CORPORATION">mods:namePart[not(@type)]</field>
						<field name="MD_LASTNAME">mods:namePart[@type="family"]</field>
						<field name="MD_FIRSTNAME">mods:namePart[@type="given"]</field>
						<field name="MD_LIFEPERIOD">mods:namePart[@type="date"]</field>
						<field name="MD_TERMSOFADDRESS">mods:namePart[@type="termsOfAddress"]</field>
					</groupEntity>
				</item>
			</list>
		</MD_CONTRIBUTOR>

		<MD_CORRESPONDENT>
			<list>
				<item>
					<xpath>mets:xmlData/mods:mods/mods:name[@type="personal"][mods:role/mods:roleTerm="crp"[@authority='marcrelator'][@type='code']]/mods:displayForm</xpath>
					<addToDefault>true</addToDefault>
					<addSortField>true</addSortField>
					<replace string="&lt;&lt;"></replace>
					<replace string="&gt;&gt;"></replace>
					<replace char="152"></replace>
					<replace char="156"></replace>
					<groupEntity type="PERSON">
						<field name="MD_VALUE">mods:displayForm</field>
						<field name="MD_DISPLAYFORM">mods:displayForm</field>
						<field name="MD_LINK">@xlink:href</field>
						<field name="MD_CORPORATION">mods:namePart[not(@type)]</field>
						<field name="MD_LASTNAME">mods:namePart[@type="family"]</field>
						<field name="MD_FIRSTNAME">mods:namePart[@type="given"]</field>
						<field name="MD_LIFEPERIOD">mods:namePart[@type="date"]</field>
						<field name="MD_TERMSOFADDRESS">mods:namePart[@type="termsOfAddress"]</field>
					</groupEntity>
				</item>
			</list>
		</MD_CORRESPONDENT>

		<MD_CREATORS>
			<list>
				<item>
					<xpath>
						<list>
							<item>mets:xmlData/mods:mods/mods:name[@type="personal"][not(mods:role/mods:roleTerm="rcp"[@authority='marcrelator'][@type='code'])]/mods:displayForm
							</item>
							<item>lido:eventActor/lido:actorInRole/lido:actor/lido:nameActorSet/lido:appellationValue
							</item>
						</list>
					</xpath>
					<replace string="&lt;&lt;"></replace>
					<replace string="&gt;&gt;"></replace>
					<replace char="152"></replace>
					<replace char="156"></replace>
					<onefield>true</onefield>
					<addToDefault>false</addToDefault>
					<addSortField>false</addSortField>
				</item>
			</list>
		</MD_CREATORS>

		<MD_DEDICATEE>
			<list>
				<item>
					<xpath>
						<list>
							<item>mets:xmlData/mods:mods/mods:name[@type="personal"][mods:role/mods:roleTerm="dte"[@authority='marcrelator'][@type='code']]/mods:displayForm
							</item>
						</list>
					</xpath>
					<addToDefault>true</addToDefault>
					<addSortField>true</addSortField>
					<replace string="&lt;&lt;"></replace>
					<replace string="&gt;&gt;"></replace>
					<replace char="152"></replace>
					<replace char="156"></replace>
					<groupEntity type="PERSON">
						<field name="MD_VALUE">mods:displayForm</field>
						<field name="MD_DISPLAYFORM">mods:displayForm</field>
						<field name="MD_LINK">@xlink:href</field>
						<field name="MD_CORPORATION">mods:namePart[not(@type)]</field>
						<field name="MD_LASTNAME">mods:namePart[@type="family"]</field>
						<field name="MD_FIRSTNAME">mods:namePart[@type="given"]</field>
						<field name="MD_LIFEPERIOD">mods:namePart[@type="date"]</field>
						<field name="MD_TERMSOFADDRESS">mods:namePart[@type="termsOfAddress"]</field>
					</groupEntity>
				</item>
			</list>
		</MD_DEDICATEE>

		<MD_DEPICTEDPERSON>
			<list>
				<item>
					<xpath>
						<list>
							<item>mets:xmlData/mods:mods/mods:name[@type="personal"][mods:role/mods:roleTerm="dpc"[@authority='marcrelator'][@type='code']]/mods:displayForm
							</item>
						</list>
					</xpath>
					<addToDefault>true</addToDefault>
					<addSortField>true</addSortField>
					<replace string="&lt;&lt;"></replace>
					<replace string="&gt;&gt;"></replace>
					<replace char="152"></replace>
					<replace char="156"></replace>
					<groupEntity type="PERSON">
						<field name="MD_VALUE">mods:displayForm</field>
						<field name="MD_DISPLAYFORM">mods:displayForm</field>
						<field name="MD_LINK">@xlink:href</field>
						<field name="MD_CORPORATION">mods:namePart[not(@type)]</field>
						<field name="MD_LASTNAME">mods:namePart[@type="family"]</field>
						<field name="MD_FIRSTNAME">mods:namePart[@type="given"]</field>
						<field name="MD_LIFEPERIOD">mods:namePart[@type="date"]</field>
						<field name="MD_TERMSOFADDRESS">mods:namePart[@type="termsOfAddress"]</field>
					</groupEntity>
				</item>
			</list>
<<<<<<< HEAD
		</MD_PHOTOGRAPHER>

        <MD_PRAESES>
            <list>
                <item>
                    <xpath>mets:xmlData/mods:mods/mods:name[@type="personal"][mods:role/mods:roleTerm="pra"[@authority='marcrelator'][@type='code']]/mods:displayForm</xpath>
                    <addToDefault>true</addToDefault>
                    <addSortField>true</addSortField>
                    <replace string="&lt;&lt;"></replace>
                    <replace string="&gt;&gt;"></replace>
                    <replace char="152"></replace>
                    <replace char="156"></replace>
                    <groupEntity type="PERSON">
                        <field name="MD_VALUE">mods:displayForm</field>
                        <field name="MD_DISPLAYFORM">mods:displayForm</field>
                        <field name="MD_LINK">@xlink:href</field>
                        <field name="MD_CORPORATION">mods:namePart[not(@type)]</field>
                        <field name="MD_LASTNAME">mods:namePart[@type="family"]</field>
                        <field name="MD_FIRSTNAME">mods:namePart[@type="given"]</field>
                        <field name="MD_LIFEPERIOD">mods:namePart[@type="date"]</field>
                        <field name="MD_TERMSOFADDRESS">mods:namePart[@type="termsOfAddress"]</field>
                    </groupEntity>
                </item>
            </list>
        </MD_PRAESES>

        <MD_PRINTER>
            <list>
                <item>
                    <xpath>
                        <list>
                            <item>mets:xmlData/mods:mods/mods:name[@type="personal"][mods:role/mods:roleTerm="prt"[@authority='marcrelator'][@type='code']]/mods:displayForm
                            </item>
                        </list>
                    </xpath>
                    <addToDefault>true</addToDefault>
                    <addSortField>true</addSortField>
                    <replace string="&lt;&lt;"></replace>
                    <replace string="&gt;&gt;"></replace>
                    <replace char="152"></replace>
                    <replace char="156"></replace>
                    <groupEntity type="PERSON">
                        <field name="MD_VALUE">mods:displayForm</field>
                        <field name="MD_DISPLAYFORM">mods:displayForm</field>
                        <field name="MD_LINK">@xlink:href</field>
                        <field name="MD_CORPORATION">mods:namePart[not(@type)]</field>
                        <field name="MD_LASTNAME">mods:namePart[@type="family"]</field>
                        <field name="MD_FIRSTNAME">mods:namePart[@type="given"]</field>
                        <field name="MD_LIFEPERIOD">mods:namePart[@type="date"]</field>
                        <field name="MD_TERMSOFADDRESS">mods:namePart[@type="termsOfAddress"]</field>
                    </groupEntity>
                </item>
            </list>
        </MD_PRINTER>

        <MD_SCREENWRITER>
            <list>
                <item>
                    <xpath>
                        <list>
                            <item>mets:xmlData/mods:mods/mods:name[@type="personal"][mods:role/mods:roleTerm="aus"[@authority='marcrelator'][@type='code']]/mods:displayForm
                            </item>
                        </list>
                    </xpath>
                    <addToDefault>true</addToDefault>
                    <addSortField>true</addSortField>
                    <replace string="&lt;&lt;"></replace>
                    <replace string="&gt;&gt;"></replace>
                    <replace char="152"></replace>
                    <replace char="156"></replace>
                    <groupEntity type="PERSON">
                        <field name="MD_VALUE">mods:displayForm</field>
                        <field name="MD_DISPLAYFORM">mods:displayForm</field>
                        <field name="MD_LINK">@xlink:href</field>
                        <field name="MD_CORPORATION">mods:namePart[not(@type)]</field>
                        <field name="MD_LASTNAME">mods:namePart[@type="family"]</field>
                        <field name="MD_FIRSTNAME">mods:namePart[@type="given"]</field>
                        <field name="MD_LIFEPERIOD">mods:namePart[@type="date"]</field>
                        <field name="MD_TERMSOFADDRESS">mods:namePart[@type="termsOfAddress"]</field>
                    </groupEntity>
                </item>
            </list>
        </MD_SCREENWRITER>

        <MD_SUBJECTPERSON>
            <list>
                <item>
                    <xpath>
                        <list>
                            <item>mets:xmlData/mods:mods/mods:subject/mods:name[@type="personal"]/mods:displayForm</item>
                            <item>ead:index/ead:indexentry/ead:persname</item>
                        </list>
                    </xpath>
                    <addToDefault>true</addToDefault>
                    <addSortField>true</addSortField>
                    <replace string="&lt;&lt;"></replace>
                    <replace string="&gt;&gt;"></replace>
                    <replace char="152"></replace>
                    <replace char="156"></replace>
                    <groupEntity type="PERSON">
                        <field name="MD_VALUE">mods:displayForm</field>
                        <field name="MD_LINK">@xlink:href</field>
                        <field name="MD_CORPORATION">mods:namePart[not(@type)]</field>
                        <field name="MD_LASTNAME">mods:namePart[@type="family"]</field>
                        <field name="MD_FIRSTNAME">mods:namePart[@type="given"]</field>
                        <field name="MD_LIFEPERIOD">mods:namePart[@type="date"]</field>
                        <field name="MD_TERMSOFADDRESS">mods:namePart[@type="termsOfAddress"]</field>
                    </groupEntity>
                </item>
            </list>
        </MD_SUBJECTPERSON>

        <MD_TRANSCRIBER>
            <list>
                <item>
                    <xpath>
                        <list>
                            <item>mets:xmlData/mods:mods/mods:name[@type="personal"][mods:role/mods:roleTerm="trc"[@authority='marcrelator'][@type='code']]/mods:displayForm
                            </item>
                        </list>
                    </xpath>
                    <addToDefault>true</addToDefault>
                    <addSortField>true</addSortField>
                    <replace string="&lt;&lt;"></replace>
                    <replace string="&gt;&gt;"></replace>
                    <replace char="152"></replace>
                    <replace char="156"></replace>
                    <groupEntity type="PERSON">
                        <field name="MD_VALUE">mods:displayForm</field>
                        <field name="MD_DISPLAYFORM">mods:displayForm</field>
                        <field name="MD_LINK">@xlink:href</field>
                        <field name="MD_CORPORATION">mods:namePart[not(@type)]</field>
                        <field name="MD_LASTNAME">mods:namePart[@type="family"]</field>
                        <field name="MD_FIRSTNAME">mods:namePart[@type="given"]</field>
                        <field name="MD_LIFEPERIOD">mods:namePart[@type="date"]</field>
                        <field name="MD_TERMSOFADDRESS">mods:namePart[@type="termsOfAddress"]</field>
                    </groupEntity>
                </item>
            </list>
        </MD_TRANSCRIBER>
=======
		</MD_DEPICTEDPERSON>
>>>>>>> fd49866e

		<MD_DIRECTOR>
			<list>
				<item>
					<xpath>
						<list>
							<item>mets:xmlData/mods:mods/mods:name[@type="personal"][mods:role/mods:roleTerm="drt"[@authority='marcrelator'][@type='code']]/mods:displayForm
							</item>
						</list>
					</xpath>
					<addToDefault>true</addToDefault>
					<addSortField>true</addSortField>
					<replace string="&lt;&lt;"></replace>
					<replace string="&gt;&gt;"></replace>
					<replace char="152"></replace>
					<replace char="156"></replace>
					<groupEntity type="PERSON">
						<field name="MD_VALUE">mods:displayForm</field>
						<field name="MD_DISPLAYFORM">mods:displayForm</field>
						<field name="MD_LINK">@xlink:href</field>
						<field name="MD_CORPORATION">mods:namePart[not(@type)]</field>
						<field name="MD_LASTNAME">mods:namePart[@type="family"]</field>
						<field name="MD_FIRSTNAME">mods:namePart[@type="given"]</field>
						<field name="MD_LIFEPERIOD">mods:namePart[@type="date"]</field>
						<field name="MD_TERMSOFADDRESS">mods:namePart[@type="termsOfAddress"]</field>
					</groupEntity>
				</item>
			</list>
		</MD_DIRECTOR>

		<MD_DRAFTSMAN>
			<list>
				<item>
					<xpath>
						<list>
							<item>mets:xmlData/mods:mods/mods:name[@type="personal"][mods:role/mods:roleTerm="drm"[@authority='marcrelator'][@type='code']]/mods:displayForm
							</item>
						</list>
					</xpath>
					<addToDefault>true</addToDefault>
					<addSortField>true</addSortField>
					<replace string="&lt;&lt;"></replace>
					<replace string="&gt;&gt;"></replace>
					<replace char="152"></replace>
					<replace char="156"></replace>
					<groupEntity type="PERSON">
						<field name="MD_VALUE">mods:displayForm</field>
						<field name="MD_DISPLAYFORM">mods:displayForm</field>
						<field name="MD_LINK">@xlink:href</field>
						<field name="MD_CORPORATION">mods:namePart[not(@type)]</field>
						<field name="MD_LASTNAME">mods:namePart[@type="family"]</field>
						<field name="MD_FIRSTNAME">mods:namePart[@type="given"]</field>
						<field name="MD_LIFEPERIOD">mods:namePart[@type="date"]</field>
						<field name="MD_TERMSOFADDRESS">mods:namePart[@type="termsOfAddress"]</field>
					</groupEntity>
				</item>
			</list>
		</MD_DRAFTSMAN>

		<MD_EDITOR>
			<list>
				<item>
					<xpath>
						<list>
							<item>mets:xmlData/mods:mods/mods:name[@type="personal"][mods:role/mods:roleTerm="edt"[@authority='marcrelator'][@type='code']]/mods:displayForm
							</item>
						</list>
					</xpath>
					<addToDefault>true</addToDefault>
					<addSortField>true</addSortField>
					<replace string="&lt;&lt;"></replace>
					<replace string="&gt;&gt;"></replace>
					<replace char="152"></replace>
					<replace char="156"></replace>
					<groupEntity type="PERSON">
						<field name="MD_VALUE">mods:displayForm</field>
						<field name="MD_DISPLAYFORM">mods:displayForm</field>
						<field name="MD_LINK">@xlink:href</field>
						<field name="MD_CORPORATION">mods:namePart[not(@type)]</field>
						<field name="MD_LASTNAME">mods:namePart[@type="family"]</field>
						<field name="MD_FIRSTNAME">mods:namePart[@type="given"]</field>
						<field name="MD_LIFEPERIOD">mods:namePart[@type="date"]</field>
						<field name="MD_TERMSOFADDRESS">mods:namePart[@type="termsOfAddress"]</field>
					</groupEntity>
				</item>
			</list>
		</MD_EDITOR>

		<MD_ENGRAVER>
			<list>
				<item>
					<xpath>
						<list>
							<item>mets:xmlData/mods:mods/mods:name[@type="personal"][mods:role/mods:roleTerm="egr"[@authority='marcrelator'][@type='code']]/mods:displayForm
							</item>
						</list>
					</xpath>
					<addToDefault>true</addToDefault>
					<addSortField>true</addSortField>
					<replace string="&lt;&lt;"></replace>
					<replace string="&gt;&gt;"></replace>
					<replace char="152"></replace>
					<replace char="156"></replace>
					<groupEntity type="PERSON">
						<field name="MD_VALUE">mods:displayForm</field>
						<field name="MD_DISPLAYFORM">mods:displayForm</field>
						<field name="MD_LINK">@xlink:href</field>
						<field name="MD_CORPORATION">mods:namePart[not(@type)]</field>
						<field name="MD_LASTNAME">mods:namePart[@type="family"]</field>
						<field name="MD_FIRSTNAME">mods:namePart[@type="given"]</field>
						<field name="MD_LIFEPERIOD">mods:namePart[@type="date"]</field>
						<field name="MD_TERMSOFADDRESS">mods:namePart[@type="termsOfAddress"]</field>
					</groupEntity>
				</item>
			</list>
		</MD_ENGRAVER>

		<MD_FIRSTDESCRIBER>
			<list>
				<item>
					<xpath>
						<list>
							<item>lido:eventActor/lido:actorInRole[lido:roleActor/lido:term='erstbeschreiber']/lido:actor/lido:nameActorSet/lido:appellationValue
							</item>
						</list>
					</xpath>
					<addToDefault>true</addToDefault>
					<addSortField>true</addSortField>
					<replace string="&lt;&lt;"></replace>
					<replace string="&gt;&gt;"></replace>
					<replace char="152"></replace>
					<replace char="156"></replace>
					<groupEntity type="PERSON">
						<field name="MD_VALUE">mods:displayForm</field>
						<field name="MD_DISPLAYFORM">mods:displayForm</field>
						<field name="MD_LINK">@xlink:href</field>
						<field name="MD_CORPORATION">mods:namePart[not(@type)]</field>
						<field name="MD_LASTNAME">mods:namePart[@type="family"]</field>
						<field name="MD_FIRSTNAME">mods:namePart[@type="given"]</field>
						<field name="MD_LIFEPERIOD">mods:namePart[@type="date"]</field>
						<field name="MD_TERMSOFADDRESS">mods:namePart[@type="termsOfAddress"]</field>
					</groupEntity>
				</item>
			</list>
		</MD_FIRSTDESCRIBER>

		<MD_FORMEROWNER>
			<list>
				<item>
					<xpath>
						<list>
							<item>mets:xmlData/mods:mods/mods:name[@type="personal"][mods:role/mods:roleTerm="fmo"[@authority='marcrelator'][@type='code']]/mods:displayForm
							</item>
						</list>
					</xpath>
					<addToDefault>true</addToDefault>
					<addSortField>true</addSortField>
					<replace string="&lt;&lt;"></replace>
					<replace string="&gt;&gt;"></replace>
					<replace char="152"></replace>
					<replace char="156"></replace>
					<groupEntity type="PERSON">
						<field name="MD_VALUE">mods:displayForm</field>
						<field name="MD_DISPLAYFORM">mods:displayForm</field>
						<field name="MD_LINK">@xlink:href</field>
						<field name="MD_CORPORATION">mods:namePart[not(@type)]</field>
						<field name="MD_LASTNAME">mods:namePart[@type="family"]</field>
						<field name="MD_FIRSTNAME">mods:namePart[@type="given"]</field>
						<field name="MD_LIFEPERIOD">mods:namePart[@type="date"]</field>
						<field name="MD_TERMSOFADDRESS">mods:namePart[@type="termsOfAddress"]</field>
					</groupEntity>
				</item>
			</list>
		</MD_FORMEROWNER>

		<MD_HONOREE>
			<list>
				<item>
					<xpath>
						<list>
							<item>mets:xmlData/mods:mods/mods:name[@type="personal"][mods:role/mods:roleTerm="hnr"[@authority='marcrelator'][@type='code']]/mods:displayForm
							</item>
						</list>
					</xpath>
					<addToDefault>true</addToDefault>
					<addSortField>true</addSortField>
					<replace string="&lt;&lt;"></replace>
					<replace string="&gt;&gt;"></replace>
					<replace char="152"></replace>
					<replace char="156"></replace>
					<groupEntity type="PERSON">
						<field name="MD_VALUE">mods:displayForm</field>
						<field name="MD_DISPLAYFORM">mods:displayForm</field>
						<field name="MD_LINK">@xlink:href</field>
						<field name="MD_CORPORATION">mods:namePart[not(@type)]</field>
						<field name="MD_LASTNAME">mods:namePart[@type="family"]</field>
						<field name="MD_FIRSTNAME">mods:namePart[@type="given"]</field>
						<field name="MD_LIFEPERIOD">mods:namePart[@type="date"]</field>
						<field name="MD_TERMSOFADDRESS">mods:namePart[@type="termsOfAddress"]</field>
					</groupEntity>
				</item>
			</list>
		</MD_HONOREE>

		<MD_ILLUSTRATOR>
			<list>
				<item>
					<xpath>
						<list>
							<item>mets:xmlData/mods:mods/mods:name[@type="personal"][mods:role/mods:roleTerm="ill"[@authority='marcrelator'][@type='code']]/mods:displayForm
							</item>
							<item>lido:eventActor/lido:actorInRole[lido:roleActor/lido:term='Grafiker']/lido:actor/lido:nameActorSet/lido:appellationValue
							</item>
							<item>lido:eventActor/lido:actorInRole[lido:roleActor/lido:term='Grafikerin']/lido:actor/lido:nameActorSet/lido:appellationValue
							</item>
						</list>
					</xpath>
					<addToDefault>true</addToDefault>
					<addSortField>true</addSortField>
					<replace string="&lt;&lt;"></replace>
					<replace string="&gt;&gt;"></replace>
					<replace char="152"></replace>
					<replace char="156"></replace>
					<groupEntity type="PERSON">
						<field name="MD_VALUE">mods:displayForm</field>
						<field name="MD_DISPLAYFORM">mods:displayForm</field>
						<field name="MD_LINK">@xlink:href</field>
						<field name="MD_CORPORATION">mods:namePart[not(@type)]</field>
						<field name="MD_LASTNAME">mods:namePart[@type="family"]</field>
						<field name="MD_FIRSTNAME">mods:namePart[@type="given"]</field>
						<field name="MD_LIFEPERIOD">mods:namePart[@type="date"]</field>
						<field name="MD_TERMSOFADDRESS">mods:namePart[@type="termsOfAddress"]</field>
					</groupEntity>
				</item>
			</list>
		</MD_ILLUSTRATOR>

		<MD_LITHOGRAPHER>
			<list>
				<item>
					<xpath>
						<list>
							<item>mets:xmlData/mods:mods/mods:name[@type="personal"][mods:role/mods:roleTerm="ltg"[@authority='marcrelator'][@type='code']]/mods:displayForm
							</item>
						</list>
					</xpath>
					<addToDefault>true</addToDefault>
					<addSortField>true</addSortField>
					<replace string="&lt;&lt;"></replace>
					<replace string="&gt;&gt;"></replace>
					<replace char="152"></replace>
					<replace char="156"></replace>
					<groupEntity type="PERSON">
						<field name="MD_VALUE">mods:displayForm</field>
						<field name="MD_DISPLAYFORM">mods:displayForm</field>
						<field name="MD_LINK">@xlink:href</field>
						<field name="MD_CORPORATION">mods:namePart[not(@type)]</field>
						<field name="MD_LASTNAME">mods:namePart[@type="family"]</field>
						<field name="MD_FIRSTNAME">mods:namePart[@type="given"]</field>
						<field name="MD_LIFEPERIOD">mods:namePart[@type="date"]</field>
						<field name="MD_TERMSOFADDRESS">mods:namePart[@type="termsOfAddress"]</field>
					</groupEntity>
				</item>
			</list>
		</MD_LITHOGRAPHER>

		<MD_MEDALIST>
			<list>
				<item>
					<xpath>
						<list>
							<item>lido:eventActor/lido:actorInRole[lido:roleActor/lido:term='Medailleur']/lido:actor/lido:nameActorSet/lido:appellationValue
							</item>
						</list>
					</xpath>
					<addToDefault>true</addToDefault>
					<addSortField>true</addSortField>
					<replace string="&lt;&lt;"></replace>
					<replace string="&gt;&gt;"></replace>
					<replace char="152"></replace>
					<replace char="156"></replace>
				</item>
			</list>
		</MD_MEDALIST>

		<MD_ORIGINATOR>
			<list>
				<item>
					<xpath>
						<list>
							<item>mets:xmlData/mods:mods/mods:name[@type="personal"][mods:role/mods:roleTerm="org"[@authority='marcrelator'][@type='code']]/mods:displayForm</item>
						</list>
					</xpath>
					<addToDefault>true</addToDefault>
					<addSortField>true</addSortField>
					<replace string="&lt;&lt;"></replace>
					<replace string="&gt;&gt;"></replace>
					<replace char="152"></replace>
					<replace char="156"></replace>
					<groupEntity type="PERSON">
						<field name="MD_VALUE">mods:displayForm</field>
						<field name="MD_DISPLAYFORM">mods:displayForm</field>
						<field name="MD_LINK">@xlink:href</field>
						<field name="MD_CORPORATION">mods:namePart[not(@type)]</field>
						<field name="MD_LASTNAME">mods:namePart[@type="family"]</field>
						<field name="MD_FIRSTNAME">mods:namePart[@type="given"]</field>
						<field name="MD_LIFEPERIOD">mods:namePart[@type="date"]</field>
						<field name="MD_TERMSOFADDRESS">mods:namePart[@type="termsOfAddress"]</field>
					</groupEntity>
				</item>
			</list>
		</MD_ORIGINATOR>

		<MD_OTHERPERSON>
			<list>
				<item>
					<xpath>
						<list>
							<item>mets:xmlData/mods:mods/mods:name[@type="personal"][mods:role/mods:roleTerm="oth"[@authority='marcrelator'][@type='code']]/mods:displayForm</item>
						</list>
					</xpath>
					<addToDefault>true</addToDefault>
					<addSortField>true</addSortField>
					<replace string="&lt;&lt;"></replace>
					<replace string="&gt;&gt;"></replace>
					<replace char="152"></replace>
					<replace char="156"></replace>
					<groupEntity type="PERSON">
						<field name="MD_VALUE">mods:displayForm</field>
						<field name="MD_DISPLAYFORM">mods:displayForm</field>
						<field name="MD_LINK">@xlink:href</field>
						<field name="MD_CORPORATION">mods:namePart[not(@type)]</field>
						<field name="MD_LASTNAME">mods:namePart[@type="family"]</field>
						<field name="MD_FIRSTNAME">mods:namePart[@type="given"]</field>
						<field name="MD_LIFEPERIOD">mods:namePart[@type="date"]</field>
						<field name="MD_TERMSOFADDRESS">mods:namePart[@type="termsOfAddress"]</field>
					</groupEntity>
				</item>
			</list>
		</MD_OTHERPERSON>

		<MD_PHOTOGRAPHER>
			<list>
				<item>
					<xpath>
						<list>
							<item>mets:xmlData/mods:mods/mods:name[@type="personal"][mods:role/mods:roleTerm="pht"[@authority='marcrelator'][@type='code']]/mods:displayForm
							</item>
						</list>
					</xpath>
					<addToDefault>true</addToDefault>
					<addSortField>true</addSortField>
					<replace string="&lt;&lt;"></replace>
					<replace string="&gt;&gt;"></replace>
					<replace char="152"></replace>
					<replace char="156"></replace>
					<groupEntity type="PERSON">
						<field name="MD_VALUE">mods:displayForm</field>
						<field name="MD_DISPLAYFORM">mods:displayForm</field>
						<field name="MD_LINK">@xlink:href</field>
						<field name="MD_CORPORATION">mods:namePart[not(@type)]</field>
						<field name="MD_LASTNAME">mods:namePart[@type="family"]</field>
						<field name="MD_FIRSTNAME">mods:namePart[@type="given"]</field>
						<field name="MD_LIFEPERIOD">mods:namePart[@type="date"]</field>
						<field name="MD_TERMSOFADDRESS">mods:namePart[@type="termsOfAddress"]</field>
					</groupEntity>
				</item>
			</list>
		</MD_PHOTOGRAPHER>

		<MD_PRAESES>
			<list>
				<item>
					<xpath>mets:xmlData/mods:mods/mods:name[@type="personal"][mods:role/mods:roleTerm="pra"[@authority='marcrelator'][@type='code']]/mods:displayForm</xpath>
					<addToDefault>true</addToDefault>
					<addSortField>true</addSortField>
					<replace string="&lt;&lt;"></replace>
					<replace string="&gt;&gt;"></replace>
					<replace char="152"></replace>
					<replace char="156"></replace>
					<groupEntity type="PERSON">
						<field name="MD_VALUE">mods:displayForm</field>
						<field name="MD_DISPLAYFORM">mods:displayForm</field>
						<field name="MD_LINK">@xlink:href</field>
						<field name="MD_CORPORATION">mods:namePart[not(@type)]</field>
						<field name="MD_LASTNAME">mods:namePart[@type="family"]</field>
						<field name="MD_FIRSTNAME">mods:namePart[@type="given"]</field>
						<field name="MD_LIFEPERIOD">mods:namePart[@type="date"]</field>
						<field name="MD_TERMSOFADDRESS">mods:namePart[@type="termsOfAddress"]</field>
					</groupEntity>
				</item>
			</list>
		</MD_PRAESES>

		<MD_PRINTER>
			<list>
				<item>
					<xpath>
						<list>
							<item>mets:xmlData/mods:mods/mods:name[@type="personal"][mods:role/mods:roleTerm="prt"[@authority='marcrelator'][@type='code']]/mods:displayForm
							</item>
						</list>
					</xpath>
					<addToDefault>true</addToDefault>
					<addSortField>true</addSortField>
					<replace string="&lt;&lt;"></replace>
					<replace string="&gt;&gt;"></replace>
					<replace char="152"></replace>
					<replace char="156"></replace>
					<groupEntity type="PERSON">
						<field name="MD_VALUE">mods:displayForm</field>
						<field name="MD_DISPLAYFORM">mods:displayForm</field>
						<field name="MD_LINK">@xlink:href</field>
						<field name="MD_CORPORATION">mods:namePart[not(@type)]</field>
						<field name="MD_LASTNAME">mods:namePart[@type="family"]</field>
						<field name="MD_FIRSTNAME">mods:namePart[@type="given"]</field>
						<field name="MD_LIFEPERIOD">mods:namePart[@type="date"]</field>
						<field name="MD_TERMSOFADDRESS">mods:namePart[@type="termsOfAddress"]</field>
					</groupEntity>
				</item>
			</list>
		</MD_PRINTER>

		<MD_SCREENWRITER>
			<list>
				<item>
					<xpath>
						<list>
							<item>mets:xmlData/mods:mods/mods:name[@type="personal"][mods:role/mods:roleTerm="aus"[@authority='marcrelator'][@type='code']]/mods:displayForm
							</item>
						</list>
					</xpath>
					<addToDefault>true</addToDefault>
					<addSortField>true</addSortField>
					<replace string="&lt;&lt;"></replace>
					<replace string="&gt;&gt;"></replace>
					<replace char="152"></replace>
					<replace char="156"></replace>
					<groupEntity type="PERSON">
						<field name="MD_VALUE">mods:displayForm</field>
						<field name="MD_DISPLAYFORM">mods:displayForm</field>
						<field name="MD_LINK">@xlink:href</field>
						<field name="MD_CORPORATION">mods:namePart[not(@type)]</field>
						<field name="MD_LASTNAME">mods:namePart[@type="family"]</field>
						<field name="MD_FIRSTNAME">mods:namePart[@type="given"]</field>
						<field name="MD_LIFEPERIOD">mods:namePart[@type="date"]</field>
						<field name="MD_TERMSOFADDRESS">mods:namePart[@type="termsOfAddress"]</field>
					</groupEntity>
				</item>
			</list>
		</MD_SCREENWRITER>

		<MD_SUBJECTPERSON>
			<list>
				<item>
					<xpath>
						<list>
							<item>mets:xmlData/mods:mods/mods:subject/mods:name[@type="personal"]/mods:displayForm
							</item>
						</list>
					</xpath>
					<addToDefault>true</addToDefault>
					<addSortField>true</addSortField>
					<replace string="&lt;&lt;"></replace>
					<replace string="&gt;&gt;"></replace>
					<replace char="152"></replace>
					<replace char="156"></replace>
					<groupEntity type="PERSON">
						<field name="MD_VALUE">mods:displayForm</field>
						<field name="MD_LINK">@xlink:href</field>
						<field name="MD_CORPORATION">mods:namePart[not(@type)]</field>
						<field name="MD_LASTNAME">mods:namePart[@type="family"]</field>
						<field name="MD_FIRSTNAME">mods:namePart[@type="given"]</field>
						<field name="MD_LIFEPERIOD">mods:namePart[@type="date"]</field>
						<field name="MD_TERMSOFADDRESS">mods:namePart[@type="termsOfAddress"]</field>
					</groupEntity>
				</item>
			</list>
		</MD_SUBJECTPERSON>

		<MD_TRANSCRIBER>
			<list>
				<item>
					<xpath>
						<list>
							<item>mets:xmlData/mods:mods/mods:name[@type="personal"][mods:role/mods:roleTerm="trc"[@authority='marcrelator'][@type='code']]/mods:displayForm
							</item>
						</list>
					</xpath>
					<addToDefault>true</addToDefault>
					<addSortField>true</addSortField>
					<replace string="&lt;&lt;"></replace>
					<replace string="&gt;&gt;"></replace>
					<replace char="152"></replace>
					<replace char="156"></replace>
					<groupEntity type="PERSON">
						<field name="MD_VALUE">mods:displayForm</field>
						<field name="MD_DISPLAYFORM">mods:displayForm</field>
						<field name="MD_LINK">@xlink:href</field>
						<field name="MD_CORPORATION">mods:namePart[not(@type)]</field>
						<field name="MD_LASTNAME">mods:namePart[@type="family"]</field>
						<field name="MD_FIRSTNAME">mods:namePart[@type="given"]</field>
						<field name="MD_LIFEPERIOD">mods:namePart[@type="date"]</field>
						<field name="MD_TERMSOFADDRESS">mods:namePart[@type="termsOfAddress"]</field>
					</groupEntity>
				</item>
			</list>
		</MD_TRANSCRIBER>

		<MD_TRANSLATOR>
			<list>
				<item>
					<xpath>
						<list>
							<item>mets:xmlData/mods:mods/mods:name[@type="personal"][mods:role/mods:roleTerm="trl"[@authority='marcrelator'][@type='code']]/mods:displayForm
							</item>
						</list>
					</xpath>
					<addToDefault>true</addToDefault>
					<addSortField>true</addSortField>
					<replace string="&lt;&lt;"></replace>
					<replace string="&gt;&gt;"></replace>
					<replace char="152"></replace>
					<replace char="156"></replace>
					<groupEntity type="PERSON">
						<field name="MD_VALUE">mods:displayForm</field>
						<field name="MD_DISPLAYFORM">mods:displayForm</field>
						<field name="MD_LINK">@xlink:href</field>
						<field name="MD_CORPORATION">mods:namePart[not(@type)]</field>
						<field name="MD_LASTNAME">mods:namePart[@type="family"]</field>
						<field name="MD_FIRSTNAME">mods:namePart[@type="given"]</field>
						<field name="MD_LIFEPERIOD">mods:namePart[@type="date"]</field>
						<field name="MD_TERMSOFADDRESS">mods:namePart[@type="termsOfAddress"]</field>
					</groupEntity>
				</item>
			</list>
		</MD_TRANSLATOR>

		<MD_WOODENGRAVER>
			<list>
				<item>
					<xpath>
						<list>
							<item>lido:eventActor/lido:actorInRole[lido:roleActor/lido:term='Holzschneider']/lido:actor/lido:nameActorSet/lido:appellationValue
							</item>
						</list>
					</xpath>
					<addToDefault>true</addToDefault>
					<addSortField>true</addSortField>
					<replace string="&lt;&lt;"></replace>
					<replace string="&gt;&gt;"></replace>
					<replace char="152"></replace>
					<replace char="156"></replace>
					<groupEntity type="PERSON">
						<field name="MD_VALUE">mods:displayForm</field>
						<field name="MD_DISPLAYFORM">mods:displayForm</field>
						<field name="MD_LINK">@xlink:href</field>
						<field name="MD_CORPORATION">mods:namePart[not(@type)]</field>
						<field name="MD_LASTNAME">mods:namePart[@type="family"]</field>
						<field name="MD_FIRSTNAME">mods:namePart[@type="given"]</field>
						<field name="MD_LIFEPERIOD">mods:namePart[@type="date"]</field>
						<field name="MD_TERMSOFADDRESS">mods:namePart[@type="termsOfAddress"]</field>
					</groupEntity>
				</item>
			</list>
		</MD_WOODENGRAVER>



		<MD_CORPORATIONSEARCH>
			<list>
				<item>
					<xpath>mets:xmlData/mods:mods/mods:name[@type='corporate']
					</xpath>
					<addToDefault>true</addToDefault>
				</item>
			</list>
		</MD_CORPORATIONSEARCH>

		<MD_CORPORATEADDRESSEE>
			<list>
				<item>
					<xpath>mets:xmlData/mods:mods/mods:name[@type='corporate'][mods:role/mods:roleTerm="rcp"[@authority='marcrelator'][@type='code']]
					</xpath>
					<groupEntity type="CORPORATION">
						<field name="MD_VALUE">mods:displayForm</field>
						<field name="MD_DISPLAYFORM">mods:displayForm</field>
						<field name="MD_LINK">@xlink:href</field>
						<field name="MD_CORPORATION">mods:namePart[not(@type)]</field>
						<field name="MD_LASTNAME">mods:namePart[@type="family"]</field>
						<field name="MD_FIRSTNAME">mods:namePart[@type="given"]</field>
						<field name="MD_LIFEPERIOD">mods:namePart[@type="date"]</field>
						<field name="MD_TERMSOFADDRESS">mods:namePart[@type="termsOfAddress"]</field>
					</groupEntity>
				</item>
			</list>
		</MD_CORPORATEADDRESSEE>

		<MD_CORPORATEARTIST>
			<list>
				<item>
					<xpath>mets:xmlData/mods:mods/mods:name[@type='corporate'][mods:role/mods:roleTerm="art"[@authority='marcrelator'][@type='code']]
					</xpath>
					<groupEntity type="CORPORATION">
						<field name="MD_VALUE">mods:displayForm</field>
						<field name="MD_DISPLAYFORM">mods:displayForm</field>
						<field name="MD_LINK">@xlink:href</field>
						<field name="MD_CORPORATION">mods:namePart[not(@type)]</field>
						<field name="MD_LASTNAME">mods:namePart[@type="family"]</field>
						<field name="MD_FIRSTNAME">mods:namePart[@type="given"]</field>
						<field name="MD_LIFEPERIOD">mods:namePart[@type="date"]</field>
						<field name="MD_TERMSOFADDRESS">mods:namePart[@type="termsOfAddress"]</field>
					</groupEntity>
				</item>
			</list>
		</MD_CORPORATEARTIST>

		<MD_CORPORATEAUTHOR>
			<list>
				<item>
					<xpath>mets:xmlData/mods:mods/mods:name[@type='corporate'][mods:role/mods:roleTerm="aut"[@authority='marcrelator'][@type='code']]
					</xpath>
					<groupEntity type="CORPORATION">
						<field name="MD_VALUE">mods:displayForm</field>
						<field name="MD_DISPLAYFORM">mods:displayForm</field>
						<field name="MD_LINK">@xlink:href</field>
						<field name="MD_CORPORATION">mods:namePart[not(@type)]</field>
						<field name="MD_LASTNAME">mods:namePart[@type="family"]</field>
						<field name="MD_FIRSTNAME">mods:namePart[@type="given"]</field>
						<field name="MD_LIFEPERIOD">mods:namePart[@type="date"]</field>
						<field name="MD_TERMSOFADDRESS">mods:namePart[@type="termsOfAddress"]</field>
					</groupEntity>
				</item>
			</list>
		</MD_CORPORATEAUTHOR>

		<MD_CORPORATECONTRIBUTOR>
			<list>
				<item>
					<xpath>mets:xmlData/mods:mods/mods:name[@type='corporate'][mods:role/mods:roleTerm="ctb"[@authority='marcrelator'][@type='code']]
					</xpath>
					<groupEntity type="CORPORATION">
						<field name="MD_VALUE">mods:displayForm</field>
						<field name="MD_DISPLAYFORM">mods:displayForm</field>
						<field name="MD_LINK">@xlink:href</field>
						<field name="MD_CORPORATION">mods:namePart[not(@type)]</field>
						<field name="MD_LASTNAME">mods:namePart[@type="family"]</field>
						<field name="MD_FIRSTNAME">mods:namePart[@type="given"]</field>
						<field name="MD_LIFEPERIOD">mods:namePart[@type="date"]</field>
						<field name="MD_TERMSOFADDRESS">mods:namePart[@type="termsOfAddress"]</field>
					</groupEntity>
				</item>
			</list>
		</MD_CORPORATECONTRIBUTOR>

		<MD_CORPORATECORRESPONDENT>
			<list>
				<item>
					<xpath>mets:xmlData/mods:mods/mods:name[@type='corporate'][mods:role/mods:roleTerm="crp"[@authority='marcrelator'][@type='code']]
					</xpath>
					<groupEntity type="CORPORATION">
						<field name="MD_VALUE">mods:displayForm</field>
						<field name="MD_DISPLAYFORM">mods:displayForm</field>
						<field name="MD_LINK">@xlink:href</field>
						<field name="MD_CORPORATION">mods:namePart[not(@type)]</field>
						<field name="MD_LASTNAME">mods:namePart[@type="family"]</field>
						<field name="MD_FIRSTNAME">mods:namePart[@type="given"]</field>
						<field name="MD_LIFEPERIOD">mods:namePart[@type="date"]</field>
						<field name="MD_TERMSOFADDRESS">mods:namePart[@type="termsOfAddress"]</field>
					</groupEntity>
				</item>
			</list>
		</MD_CORPORATECORRESPONDENT>

		<MD_CORPORATECREATOR>
			<list>
				<item>
					<xpath>mets:xmlData/mods:mods/mods:name[@type='corporate'][mods:role/mods:roleTerm="cre"[@authority='marcrelator'][@type='code']]
					</xpath>
					<groupEntity type="CORPORATION">
						<field name="MD_VALUE">mods:displayForm</field>
						<field name="MD_DISPLAYFORM">mods:displayForm</field>
						<field name="MD_LINK">@xlink:href</field>
						<field name="MD_CORPORATION">mods:namePart[not(@type)]</field>
						<field name="MD_LASTNAME">mods:namePart[@type="family"]</field>
						<field name="MD_FIRSTNAME">mods:namePart[@type="given"]</field>
						<field name="MD_LIFEPERIOD">mods:namePart[@type="date"]</field>
						<field name="MD_TERMSOFADDRESS">mods:namePart[@type="termsOfAddress"]</field>
					</groupEntity>
				</item>
			</list>
		</MD_CORPORATECREATOR>

		<MD_CORPORATEDEPICTED>
			<list>
				<item>
					<xpath>mets:xmlData/mods:mods/mods:name[@type='corporate'][mods:role/mods:roleTerm="dpc"[@authority='marcrelator'][@type='code']]
					</xpath>
					<groupEntity type="CORPORATION">
						<field name="MD_VALUE">mods:displayForm</field>
						<field name="MD_DISPLAYFORM">mods:displayForm</field>
						<field name="MD_LINK">@xlink:href</field>
						<field name="MD_CORPORATION">mods:namePart[not(@type)]</field>
						<field name="MD_LASTNAME">mods:namePart[@type="family"]</field>
						<field name="MD_FIRSTNAME">mods:namePart[@type="given"]</field>
						<field name="MD_LIFEPERIOD">mods:namePart[@type="date"]</field>
						<field name="MD_TERMSOFADDRESS">mods:namePart[@type="termsOfAddress"]</field>
					</groupEntity>
				</item>
			</list>
		</MD_CORPORATEDEPICTED>

		<MD_CORPORATEFORMEROWNER>
			<list>
				<item>
					<xpath>mets:xmlData/mods:mods/mods:name[@type='corporate'][mods:role/mods:roleTerm="fmo"[@authority='marcrelator'][@type='code']]
					</xpath>
					<groupEntity type="CORPORATION">
						<field name="MD_VALUE">mods:displayForm</field>
						<field name="MD_DISPLAYFORM">mods:displayForm</field>
						<field name="MD_LINK">@xlink:href</field>
						<field name="MD_CORPORATION">mods:namePart[not(@type)]</field>
						<field name="MD_LASTNAME">mods:namePart[@type="family"]</field>
						<field name="MD_FIRSTNAME">mods:namePart[@type="given"]</field>
						<field name="MD_LIFEPERIOD">mods:namePart[@type="date"]</field>
						<field name="MD_TERMSOFADDRESS">mods:namePart[@type="termsOfAddress"]</field>
					</groupEntity>
				</item>
			</list>
		</MD_CORPORATEFORMEROWNER>

		<MD_CORPORATEORIGINATOR>
			<list>
				<item>
					<xpath>mets:xmlData/mods:mods/mods:name[@type='corporate'][mods:role/mods:roleTerm="org"[@authority='marcrelator'][@type='code']]
					</xpath>
					<groupEntity type="CORPORATION">
						<field name="MD_VALUE">mods:displayForm</field>
						<field name="MD_DISPLAYFORM">mods:displayForm</field>
						<field name="MD_LINK">@xlink:href</field>
						<field name="MD_CORPORATION">mods:namePart[not(@type)]</field>
						<field name="MD_LASTNAME">mods:namePart[@type="family"]</field>
						<field name="MD_FIRSTNAME">mods:namePart[@type="given"]</field>
						<field name="MD_LIFEPERIOD">mods:namePart[@type="date"]</field>
						<field name="MD_TERMSOFADDRESS">mods:namePart[@type="termsOfAddress"]</field>
					</groupEntity>
				</item>
			</list>
		</MD_CORPORATEORIGINATOR>

		<MD_ZDB>
			<list>
				<item>
					<xpath>mets:xmlData/mods:mods/mods:identifier[@type="zdb-id" or @type="ZDB-ID"]</xpath>
					<getnode>first</getnode>
					<addToDefault>true</addToDefault>
				</item>
			</list>
		</MD_ZDB>

		<MD_SPONSOR>
			<list>
				<item>
					<xpath>mets:xmlData/mods:mods/mods:extension/sponsorship</xpath>
					<addToDefault>true</addToDefault>
				</item>
			</list>
		</MD_SPONSOR>

		<MD_TOPIC>
			<list>
				<item>
					<xpath>mets:xmlData/mods:mods/mods:subject/mods:topic</xpath>
					<addToDefault>true</addToDefault>
					<addSortField>true</addSortField>
				</item>
			</list>
		</MD_TOPIC>

		<MD_RESOURCE>
			<list>
				<item>
					<xpath>mets:xmlData/mods:mods/mods:relatedItem[@type='isReferencedBy']</xpath>
					<onefield>true</onefield>
					<addToDefault>false</addToDefault>
				</item>
			</list>
		</MD_RESOURCE>

		<MD_SHELFMARK>
			<list>
				<item>
					<xpath>
						<list>
							<item>mets:xmlData/mods:mods/mods:location/mods:shelfLocator</item>
							<item>mets:xmlData/mods:mods/mods:location/mods:physicalLocation[@type='shelfmark']</item>
							<item>mets:dmdSec/mets:mdWrap/mets:xmlData/mods:mods/mods:location/mods:shelfLocator</item>
							<item>lido:descriptiveMetadata/lido:objectIdentificationWrap/lido:repositoryWrap/lido:repositorySet[@lido:type='current']/lido:workID[@lido:type='inventor number']</item>
							<item>lido:descriptiveMetadata/lido:objectIdentificationWrap/lido:repositoryWrap/lido:repositorySet[@lido:type='http://terminology.lido-schema.org/lido00475']/lido:workID[@lido:type="Inventarnummer"]</item>
                            <item>ead:did/ead:unitid[@type="Altsignatur"]</item>
						</list>
					</xpath>
					<addToDefault>true</addToDefault>
				</item>
			</list>
		</MD_SHELFMARK>

		<MD_OLDSHELFMARK>
			<list>
				<item>
					<xpath>
						<list>
							<item>mets:xmlData/mods:mods/mods:location/mods:physicalLocation[@type='former']</item>
						</list>
					</xpath>
					<getnode>first</getnode>
					<addToDefault>true</addToDefault>
				</item>
			</list>
		</MD_OLDSHELFMARK>

		<MD_CONTAINS>
			<list>
				<item>
					<xpath>mets:xmlData/mods:mods/mods:abstract/mods:contains</xpath>
					<onefield>false</onefield>
					<addToDefault>true</addToDefault>
				</item>
			</list>
		</MD_CONTAINS>

		<MD_INCLUDE>
			<list>
				<item>
					<xpath>mets:xmlData/mods:mods/mods:abstract/mods:include</xpath>
					<onefield>false</onefield>
					<addToDefault>true</addToDefault>
				</item>
			</list>
		</MD_INCLUDE>

		<MD_REGION>
			<list>
				<item>
					<xpath>mets:xmlData/mods:mods/mods:subject/mods:hierarchicalGeographic/mods:region</xpath>
					<onefield>false</onefield>
					<addToDefault>true</addToDefault>
				</item>
			</list>
		</MD_REGION>

		<MD_FORMATDDC>
			<list>
				<item>
					<xpath>mets:xmlData/mods:mods/mods:physicalDescription/mods:form[@authority='ddc'][@type='size']</xpath>
					<addToDefault>true</addToDefault>
					<onefield>false</onefield>
				</item>
			</list>
		</MD_FORMATDDC>

		<MD_CHAMBERSNOTE>
			<list>
				<item>
					<xpath>mets:xmlData/mods:mods/mods:note[@type="creation - production credits"]</xpath>
					<addToDefault>true</addToDefault>
					<onefield>false</onefield>
				</item>
			</list>
		</MD_CHAMBERSNOTE>

		<MD_MATERIAL>
			<list>
				<item>
					<xpath>
						<list>
							<item>mets:xmlData/mods:mods/mods:physicalDescription/mods:form[@type='material']</item>
							<item>mets:xmlData/mods:mods/mods:physicalDescription/mods:form[not(@type)]</item>
							<item>lido:eventMaterialsTech/lido:materialsTech/lido:termMaterialsTech[not(@lido:type) or @lido:type='Material']/lido:term</item>
						</list>
					</xpath>
					<addToDefault>true</addToDefault>
					<onefield>false</onefield>
				</item>
			</list>
		</MD_MATERIAL>

		<MD_SEALDESCRIPTION>
			<list>
				<item>
					<xpath>mets:xmlData/mods:mods/mods:note[@type="content"]</xpath>
					<addToDefault>true</addToDefault>
					<onefield>false</onefield>
				</item>
			</list>
		</MD_SEALDESCRIPTION>

		<MD_ORIGINALLOCATION>
			<list>
				<item>
					<xpath>mets:xmlData/mods:mods/mods:note[@type="original location"]</xpath>
					<addToDefault>true</addToDefault>
					<onefield>false</onefield>
				</item>
			</list>
		</MD_ORIGINALLOCATION>

		<MD_NEWLOCATION>
			<list>
				<item>
					<xpath>
						<list>
							<item>mets:xmlData/mods:mods/mods:abstract[@type='content']</item>
						</list>
					</xpath>
					<getnode>first</getnode>
					<addToDefault>true</addToDefault>
				</item>
			</list>
		</MD_NEWLOCATION>

		<MD_LOCATION>
			<list>
				<item>
					<xpath>mets:xmlData/mods:mods/mods:originInfo[not(mods:edition[text() = '[Electronic ed.]'])]/mods:place</xpath>
					<addToDefault>true</addToDefault>
					<onefield>false</onefield>
				</item>
			</list>
		</MD_LOCATION>

		<MD_DATECREATED>
			<list>
				<item>
					<xpath>
						<list>
							<item>mets:xmlData/mods:mods/mods:originInfo[not(mods:edition[text() = '[Electronic ed.]'])]/mods:dateCreated[@encoding='w3cdtf']</item>
							<item>mets:xmlData/mods:mods/mods:originInfo[not(mods:edition[text() = '[Electronic ed.]'])]/mods:dateCreated[@encoding='iso8601']</item>
							<item>mets:xmlData/mods:mods/mods:originInfo[not(mods:edition[text() = '[Electronic ed.]'])]/mods:dateCreated[not(@encoding)][not(@point)]</item>
							<item>dc:date</item>
                            <item>ead:did/ead:unitdate</item>
                            <item>ead:eadheader/ead:profiledesc/ead:creation/ead:date/@normal</item>
						</list>
					</xpath>
					<addToDefault>true</addToDefault>
					<addSortField>true</addSortField>
				</item>
			</list>
		</MD_DATECREATED>

		<MD_DATECREATEDSTART>
			<list>
				<item>
					<xpath>mets:xmlData/mods:mods/mods:originInfo[not(mods:edition[text() = '[Electronic ed.]'])]/mods:dateCreated[@point='start']</xpath>
					<addToDefault>true</addToDefault>
					<addSortField>true</addSortField>
					<normalizeYear>true</normalizeYear>
				</item>
			</list>
		</MD_DATECREATEDSTART>

		<MD_DATECREATEDEND>
			<list>
				<item>
					<xpath>
						<list>
							<item>mets:xmlData/mods:mods/mods:originInfo[not(mods:edition[text() = '[Electronic ed.]'])]/mods:dateCreated[@point='end']</item>
						</list>
					</xpath>
					<addToDefault>true</addToDefault>
					<onefield>false</onefield>
					<addSortField>true</addSortField>
					<normalizeYear>true</normalizeYear>
				</item>
			</list>
		</MD_DATECREATEDEND>

		<MD_DDC>
			<list>
				<item>
					<xpath>mets:xmlData/mods:mods/mods:classification[@authority='ddc']</xpath>
					<onefield>false</onefield>
					<addToDefault>true</addToDefault>
				</item>
			</list>
		</MD_DDC>

		<MD_INVENTORY_NUMBER>
			<list>
				<item>
					<xpath>mets:xmlData/mods:mods/mods:relatedItem/mods:identifier[@type='InventoryNumber']</xpath>
					<onefield>false</onefield>
					<addToDefault>true</addToDefault>
				</item>
			</list>
		</MD_INVENTORY_NUMBER>

		<MD_MATERIAL_DESCRIPTION>
			<list>
				<item>
					<xpath>mets:xmlData/mods:mods/mods:abstract[@type='MaterialDescription']</xpath>
					<onefield>false</onefield>
					<addToDefault>true</addToDefault>
				</item>
			</list>
		</MD_MATERIAL_DESCRIPTION>

		<MD_MOTIF_DESCRIPTION>
			<list>
				<item>
					<xpath>mets:xmlData/mods:mods/mods:abstract[@type='MotivDescription']</xpath>
					<addToDefault>true</addToDefault>
					<onefield>false</onefield>
				</item>
			</list>
		</MD_MOTIF_DESCRIPTION>

		<MD_REFERENCE>
			<list>
				<item>
					<xpath>mets:xmlData/mods:mods/mods:relatedItem[@type='original']</xpath>
					<addToDefault>true</addToDefault>
					<onefield>false</onefield>
					<addUntokenizedVersion>false</addUntokenizedVersion>
				</item>
			</list>
		</MD_REFERENCE>

		<MD_INFORMATION>
			<list>
				<item>
					<xpath>
						<list>
							<item>mets:xmlData/mods:mods/mods:abstract[not(@type) or @type='Information']</item>
							<item>lido:descriptiveMetadata/lido:objectIdentificationWrap/lido:objectDescriptionWrap/lido:objectDescriptionSet[@lido:type='Orginaletikett' or @lido:type='description']/lido:descriptiveNoteValue</item>
							<item>//denkxweb:description
							</item>
						</list>
					</xpath>
					<onefield>false</onefield>
					<addToDefault>true</addToDefault>
					<replace char="10">&lt;br /&gt;</replace>
					<replace char="10">&lt;br /&gt;</replace>
					<replace char="10">&lt;br /&gt;</replace>
				</item>
			</list>
		</MD_INFORMATION>

		<MD_TAXONOMY>
			<list>
				<item>
					<xpath>mets:xmlData/mods:mods/mods:classification[@authority='Taxonomy']</xpath>
					<addToDefault>true</addToDefault>
					<onefield>false</onefield>
				</item>
			</list>
		</MD_TAXONOMY>

		<MD_TECHNIQUE>
			<list>
				<item>
					<xpath>
						<list>
							<item>mets:xmlData/mods:mods/mods:abstract[@type='Technic']</item>
							<item>lido:eventMaterialsTech/lido:materialsTech/lido:termMaterialsTech[@lido:type='Technique']/lido:term</item>
						</list>
					</xpath>
					<addToDefault>true</addToDefault>
					<onefield>false</onefield>
				</item>
			</list>
		</MD_TECHNIQUE>

		<MD_CONDITION>
			<list>
				<item>
					<xpath>mets:xmlData/mods:mods/mods:abstract[@type='Condition']</xpath>
					<addToDefault>true</addToDefault>
					<onefield>false</onefield>
				</item>
			</list>
		</MD_CONDITION>


		<MD_LITERATURE>
			<list>
				<item>
					<xpath>
						<list>
							<item>mets:xmlData/mods:mods/mods:relatedItem[@type='isReferencedBy']</item>
						</list>
					</xpath>
					<getnode>first</getnode>
					<addToDefault>true</addToDefault>
				</item>
			</list>
		</MD_LITERATURE>

		<MD_CATEGORY>
			<list>
				<item>
					<xpath>
						<list>
							<item>mets:xmlData/mods:mods/mods:classification[@authority='category']</item>
						</list>
					</xpath>
					<getnode>first</getnode>
					<addToDefault>true</addToDefault>
				</item>
			</list>
		</MD_CATEGORY>

		<MD_WATERMARK>
			<list>
				<item>
					<xpath>
						<list>
							<item>mets:xmlData/mods:mods/mods:abstract[@type='watermark']</item>
						</list>
					</xpath>
					<getnode>first</getnode>
					<addToDefault>true</addToDefault>
				</item>
			</list>
		</MD_WATERMARK>

		<MD_ILLUSTRATIONTYPE>
			<list>
				<item>
					<xpath>
						<list>
							<item>mets:xmlData/mods:mods/mods:abstract[@type='illustrationtype']</item>
						</list>
					</xpath>
					<getnode>first</getnode>
					<addToDefault>true</addToDefault>
				</item>
			</list>
		</MD_ILLUSTRATIONTYPE>

		<MD_PURPOSE>
			<list>
				<item>
					<xpath>
						<list>
							<item>mets:xmlData/mods:mods/mods:abstract[@type='purpose']</item>
						</list>
					</xpath>
					<getnode>first</getnode>
					<addToDefault>true</addToDefault>
				</item>
			</list>
		</MD_PURPOSE>

		<MD_PHYSICALDESCRIPTIONEXTENT>
			<list>
				<item>
					<xpath>
						<list>
							<item>mets:xmlData/mods:mods/mods:physicalDescription/mods:extent</item>
                            <item>ead:did/ead:physdesc/ead:extent</item>
						</list>
					</xpath>
					<addToDefault>true</addToDefault>
				</item>
			</list>
		</MD_PHYSICALDESCRIPTIONEXTENT>

		<!-- Copy of MD_PHYSICALDESCRIPTIONEXTENT (so that the field name is that same as in Goobi) -->
		<MD_SIZESOURCEPRINT>
			<list>
				<item>
					<xpath>
						<list>
							<item>mets:xmlData/mods:mods/mods:physicalDescription/mods:extent</item>
						</list>
					</xpath>
					<addToDefault>true</addToDefault>
				</item>
			</list>
		</MD_SIZESOURCEPRINT>

		<MD_FORMATSOURCEPRINT>
			<list>
				<item>
					<xpath>
						<list>
							<item>mets:xmlData/mods:mods/mods:note[@type="source dimensions"]</item>
							<item>lido:descriptiveMetadata/lido:objectIdentificationWrap/lido:objectMeasurementsWrap/lido:objectMeasurementsSet/lido:displayObjectMeasurements</item>
						</list>
					</xpath>
					<addToDefault>true</addToDefault>
				</item>
			</list>
		</MD_FORMATSOURCEPRINT>

		<MD_IDENTIFIERLOCAL>
			<list>
				<item>
					<xpath>mets:xmlData/mods:mods/mods:identifier[@type='local']</xpath>
					<addToDefault>true</addToDefault>
				</item>
			</list>
		</MD_IDENTIFIERLOCAL>

		<MD_ACCESSCONDITIONDZ>
			<list>
				<item>
					<xpath>
						<list>
							<item>mets:xmlData/mods:mods/mods:accessCondition[@type='dz']</item>
							<item>mets:xmlData/mods:mods/mods:accessCondition[@type='restriction on access']</item>
						</list>
					</xpath>
					<addToDefault>true</addToDefault>
				</item>
			</list>
		</MD_ACCESSCONDITIONDZ>

		<MD_ACCESSCONDITIONCOMMENT>
			<list>
				<item>
					<xpath>
						<list>
							<item>mets:xmlData/mods:mods/mods:note[@type='restriction']</item>
						</list>
					</xpath>
					<addToDefault>true</addToDefault>
				</item>
			</list>
		</MD_ACCESSCONDITIONCOMMENT>

		<MD_ACCESSCONDITIONLINK>
			<list>
				<item>
					<xpath>
						<list>
							<item>mets:xmlData/mods:mods/mods:accessCondition[@type='dz']/@xlink</item>
						</list>
					</xpath>
					<addToDefault>true</addToDefault>
				</item>
			</list>
		</MD_ACCESSCONDITIONLINK>

		<MD_ACCESSCONDITIONCOPYRIGHT>
			<list>
				<item>
					<xpath>
						<list>
							<item>mets:xmlData/mods:mods/mods:accessCondition[@type='copyright']</item>
							<item>mets:amdSec/mets:rightsMD/mets:mdWrap/mets:xmlData/dv:rights/dv:owner</item>
							<item>lido:administrativeMetadata/lido:rightsWorkWrap/lido:rightsWorkSet/lido:rightsHolder/lido:legalBodyName/lido:appellationValue</item>
							<item>lido:administrativeMetadata/lido:recordWrap/lido:recordRights/lido:rightsHolder/lido:legalBodyName/lido:appellationValue</item>
						</list>
					</xpath>
					<addToDefault>true</addToDefault>
				</item>
			</list>
		</MD_ACCESSCONDITIONCOPYRIGHT>

		<MD_ACCESSCONDITIONCOPYRIGHTURL>
			<list>
				<item>
					<xpath>
						<list>
							<item>mets:amdSec/mets:rightsMD/mets:mdWrap/mets:xmlData/dv:rights/dv:ownerSiteURL</item>
							<item>lido:administrativeMetadata/lido:rightsWorkWrap/lido:rightsWorkSet/lido:rightsHolder/lido:legalBodyWeblink</item>
						</list>
					</xpath>
					<addToDefault>false</addToDefault>
					<addUntokenizedVersion>false</addUntokenizedVersion>
				</item>
			</list>
		</MD_ACCESSCONDITIONCOPYRIGHTURL>

		<MD_EVENTPLACE>
			<list>
				<item>
					<xpath>
						<list>
							<item>lido:eventPlace</item>
						</list>
					</xpath>
					<addToDefault>true</addToDefault>
					<groupEntity type="OTHER">
					   <field name="MD_VALUE">lido:place/lido:namePlaceSet/lido:appellationValue</field>
					   <field name="MD_EVENTPLACE">lido:place/lido:namePlaceSet/lido:appellationValue</field>
					</groupEntity>
				</item>
			</list>
		</MD_EVENTPLACE>

		<MD_PLACEOFCREATION>
			<list>
				<item>
					<xpath>
						<list>
							<item>mets:xmlData/mods:mods/mods:location/mods:physicalLocation[@type='creation']</item>
							<item>lido:eventPlace[../lido:eventType/lido:term='Type	Creation']/lido:place/lido:namePlaceSet/lido:appellationValue</item>
						</list>
					</xpath>
					<addToDefault>true</addToDefault>
				</item>
			</list>
		</MD_PLACEOFCREATION>

		<MD_PLACEOFDISCOVERY>
			<list>
				<item>
					<xpath>
						<list>
							<item>mets:xmlData/mods:mods/mods:location/mods:physicalLocation[@type='discovery']</item>
							<item>lido:eventPlace[../lido:eventType/lido:term='Fund']/lido:place/lido:namePlaceSet/lido:appellationValue</item>
						</list>
					</xpath>
					<addToDefault>true</addToDefault>
				</item>
			</list>
		</MD_PLACEOFDISCOVERY>

		<MD_PLACEOFORIGIN>
			<list>
				<item>
					<xpath>mets:xmlData/mods:mods/mods:abstract[@type='origin']</xpath>
					<addToDefault>true</addToDefault>
				</item>
			</list>
		</MD_PLACEOFORIGIN>

		<MD_DESTINATION>
			<list>
				<item>
					<xpath>mets:xmlData/mods:mods/mods:abstract[@type='destination']</xpath>
					<addToDefault>true</addToDefault>
				</item>
			</list>
		</MD_DESTINATION>

		<MD_PERSONKEYWORD>
			<list>
				<item>
					<xpath>
						<list>
							<item>mets:xmlData/mods:mods/mods:classification[@authority='pnd']</item>
							<item>mets:xmlData/mods:mods/mods:subject/mods:name[@type="personal"]/mods:displayForm</item>
						</list>
					</xpath>
					<addToDefault>true</addToDefault>
					<onefield>false</onefield>
				</item>
			</list>
		</MD_PERSONKEYWORD>

		<MD_GEOKEYWORD>
			<list>
				<item>
					<xpath>mets:xmlData/mods:mods/mods:classification[@authority='geographic']</xpath>
					<addToDefault>true</addToDefault>
					<onefield>false</onefield>
				</item>
			</list>
		</MD_GEOKEYWORD>

		<MD_WORKKEYWORD>
			<list>
				<item>
					<xpath>mets:xmlData/mods:mods/mods:classification[@authority='work']</xpath>
					<addToDefault>true</addToDefault>
					<onefield>false</onefield>
				</item>
			</list>
		</MD_WORKKEYWORD>

		<MD_RISMSEAL>
			<list>
				<item>
					<xpath>mets:xmlData/mods:mods/mods:classification[@authority='rism']</xpath>
					<addToDefault>true</addToDefault>
					<onefield>false</onefield>
				</item>
			</list>
		</MD_RISMSEAL>

		<MD_LETTERNUMBER>
			<list>
				<item>
					<xpath>mets:xmlData/mods:mods/mods:abstract[@type='letterNumber']</xpath>
					<addToDefault>true</addToDefault>
					<onefield>false</onefield>
				</item>
			</list>
		</MD_LETTERNUMBER>

		<MD_GEOGRAPHICSCOPE>
			<list>
				<item>
					<xpath>mets:xmlData/mods:mods/mods:subject/mods:geographic</xpath>
					<addToDefault>true</addToDefault>
					<onefield>false</onefield>
				</item>
			</list>
		</MD_GEOGRAPHICSCOPE>

		<MD_SCALE>
			<list>
				<item>
					<xpath>mets:xmlData/mods:mods/mods:subject/mods:cartographics/mods:scale</xpath>
					<addToDefault>true</addToDefault>
					<onefield>false</onefield>
				</item>
			</list>
		</MD_SCALE>

		<MD_EVENTNAME>
			<list>
				<item>
					<xpath>lido:eventName/lido:appellationValue</xpath>
					<addToDefault>true</addToDefault>
					<onefield>false</onefield>
				</item>
			</list>
		</MD_EVENTNAME>

		<MD_OBJECTTYPE>
			<list>
				<item>
					<xpath>mets:xmlData/mods:mods/mods:typeOfResource</xpath>
					<addToDefault>true</addToDefault>
					<onefield>false</onefield>
				</item>
			</list>
		</MD_OBJECTTYPE>

		<MD_TOC>
			<list>
				<item>
					<xpath>mets:xmlData/mods:mods/mods:tableOfContents</xpath>
					<addToDefault>false</addToDefault>
				</item>
			</list>
		</MD_TOC>
		<MD_ATTACHMENT>
			<list>
				<item>
					<xpath>mets:xmlData/mods:mods/mods:note[@type="attachment"]/@xlink:href</xpath>
					<addToDefault>false</addToDefault>
					<addUntokenizedVersion>false</addUntokenizedVersion>
				</item>
			</list>
		</MD_ATTACHMENT>

		<MD_CLASSIFICATIONCLASS>
			<list>
				<item>
					<xpath>lido:descriptiveMetadata/lido:objectClassificationWrap/lido:classificationWrap/lido:classification[@lido:type='Klasse']/lido:term</xpath>
					<addToDefault>true</addToDefault>
					<addUntokenizedVersion>true</addUntokenizedVersion>
				</item>
			</list>
		</MD_CLASSIFICATIONCLASS>

		<MD_CLASSIFICATIONORDER>
			<list>
				<item>
					<xpath>lido:descriptiveMetadata/lido:objectClassificationWrap/lido:classificationWrap/lido:classification[@lido:type='Ordnung']/lido:term</xpath>
					<addToDefault>true</addToDefault>
					<addUntokenizedVersion>true</addUntokenizedVersion>
				</item>
			</list>
		</MD_CLASSIFICATIONORDER>

		<MD_CLASSIFICATIONFAMILY>
			<list>
				<item>
					<xpath>lido:descriptiveMetadata/lido:objectClassificationWrap/lido:classificationWrap/lido:classification[@lido:type='Familie']/lido:term</xpath>
					<addToDefault>true</addToDefault>
					<addUntokenizedVersion>true</addUntokenizedVersion>
				</item>
			</list>
		</MD_CLASSIFICATIONFAMILY>

		<MD_CLASSIFICATIONGENUS>
			<list>
				<item>
					<xpath>lido:descriptiveMetadata/lido:objectClassificationWrap/lido:classificationWrap/lido:classification[@lido:type='Gattung']/lido:term</xpath>
					<addToDefault>true</addToDefault>
					<addUntokenizedVersion>true</addUntokenizedVersion>
				</item>
			</list>
		</MD_CLASSIFICATIONGENUS>

		<MD_CLASSIFICATIONSPECIES>
			<list>
				<item>
					<xpath>lido:descriptiveMetadata/lido:objectClassificationWrap/lido:classificationWrap/lido:classification[@lido:type='Art']/lido:term</xpath>
					<addToDefault>true</addToDefault>
					<addUntokenizedVersion>true</addUntokenizedVersion>
				</item>
			</list>
		</MD_CLASSIFICATIONSPECIES>

		<MD_STAGE>
			<list>
				<item>
					<xpath>lido:descriptiveMetadata/lido:objectClassificationWrap/lido:classificationWrap/lido:classification[@lido:type='Stadium']/lido:term</xpath>
					<addToDefault>true</addToDefault>
					<addUntokenizedVersion>true</addUntokenizedVersion>
				</item>
			</list>
		</MD_STAGE>

		<MD_PREPARATIONTYPE>
			<list>
				<item>
					<xpath>lido:descriptiveMetadata/lido:objectClassificationWrap/lido:classificationWrap/lido:classification[@lido:type='Präparationsart']/lido:term</xpath>
					<addToDefault>true</addToDefault>
					<addUntokenizedVersion>true</addUntokenizedVersion>
				</item>
			</list>
		</MD_PREPARATIONTYPE>

		<MD_OBJECTMEASUREMENTSET>
			<list>
				<item>
					<xpath>lido:descriptiveMetadata/lido:objectIdentificationWrap/lido:objectMeasurementsWrap/lido:objectMeasurementsSet/lido:objectMeasurements</xpath>
					<addToDefault>false</addToDefault>
					<groupEntity type="OTHER">
						<field name="MD_DIAMETER">lido:measurementsSet[lido:measurementType="diameter"]/lido:measurementValue</field>
						<field name="MD_DIAMETERUNIT">lido:measurementsSet[lido:measurementType="diameter"]/lido:measurementUnit</field>
						<field name="MD_WEIGHT">lido:measurementsSet[lido:measurementType="weight"]/lido:measurementValue</field>
						<field name="MD_WEIGHTUNIT">lido:measurementsSet[lido:measurementType="weight"]/lido:measurementUnit</field>
						<field name="MD_ORIENTATION">lido:measurementsSet[lido:measurementType="orientation"]/lido:measurementValue</field>
						<field name="MD_ORIENTATIONUNIT">lido:measurementsSet[lido:measurementType="orientation"]/lido:measurementUnit</field>
					</groupEntity>
				</item>
			</list>
		</MD_OBJECTMEASUREMENTSET>


		<!-- Information from DFG-Viewer namespace-->
		<MD_DV_OWNER>
			<list>
				<item>
					<xpath>mets:amdSec[@ID="AMD"]/mets:rightsMD[@ID="RIGHTS"]/mets:mdWrap[@MDTYPE='OTHER' and @MIMETYPE='text/xml' and @OTHERMDTYPE='DVRIGHTS']/mets:xmlData/dv:rights/dv:owner</xpath>
					<addToDefault>false</addToDefault>
				</item>
			</list>
		</MD_DV_OWNER>

		<MD_DV_OWNERLOGO>
			<list>
				<item>
					<xpath>mets:amdSec[@ID="AMD"]/mets:rightsMD[@ID="RIGHTS"]/mets:mdWrap[@MDTYPE='OTHER' and @MIMETYPE='text/xml' and @OTHERMDTYPE='DVRIGHTS']/mets:xmlData/dv:rights/dv:ownerLogo</xpath>
					<addToDefault>false</addToDefault>
					<addUntokenizedVersion>false</addUntokenizedVersion>
				</item>
			</list>
		</MD_DV_OWNERLOGO>

		<MD_DV_OWNERSITEURL>
			<list>
				<item>
					<xpath>mets:amdSec[@ID="AMD"]/mets:rightsMD[@ID="RIGHTS"]/mets:mdWrap[@MDTYPE='OTHER' and @MIMETYPE='text/xml' and @OTHERMDTYPE='DVRIGHTS']/mets:xmlData/dv:rights/dv:ownerSiteURL</xpath>
					<addToDefault>false</addToDefault>
					<addUntokenizedVersion>false</addUntokenizedVersion>
				</item>
			</list>
		</MD_DV_OWNERSITEURL>

		<MD_DV_OWNERCONTACT>
			<list>
				<item>
					<xpath>mets:amdSec[@ID="AMD"]/mets:rightsMD[@ID="RIGHTS"]/mets:mdWrap[@MDTYPE='OTHER' and @MIMETYPE='text/xml' and @OTHERMDTYPE='DVRIGHTS']/mets:xmlData/dv:rights/dv:ownerContact </xpath>
					<addToDefault>false</addToDefault>
				</item>
			</list>
		</MD_DV_OWNERCONTACT>

		<MD_DV_LINK>
			<list>
				<item>
					<xpath>mets:amdSec/mets:digiprovMD[@ID='DIGIPROV']/mets:mdWrap[@MDTYPE='OTHER' and @MIMETYPE='text/xml' and @OTHERMDTYPE='DVLINKS']/mets:xmlData/dv:links/dv:presentation</xpath>
					<addToDefault>false</addToDefault>
					<addUntokenizedVersion>false</addUntokenizedVersion>
				</item>
			</list>
		</MD_DV_LINK>

		<MD_SUBJECTGEOGRAPHIC>
			<list>
				<item>
                    <xpath>
                        <list>
                            <item>mets:xmlData/mods:mods/mods:subject/mods:geographic</item>
                            <item>ead:index/ead:indexentry/ead:geogname</item>
                        </list>
                    </xpath>
					<addToDefault>true</addToDefault>
					<groupEntity type="LOCATION" addCoordsToDocstruct="true">
						<field name="MD_VALUE">text()</field>
						<field name="NORM_URI">@valueURI</field>
					</groupEntity>
				</item>
			</list>
		</MD_SUBJECTGEOGRAPHIC>

		<MD_SUBJECTTOPIC>
			<list>
				<item>
<<<<<<< HEAD
                    <xpath>
                        <list>
                            <item>mets:xmlData/mods:mods/mods:subject[@authority="gnd"]/mods:topic</item>
                            <item>ead:index/ead:indexentry/ead:subject</item>
                        </list>
                    </xpath>
=======
					<xpath>mets:xmlData/mods:mods/mods:subject[@authority="gnd"]/mods:topic</xpath>
					<addToDefault>true</addToDefault>
				</item>
			</list>
		</MD_SUBJECTTOPIC>


		<MD_RECORDID>
			<list>
				<item>
					<xpath>
						<list>
							<item>mets:xmlData/mods:mods/mods:identifier[@type="record"]</item>
							<item>mets:xmlData/mods:mods/mods:identifier[@type="record-id"]</item>
						</list>
					</xpath>
>>>>>>> fd49866e
					<addToDefault>true</addToDefault>
				</item>
			</list>
		</MD_SUBJECTTOPIC>

		<MD_OCCUPATION>
			<list>
				<item>
					<xpath>mets:xmlData/mods:mods/mods:subject/mods:occupation</xpath>
					<addToDefault>true</addToDefault>
					<addSortField>true</addSortField>
				</item>
			</list>
		</MD_OCCUPATION>

		<MD_CLASSIFICATION>
			<list>
				<item>
					<xpath>mets:xmlData/mods:mods/mods:classification[not(@*)]</xpath>
					<addToDefault>true</addToDefault>
					<addSortField>true</addSortField>
				</item>
			</list>
		</MD_CLASSIFICATION>

		<MD_SEX>
			<list>
				<item>
					<xpath>lido:descriptiveMetadata/lido:objectClassificationWrap/lido:classificationWrap/lido:classification[@lido:type='Geschlecht']/lido:term</xpath>
					<addToDefault>true</addToDefault>
					<addSortField>true</addSortField>
				</item>
			</list>
		</MD_SEX>

		<MD_HOSTID>
			<list>
				<item>
					<xpath>mets:xmlData/mods:mods/mods:relatedItem[@type='references']/mods:recordInfo/mods:recordIdentifier[@source="DE-361"]</xpath>
					<addToDefault>false</addToDefault>
					<addSortField>false</addSortField>
				</item>
			</list>
		</MD_HOSTID>

		<MD_PREVIOUS_VERSION>
			<list>
				<item>
					<xpath>mets:xmlData/mods:mods/mods:relatedItem[@type="otherVersion"]/mods:recordInfo/mods:recordIdentifier[@source="preceding"]</xpath>
					<addToDefault>false</addToDefault>
					<addSortField>false</addSortField>
				</item>
			</list>
		</MD_PREVIOUS_VERSION>

		<MD_NEXT_VERSION>
			<list>
				<item>
					<xpath>mets:xmlData/mods:mods/mods:relatedItem[@type="otherVersion"]/mods:recordInfo/mods:recordIdentifier[@source="succeeding"]</xpath>
					<addToDefault>false</addToDefault>
					<addSortField>false</addSortField>
				</item>
			</list>
		</MD_NEXT_VERSION>

		<MD_ARTIST_GROUP>
			<list>
				<item>
					<xpath>mets:xmlData/mods:mods/mods:subject[mods:name[@type="personal"]/mods:role/mods:roleTerm[@type="code"]/text() = "art"]</xpath>
					<addToDefault>true</addToDefault>
					<addSortField>true</addSortField>
					<groupEntity type="PERSON">
						<field name="MD_VALUE">mods:name/mods:namePart[@type="family"]</field>
						<field name="MD_PERSON_NAME">mods:name/mods:namePart[@type="family"]</field>
						<field name="MD_PERSON_QUALIFIER">mods:name/mods:namePart[@type="qualifier"]</field>
						<field name="MD_PLACE_NAME">mods:extension/intranda:place</field>
						<field name="MD_PLACE_QUALIFIER">mods:extension/intranda:placeQualifier</field>
					</groupEntity>
				</item>
			</list>
		</MD_ARTIST_GROUP>

		<BOOL_HIDE>
			<list>
				<item>
					<xpath>mets:xmlData/mods:mods/mods:accessCondition[@type="hide"]</xpath>
					<addToDefault>false</addToDefault>
					<addSortField>false</addSortField>
					<addToChildren>true</addToChildren>
					<addToPages>true</addToPages>
				</item>
			</list>
		</BOOL_HIDE>

		<BOOL_DIRECTION_RTL>
			<list>
				<item>
					<xpath>mets:xmlData/mods:mods/mods:extension/intranda:intranda/intranda:directionRTL</xpath>
					<addToDefault>false</addToDefault>
					<addSortField>true</addSortField>
				</item>
			</list>
		</BOOL_DIRECTION_RTL>

		<MD_COORDINATES>
			<list>
				<item>
					<xpath>mets:xmlData/mods:mods/mods:subject/mods:cartographics/mods:coordinates[not(@type)]</xpath>
					<addToDefault>true</addToDefault>
					<onefield>false</onefield>
				</item>
			</list>
		</MD_COORDINATES>

		<MD_GML_POINT>
			<list>
				<item>
					<xpath>
						<list>
							<item>mets:xmlData/mods:mods/mods:subject/mods:cartographics/mods:coordinates[not(@type)]</item>
							<item>denkxweb:geoReference/denkxweb:position/gml:Point[@srsName="http://www.opengis.net/def/crs/epsg/0/4326"]/gml:pos</item>
						</list>
					</xpath>
					<addToDefault>false</addToDefault>
					<addUntokenizedVersion>false</addUntokenizedVersion>
				</item>
				<item>
					<xpath>mets:xmlData/mods:mods/mods:extension/intranda:intranda/intranda:location</xpath>
					<addToDefault>true</addToDefault>
					<onefield>false</onefield>
					<groupEntity type="LOCATION">
						<field name="MD_VALUE">concat(intranda:longitude/text(), " / ", intranda:latitude/text())</field>
					</groupEntity>
				</item>
			</list>
		</MD_GML_POINT>

		<MD_GEOJSON_POINT>
			<list>
				<item>
					<xpath>
						<list>
<!--							 <item>mets:xmlData/mods:mods/mods:subject/mods:cartographics/mods:coordinates[not(@type)]</item> -->
							<item>denkxweb:geoReference/denkxweb:position/gml:Point[@srsName="http://www.opengis.net/def/crs/epsg/0/4326"]/gml:pos</item>
						</list>
					</xpath>
					<addToDefault>false</addToDefault>
					<addUntokenizedVersion>false</addUntokenizedVersion>
					<geoJSONSource addSearchField="true">gml:Point:4326</geoJSONSource>
				</item>
				<item>
					<xpath>mets:xmlData/mods:mods/mods:extension/intranda:intranda/intranda:location</xpath>
					<addToDefault>true</addToDefault>
					<onefield>false</onefield>
					<geoJSONSource separator=" / " addSearchField="true">mods:coordinates/point</geoJSONSource>
					<groupEntity type="LOCATION">
						<field name="MD_VALUE">concat(intranda:longitude/text(), " / ", intranda:latitude/text())</field>
					</groupEntity>
				</item>
			</list>
		</MD_GEOJSON_POINT>

		<MD_GML_POLYGON>
			<list>
				<item>
					<xpath>denkxweb:geoReference/denkxweb:surface/gml:MultiSurface[@srsName="http://www.opengis.net/def/crs/epsg/0/4326"]/gml:surfaceMember/gml:Polygon/gml:exterior/gml:LinearRing/gml:pos</xpath>
					<addToDefault>false</addToDefault>
					<addUntokenizedVersion>false</addUntokenizedVersion>
					<groupEntity type="OTHER">
						<field name="MD_VALUE">gml:pos</field>
					</groupEntity>
				</item>
			</list>
		</MD_GML_POLYGON>

		<MD_GEOJSON_POLYGON>
			<list>
				<item>
					<xpath>denkxweb:geoReference/denkxweb:surface/gml:MultiSurface[@srsName="http://www.opengis.net/def/crs/epsg/0/4326"]/gml:surfaceMember/gml:Polygon/gml:exterior/gml:LinearRing/gml:pos</xpath>
					<addToDefault>false</addToDefault>
					<addUntokenizedVersion>false</addUntokenizedVersion>
					<onefield separator=" ">true</onefield>
					<geoJSONSource addSearchField="true">gml:Polygon:4326</geoJSONSource>
				</item>
			</list>
		</MD_GEOJSON_POLYGON>

		<MD_GPS_POLYGON>
			<list>
				<item>
					<xpath>
						<list>
							<item>concat(mets:xmlData/mods:mods/mods:subject/mods:cartographics/mods:coordinates[@type="western"], ' ', mets:xmlData/mods:mods/mods:subject/mods:cartographics/mods:coordinates[@type="eastern"], ' ', mets:xmlData/mods:mods/mods:subject/mods:cartographics/mods:coordinates[@type="northern"], ' ', mets:xmlData/mods:mods/mods:subject/mods:cartographics/mods:coordinates[@type="southern"])</item>
						</list>
					</xpath>
					<addToDefault>false</addToDefault>
					<addUntokenizedVersion>false</addUntokenizedVersion>
					<onefield separator=" ">true</onefield>
					<geoJSONSource addSearchField="true" separator=" ">sexagesimal:polygon</geoJSONSource>
				</item>
			</list>
		</MD_GPS_POLYGON>

		<MD_DOCUMENT_PLACE>
			<list>
				<item>
					<xpath>
						<list>
							<item>lido:descriptiveMetadata/lido:eventWrap/lido:eventSet/lido:event</item>
						</list>
					</xpath>
					<addToDefault>true</addToDefault>
					<groupEntity type="OTHER">
						<field name="MD_VALUE">./lido:eventPlace/lido:displayPlace</field>
						<field name="MD_LABEL">./lido:eventPlace/lido:displayPlace</field>
						<field name="MD_URI">./lido:eventPlace/lido:place/lido:placeID</field>
						<field name="MD_RELATION_TYPE_LABEL">./lido:eventType/lido:term</field>
						<field name="MD_GEO_POINT">./lido:eventPlace/lido:place/lido:gml/gml:Point/gml:pos</field>
						<field name="MD_GEO_POLYGON">./lido:eventPlace/lido:place/lido:gml/gml:Polygon/gml:exterior/gml:LinearRing/gml:pos</field>
					</groupEntity>
				</item>
			</list>
		</MD_DOCUMENT_PLACE>
		<MD_RECORDDESCRIPTION>
			<list>
				<item>
					<xpath>dc:description</xpath>
					<addToDefault>true</addToDefault>
				</item>
			</list>
		</MD_RECORDDESCRIPTION>
		<MD_ACCESSLICENSE>
			<list>
				<item>
					<xpath>dc:rights[contains(text(),'http')]</xpath>
					<addToDefault>true</addToDefault>
				</item>
			</list>
		</MD_ACCESSLICENSE>

		<MD2_ALLPERSONS>
			<list>
				<item>
					<xpath>
						<list>
							<item>mets:xmlData/mods:mods/mods:name[@type="personal"][not(mods:role/mods:roleTerm="rcp"[@authority='marcrelator'][@type='code'])]</item>
							<item>lido:eventActor/lido:actorInRole/lido:actor</item>
						</list>
					</xpath>
					<addToDefault>false</addToDefault>
					<addSortField>false</addSortField>
					<addToParents keepOnChildren="false">true</addToParents>
					<replace string="&lt;&lt;"></replace>
					<replace string="&gt;&gt;"></replace>
					<replace char="152"></replace>
					<replace char="156"></replace>
					<groupEntity type="PERSON">
						<field name="MD_VALUE">mods:displayForm</field>
						<field name="MD_DISPLAYFORM">mods:displayForm</field>
						<field name="MD_LINK">@xlink:href</field>
						<field name="MD_CORPORATION">mods:namePart[not(@type)]</field>
						<field name="MD_LASTNAME">mods:namePart[@type="family"]</field>
						<field name="MD_FIRSTNAME">mods:namePart[@type="given"]</field>
						<field name="MD_LIFEPERIOD">mods:namePart[@type="date"]</field>
						<field name="MD_TERMSOFADDRESS">mods:namePart[@type="termsOfAddress"]</field>
						<field name="MD_VALUE">lido:nameActorSet/lido:appellationValue[@lido:pref="preferred"]</field>
						<field name="MD_DISPLAYFORM">lido:nameActorSet/lido:appellationValue[@lido:pref="preferred"]</field>
						<field name="MD_DOB">lido:vitalDatesActor/lido:earliestDate[@lido:type="Geburtsdatum"]</field>
						<field name="MD_DOD">lido:vitalDatesActor/lido:latestDate[@lido:type="Sterbedatum"]</field>
						<field name="NORM_URI">lido:actorID[@lido:source="http://d-nb.info/gnd"]</field>
					</groupEntity>
				</item>
			</list>
		</MD2_ALLPERSONS>

		<MD_ACCESSLOCATIONS>
			<list>
				<item>
					<xpath>mets:xmlData/mods:mods/mods:extension/intranda:intranda/intranda:AccessLocations</xpath>
					<addToDefault>true</addToDefault>
					<onefield>false</onefield>
					<groupEntity type="LOCATION" addAuthorityDataToDocstruct="true" addCoordsToDocstruct="false">
						<field name="MD_VALUE" addSortField="true">text()</field>
						<field name="MD_DISPLAYFORM">text()</field>
						<field name="NORM_URI">@valueURI</field>
						<field name="NORM_IDENTIFIER_GEONAMES">substring-after(@valueURI, 'http://www.geonames.org/')</field>
					</groupEntity>
				</item>
			</list>
		</MD_ACCESSLOCATIONS>

		<MD_INTRANDAINSTITUTION>
			<list>
				<item>
					<xpath>mets:xmlData/mods:mods/mods:extension/intranda:intranda/intranda:Institution</xpath>
					<addToDefault>true</addToDefault>
					<onefield>false</onefield>
					<addSortField>true</addSortField>
					<groupEntity type="OTHER">
						<field name="MD_VALUE">text()</field>
						<field name="MD_DISPLAYFORM">text()</field>
						<field name="NORM_URI_VIAF">@valueURI</field>
					</groupEntity>
				</item>
			</list>
		</MD_INTRANDAINSTITUTION>

		<MD_FINDINGAIDSLINK>
			<list>
				<item>
					<xpath>mets:xmlData/mods:mods/mods:extension/intranda:intranda/intranda:FindingAidsLink</xpath>
					<addToDefault>false</addToDefault>
					<addExistenceBoolean>true</addExistenceBoolean>
					<onefield>false</onefield>
				</item>
			</list>
		</MD_FINDINGAIDSLINK>

		<MD_CITATION_APA>
			<list>
				<item>
					<xpath>lido:descriptiveMetadata[@xml:lang="fr"]/lido:objectRelationWrap/lido:relatedWorksWrap/lido:relatedWorkSet/lido:relatedWork/lido:object[lido:objectID[@lido:source="a-z.lu"]]</xpath>
					<addToDefault>true</addToDefault>
					<groupEntity type="CITATION" urlType="oai"
						url="https://bibnet.alma.exlibrisgroup.com/view/oai/352LUX_BIBNET_NETWORK/request?verb=GetRecord&amp;identifier=oai:alma.352LUX_BIBNET_NETWORK:${MD_VALUE}&amp;metadataPrefix=marc21">
						<field name="MD_VALUE">lido:objectID[@lido:source="a-z.lu"]</field>
						<field name="MD_CITATION_RECORDID">oai:GetRecord/oai:record/oai:metadata/marc:record/marc:controlfield[@tag="001"]</field>
						<field name="MD_CITATION_TITLE">oai:GetRecord/oai:record/oai:metadata/marc:record/marc:datafield[@tag="245"]/marc:subfield[@code="a"]</field>
						<field name="MD_CITATION_CONTRIBUTOR">oai:GetRecord/oai:record/oai:metadata/marc:record/marc:datafield[@tag="100"]/marc:subfield[@code="a"]</field>
						<field name="MD_CITATION_PUBLISHER">oai:GetRecord/oai:record/oai:metadata/marc:record/marc:datafield[@tag="264"]/marc:subfield[@code="b"]</field>
						<field name="MD_CITATION_PAGE">lido:objectNote[@lido:type="page"]</field>
						<field name="MD_CITATION_ILLUSTRATION">lido:objectNote[@lido:type="illustration"]</field>
						<field name="MD_CITATION_CATALOGUE">lido:objectNote[@lido:type="catalogue"]</field>
					</groupEntity>
				</item>
			</list>
		</MD_CITATION_APA>

		<MD_CLASSIFICATION_COMBINED>
						<list>
								<item>
										<xpath>mets:xmlData/mods:mods/mods:classification[@displayLabel='category']</xpath>

				<!-- <getnode>first</getnode> -->
				<!-- <getparents>all</getparents> -->
				<onetoken>true</onetoken>
				<onefield>false</onefield>
				<!-- <urlEncoding>false</urlEncoding> -->
				<addToDefault>false</addToDefault>
				<splittingCharacter>#</splittingCharacter>
				<addUntokenizedVersion>false</addUntokenizedVersion>
				<lowercase>true</lowercase>
				<!-- <addToChildren>true</addToChildren> -->
				<addToPages>true</addToPages>
								</item>
						</list>
		</MD_CLASSIFICATION_COMBINED>

		<MD_GROUP>
			<list>
				<item>
					<xpath>mets:xmlData/mods:mods/mods:extension/intranda:mainGroup</xpath>
					<addToDefault>true</addToDefault>
					<groupEntity type="OTHER">
						<field name="MD_VALUE">intranda:firstMetadata</field>
						<field name="MD_FIRSTMETADATA">intranda:firstMetadata</field>
						<field name="MD_SECONDMETADATA">intranda:secondMetadata</field>
						<groupEntity name="MD_SUBGROUP" type="OTHER" xpath="intranda:subGroup[@type='sub group']">
							<field name="MD_VALUE">intranda:firstMetadata</field>
							<field name="MD_FIRSTMETADATA">intranda:firstMetadata</field>
							<field name="MD_SECONDMETADATA">intranda:secondMetadata</field>
							<groupEntity name="MD_SUBSUBGROUP" type="OTHER" xpath="intranda:subSubGroup[@type='sub sub group']">
								<field name="MD_VALUE">intranda:firstMetadata</field>
								<field name="MD_FIRSTMETADATA">intranda:firstMetadata</field>
								<field name="MD_SECONDMETADATA">intranda:secondMetadata</field>
							</groupEntity>
						</groupEntity>
					</groupEntity>
				</item>
			</list>
		</MD_GROUP>

		<MD_REPOSITORY>
			<list>
				<item>
					<xpath>mets:xmlData/mods:mods/mods:extension/intranda:repository</xpath>
					<addToDefault>true</addToDefault>
					<groupEntity type="OTHER">
						<field name="MD_VALUE">intranda:repositoryName</field>
						<field name="MD_REPOSITORY_NAME">intranda:repositoryName</field>
						<field name="MD_REPOSITORY_LINK">intranda:repositoryLink</field>
						<field name="MD_REPOSITORY_INVENTORY_NUMBER">intranda:inventoryNumber</field>
						<field name="MD_REPOSITORY_FORMER_INVENTORY_NUMBER">intranda:formerInventoryNumber</field>
						<field name="MD_REPOSITORY_LOCATION">intranda:location</field>
					</groupEntity>
				</item>
			</list>
		</MD_REPOSITORY>

		<MD_EVENT>
			<list>
				<item>
					<xpath>mets:xmlData/mods:mods/mods:extension/intranda:event</xpath>
					<addToDefault>true</addToDefault>
					<groupEntity type="EVENT">
						<field name="MD_VALUE">intranda:type</field>
						<field name="EVENTTYPE">intranda:type</field>
						<field name="MD_MATERIAL">intranda:material</field>
						<field name="MD_DISPLAYDATE">intranda:eventDate/intranda:displayDate</field>
						<field name="MD_EARLIESTDATE">intranda:eventDate/intranda:earliestDate</field>
						<field name="MD_DESCRIPTION">intranda:description/intranda:descriptiveNoteValue</field>
						<groupEntity name="MD_ARTIST" type="PERSON" xpath="intranda:actor[intranda:role='Künstler/-in']">
							<field name="MD_VALUE">intranda:name</field>
							<field name="MD_NAME">intranda:name</field>
							<field name="MD_ROLE">intranda:role</field>
							<field name="MD_DISPLAYNAME">intranda:displayName</field>
							<field name="MD_STARTDATE">intranda:startDate</field>
							<field name="MD_ENDDATE">intranda:endDate</field>
							<field name="MD_URI_GETTY">@getty</field>
							<field name="MD_URI_SIKART">@sikart</field>
							<field name="NORM_URI">@gnd</field>
							<groupEntity name="MD_MOTHER" type="PERSON" xpath="intranda:actor[intranda:role='Mutter']">
								<field name="MD_VALUE">intranda:name</field>
								<field name="MD_NAME">intranda:name</field>
								<field name="MD_ROLE">intranda:role</field>
								<field name="MD_DISPLAYNAME">intranda:displayName</field>
								<field name="MD_STARTDATE">intranda:startDate</field>
								<field name="MD_ENDDATE">intranda:endDate</field>
								<field name="MD_URI_GETTY">@getty</field>
								<field name="MD_URI_SIKART">@sikart</field>
								<field name="NORM_URI">@gnd</field>
							</groupEntity>
						</groupEntity>
						<groupEntity name="MD_DESIGNER" type="PERSON" xpath="intranda:actor[intranda:role='Design']">
							<field name="MD_VALUE">intranda:name</field>
							<field name="MD_NAME">intranda:name</field>
							<field name="MD_ROLE">intranda:role</field>
							<field name="MD_DISPLAYNAME">intranda:displayName</field>
							<field name="MD_STARTDATE">intranda:startDate</field>
							<field name="MD_ENDDATE">intranda:endDate</field>
							<field name="MD_URI_GETTY">@getty</field>
							<field name="MD_URI_SIKART">@sikart</field>
							<field name="NORM_URI">@gnd</field>
						</groupEntity>
						<groupEntity name="MD_CREATOR" type="PERSON" xpath="intranda:actor[not(intranda:role)]">
							<field name="MD_VALUE">intranda:name</field>
							<field name="MD_NAME">intranda:name</field>
							<field name="MD_ROLE">intranda:role</field>
							<field name="MD_DISPLAYNAME">intranda:displayName</field>
							<field name="MD_STARTDATE">intranda:startDate</field>
							<field name="MD_ENDDATE">intranda:endDate</field>
							<field name="MD_URI_GETTY">@getty</field>
							<field name="MD_URI_SIKART">@sikart</field>
							<field name="NORM_URI">@gnd</field>
						</groupEntity>
					</groupEntity>
				</item>
			</list>
		</MD_EVENT>

		<MD_SCOPECONTENT>
			<list>
				<item>
					<xpath>mets:xmlData/mods:mods/mods:extension/intranda:intranda/intranda:ScopeContent
					</xpath>
					<addToDefault>true</addToDefault>
					<onefield>false</onefield>
				</item>
			</list>
		</MD_SCOPECONTENT>

		<MD_OBJECTNO>
			<list>
				<item>
					<xpath>
						<list>
							<item>mets:xmlData/mods:mods/mods:identifier[@type='PPNanalog']
							</item>
						</list>
					</xpath>
					<addToDefault>true</addToDefault>
					<addSortField>false</addSortField>
				</item>
			</list>
		</MD_OBJECTNO>

		<SORT_OBJECTNO>
			<list>
				<item>
					<xpath>
						<list>
							<item>mets:xmlData/mods:mods/mods:identifier[@type='PPNanalog']
							</item>
						</list>
					</xpath>
					<addToDefault>false</addToDefault>
					<addUntokenizedVersion>false</addUntokenizedVersion>
					<!-- All regexes are needed in this exact order! -->
					<normalizeValue convertRoman="true" regex="BP (X)001$" />
					<normalizeValue convertRoman="true" regex="BP (XXI)a$" />
					<normalizeValue convertRoman="true" regex="BP ([C|I|M|V|X]+) [i]+" />
					<normalizeValue convertRoman="true" regex="BP ([C|I|M|V|X]+)$" />
					<normalizeValue convertRoman="true" regex="BP ([C|I|M|V|X]+)(?:\.| f\.| ff\.| i\.| ii\.)[0-9]+.*$" />
					<normalizeValue convertRoman="true" regex="[a-zA-Z]+[\s]+([C|I|M|V|X]+)[.][0-9]+$" />
					<normalizeValue length="8" filler="0" regex="BP ([0-9]+) [i]+$" />
					<normalizeValue length="8" filler="0" regex="BP ([0-9]+)a$" />
					<normalizeValue length="8" filler="0" regex="BP ([0-9]+)$" />
					<normalizeValue length="8" filler="0" regex="BP ([0-9]+)(?:\.| f\.| ff\.| i\.| ii\.)([0-9]+)[.|&amp;|-]([0-9]+)$" />
					<normalizeValue length="8" filler="0" regex="BP ([0-9]+)(?:\.| f\.| ff\.| i\.| ii\.)([0-9]+)$" />
					<normalizeValue length="8" filler="0" regex="[a-zA-Z]+[\s]+([0-9]+)[.]([0-9]+).*$" />
					<normalizeValue length="8" filler="0" regex="[a-zA-Z]+[\s]+([0-9]+).*$" />
					<normalizeValue length="8" filler="0" regex="[a-zA-Z]+ [a-zA-Z]+([0-9]+)$" />

				</item>
			</list>
		</SORT_OBJECTNO>


				<MD_PI_DOI>
						<list>
								<item>
										<xpath>mets:xmlData/mods:mods/mods:identifier[@type="doi"]</xpath>
										<getnode>first</getnode>
										<addToDefault>true</addToDefault>
								</item>
						</list>
				</MD_PI_DOI>

				<MD_PI_HANDLE>
						<list>
								<item>
										<xpath>mets:xmlData/mods:mods/mods:identifier[@type="hdl"]</xpath>
										<getnode>first</getnode>
										<addToDefault>true</addToDefault>
								</item>
						</list>
				</MD_PI_HANDLE>

				<MD_PI_ARK>
						<list>
								<item>
										<xpath>mets:xmlData/mods:mods/mods:identifier[@type="ark"]</xpath>
										<getnode>first</getnode>
										<addToDefault>true</addToDefault>
								</item>
						</list>
				</MD_PI_ARK>

				<MD_USEANDREPRODUCTIONLICENSE>
						<list>
								<item>
										<xpath>
												<list>
														<item>mets:xmlData/mods:mods/mods:accessCondition[@type="use and reproduction"]</item>
														<item>dc:rights[contains(text(),'http')]</item>
														<item>mets:xmlData/mods:mods/mods:accessCondition[@lang="eng"][@type='work-license']</item>
												</list>
										</xpath>
										<addToDefault>true</addToDefault>
										<addUntokenizedVersion>false</addUntokenizedVersion>
								</item>
						</list>
				</MD_USEANDREPRODUCTIONLICENSE>
<!-- archive -->


<<<<<<< HEAD
        <MD_PROVENIENCE>
            <list>
                <item>
                    <xpath>
                        <list>
                            <item>mets:xmlData/mods:mods/mods:note[@type='ownership']</item>
                            <item>ead:archdesc/ead:did/ead:origination[1]</item>
                            <item>ead:did/ead:origination[1]</item>
                        </list>
                    </xpath>
                    <addToDefault>true</addToDefault>
                    <addSortField>true</addSortField>
                    <addUntokenizedVersion>true</addUntokenizedVersion>
                </item>
            </list>
        </MD_PROVENIENCE>
        <MD_NODEID>
            <list>
                <item>
                    <xpath>mets:xmlData/mods:mods/mods:identifier[@type="archive-entry-id"]</xpath>
                    <addToDefault>true</addToDefault>
                    <addSortField>true</addSortField>
                    <addUntokenizedVersion>true</addUntokenizedVersion>
                </item>
            </list>
        </MD_NODEID>
        <MD_EADID>
            <list>
                <item>
                    <xpath>
                        <list>
                            <item>mets:xmlData/mods:mods/mods:identifier[@type="archive-id"]</item>
                            <item>ead:eadheader/ead:eadid</item>
                        </list>
                    </xpath> 
                    <addToDefault>true</addToDefault>
                    <addSortField>true</addSortField>
                    <addUntokenizedVersion>true</addUntokenizedVersion>
                </item>
            </list>
        </MD_EADID>
        <MD_UNITID>
            <list>
                <item>
                    <xpath>
                        <list>
                            <item>mets:xmlData/mods:mods/mods:identifier[@type="unit-id"]</item>
                            <item>ead:archdesc/ead:did/ead:unitid[not(@type)][1]</item>
                            <item>ead:did/ead:unitid[not(@type)][1]</item>
                        </list>
                    </xpath>
                    <addToDefault>false</addToDefault>
                    <addSortField>true</addSortField>
                    <addUntokenizedVersion>true</addUntokenizedVersion>
                </item>
            </list>
        </MD_UNITID>
        <MD_UNITID_NUMBER>
            <list>
                <item>
                    <xpath>
                        <list>
                            <item>ead:did/ead:unitid[@type="Vorl. Nr."][1]</item>
                        </list>
                    </xpath>
                    <addToDefault>false</addToDefault>
                    <addSortField>true</addSortField>
                    <addUntokenizedVersion>true</addUntokenizedVersion>
                </item>
            </list>
        </MD_UNITID_NUMBER>
        <MD_RECORDID>
            <list>
                <item>
                    <xpath>
                        <list>
                            <item>mets:xmlData/mods:mods/mods:identifier[@type="record"]</item>
                            <item>mets:xmlData/mods:mods/mods:identifier[@type="record-id"]</item>
                            <item>ead:control/ead:recordid</item>
                        </list>
                    </xpath>
                    <addToDefault>true</addToDefault>
                    <addSortField>true</addSortField>
                </item>
            </list>
        </MD_RECORDID>
        <MD_BIOGRAPHICALINFORMATION>
            <list>
                <item>
                    <xpath>
                        <list>
                            <item>mets:xmlData/mods:mods/mods:note[@type='bibliography']</item>
                            <item>ead:archdesc/ead:dsc/ead:bibliography[1]</item>
                            <item>ead:dsc/ead:bibliography[1]</item>
                        </list>
                    </xpath>
                    <addToDefault>true</addToDefault>
                    <addSortField>true</addSortField>
                    <addUntokenizedVersion>true</addUntokenizedVersion>
                </item>
            </list>
        </MD_BIOGRAPHICALINFORMATION>
        <MD_INVENTORYHISTORY>
            <list>
                <item>
                    <xpath>
                        <list>
                            <item>mets:xmlData/mods:mods/mods:note[@type='bibliographic history']</item>
                            <item>ead:archdesc/ead:dsc/ead:custodhist[1]</item>
                            <item>ead:dsc/ead:custodhist[1]</item>
                        </list>
                    </xpath>
                    <addToDefault>true</addToDefault>
                    <addSortField>true</addSortField>
                    <addUntokenizedVersion>true</addUntokenizedVersion>
                </item>
            </list>
        </MD_INVENTORYHISTORY>
        <MD_AQUISITIONINFORMATION>
            <list>
                <item>
                    <xpath>
                        <list>
                            <item>mets:xmlData/mods:mods/mods:note[@type='acquisition']</item>
                            <item>ead:archdesc/ead:dsc/ead:acqinfo[1]</item>
                            <item>ead:dsc/ead:acqinfo[1]</item>
                        </list>
                    </xpath>
                    <addToDefault>true</addToDefault>
                    <addSortField>true</addSortField>
                    <addUntokenizedVersion>true</addUntokenizedVersion>
                </item>
            </list>
        </MD_AQUISITIONINFORMATION>
        <MD_APPRAISALINFORMATION>
            <list>
                <item>
                    <xpath>
                        <list>
                            <item>mets:xmlData/mods:mods/mods:extension/intranda:appraisal</item>
                            <item>ead:archdesc/ead:dsc/ead:appraisal[1]</item>
                            <item>ead:dsc/ead:appraisal[1]</item>
                        </list>
                    </xpath>
                    <addToDefault>true</addToDefault>
                    <addSortField>true</addSortField>
                    <addUntokenizedVersion>true</addUntokenizedVersion>
                </item>
            </list>
        </MD_APPRAISALINFORMATION>
        <MD_ADDITIONS>
            <list>
                <item>
                    <xpath>
                        <list>
                            <item>mets:xmlData/mods:mods/mods:extension/intranda:additions</item>
                            <item>ead:archdesc/ead:dsc/ead:accruals[1]</item>
                            <item>ead:dsc/ead:accruals[1]</item>
                        </list>
                    </xpath>
                    <addToDefault>true</addToDefault>
                    <addSortField>true</addSortField>
                    <addUntokenizedVersion>true</addUntokenizedVersion>
                </item>
            </list>
        </MD_ADDITIONS>
        <MD_ARRANGEMENT>
            <list>
                <item>
                    <xpath>
                        <list>
                            <item>mets:xmlData/mods:mods/mods:classification[@displayLabel='arrangement']</item>
                            <item>ead:archdesc/ead:dsc/ead:arrangement[1]</item>
                            <item>ead:dsc/ead:arrangement[1]</item>
                        </list>
                    </xpath>
                    <addToDefault>true</addToDefault>
                    <addSortField>true</addSortField>
                    <addUntokenizedVersion>true</addUntokenizedVersion>
                </item>
            </list>
        </MD_ARRANGEMENT>
        <MD_USERESTRICTION>
            <list>
                <item>
                    <xpath>
                        <list>
                            <item>mets:xmlData/mods:mods/mods:physicalDescription/mods:note[@type='condition']</item>
                            <item>ead:archdesc/ead:dsc/ead:userestrict[1]</item>
                            <item>ead:dsc/ead:userestrict[1]</item>
                        </list>
                    </xpath>
                    <addToDefault>true</addToDefault>
                    <addSortField>true</addSortField>
                    <addUntokenizedVersion>true</addUntokenizedVersion>
                </item>
            </list>
        </MD_USERESTRICTION>
        <MD_FONTTYPE>
            <list>
                <item>
                    <xpath>
                        <list>
                            <item>mets:xmlData/mods:mods/mods:language/mods:scriptTerm</item>
                            <item>ead:archdesc/ead:did/ead:langmaterial[@label='font'][1]</item>
                            <item>ead:did/ead:langmaterial[@label='font'][1]</item>
                        </list>
                    </xpath>
                    <addToDefault>true</addToDefault>
                    <addSortField>true</addSortField>
                    <addUntokenizedVersion>true</addUntokenizedVersion>
                </item>
            </list>
        </MD_FONTTYPE>
        <MD_PHYSTECH>
            <list>
                <item>
                    <xpath>
                        <list>
                            <item>mets:xmlData/mods:mods/mods:physicalDescription/mods:note[@type='physical description']</item>
                            <item>ead:archdesc/ead:dsc/ead:phystech[1]</item>
                            <item>ead:dsc/ead:phystech[1]</item>
                        </list>
                    </xpath>
                    <addToDefault>true</addToDefault>
                    <addSortField>true</addSortField>
                    <addUntokenizedVersion>true</addUntokenizedVersion>
                </item>
            </list>
        </MD_PHYSTECH>
        <MD_OTHERFINDAID>
            <list>
                <item>
                    <xpath>
                        <list>
                            <item>mets:xmlData/mods:mods/mods:extension/intranda:otherFindAid</item>
                            <item>ead:archdesc/ead:dsc/ead:otherfindaid[1]</item>
                            <item>ead:dsc/ead:otherfindaid[1]</item>
                        </list>
                    </xpath>
                    <addToDefault>true</addToDefault>
                    <addSortField>true</addSortField>
                    <addUntokenizedVersion>true</addUntokenizedVersion>
                </item>
            </list>
        </MD_OTHERFINDAID>
        <MD_ORIGINALSLOCATION>
            <list>
                <item>
                    <xpath>
                        <list>
                            <item>mets:xmlData/mods:mods/mods:location/mods:physicalLocation</item>
                            <item>ead:archdesc/ead:dsc/ead:originalsloc[1]</item>
                            <item>ead:dsc/ead:originalsloc[1]</item>
                        </list>
                    </xpath>
                    <addToDefault>true</addToDefault>
                    <addSortField>true</addSortField>
                    <addUntokenizedVersion>true</addUntokenizedVersion>
                </item>
            </list>
        </MD_ORIGINALSLOCATION>
        <MD_ALTERNATIVEFORMAVAILABLE>
            <list>
                <item>
                    <xpath>
                        <list>
                            <item>mets:xmlData/mods:mods/mods:physicalDescription/mods:note[@type='additional physical form']</item>
                            <item>ead:archdesc/ead:dsc/ead:altformavail[1]</item>
                            <item>ead:dsc/ead:altformavail[1]</item>
                        </list>
                    </xpath>
                    <addToDefault>true</addToDefault>
                    <addSortField>true</addSortField>
                    <addUntokenizedVersion>true</addUntokenizedVersion>
                </item>
            </list>
        </MD_ALTERNATIVEFORMAVAILABLE>
        <MD_SEPARATEDMATERIAL>
            <list>
                <item>
                    <xpath>
                        <list>
                            <item>mets:xmlData/mods:mods/mods:note[@type='original version']</item>
                            <item>ead:archdesc/ead:dsc/ead:relatedmaterial/ead:separatedmaterial[1]</item>
                            <item>ead:dsc/ead:relatedmaterial/ead:separatedmaterial[1]</item>
                        </list>
                    </xpath>
                    <addToDefault>true</addToDefault>
                    <addSortField>true</addSortField>
                    <addUntokenizedVersion>true</addUntokenizedVersion>
                </item>
            </list>
        </MD_SEPARATEDMATERIAL>
        <MD_DIDNOTE>
            <list>
                <item>
                    <xpath>
                        <list>
                            <item>mets:xmlData/mods:mods/mods:note[@type='source identifier']</item>
                            <item>ead:archdesc/ead:did/ead:didnote[1]</item>
                            <item>ead:did/ead:didnote[1]</item>
                        </list>
                    </xpath>
                    <addToDefault>true</addToDefault>
                    <addSortField>true</addSortField>
                    <addUntokenizedVersion>true</addUntokenizedVersion>
                </item>
            </list>
        </MD_DIDNOTE>
        <MD_ODD>
            <list>
                <item>
                    <xpath>
                        <list>
                            <item>mets:xmlData/mods:mods/mods:note[@type='source note']</item>
                            <item>ead:archdesc/ead:odd[1]</item>
                            <item>ead:odd[1]</item>
                        </list>
                    </xpath>
                    <addToDefault>true</addToDefault>
                    <addSortField>true</addSortField>
                    <addUntokenizedVersion>true</addUntokenizedVersion>
                </item>
            </list>
        </MD_ODD>
        <MD_ODD_HEAD>
            <list>
                <item>
                    <xpath>
                        <list>
                            <item>ead:archdesc/ead:odd[1]/ead:head</item>
                            <item>ead:odd[1]/ead:head</item>
                        </list>
                    </xpath>
                    <addToDefault>true</addToDefault>
                    <addSortField>true</addSortField>
                    <addUntokenizedVersion>true</addUntokenizedVersion>
                </item>
            </list>
        </MD_ODD_HEAD>
        <MD_ODD_P>
            <list>
                <item>
                    <xpath>
                        <list>
                            <item>ead:archdesc/ead:odd[1]/ead:p</item>
                            <item>ead:odd[1]/ead:p</item>
                        </list>
                    </xpath>
                    <addToDefault>true</addToDefault>
                    <addSortField>true</addSortField>
                    <addUntokenizedVersion>true</addUntokenizedVersion>
                </item>
            </list>
        </MD_ODD_P>
        <MD_CONVENTIONDECLARATION>
            <list>
                <item>
                    <xpath>
                        <list>
                            <item>mets:xmlData/mods:mods/mods:physicalDescription/mods:note[@type='organization']</item>
                            <item>ead:control/ead:conventiondeclaration[1]</item>
                        </list>
                    </xpath>
                    <addToDefault>true</addToDefault>
                    <addSortField>true</addSortField>
                    <addUntokenizedVersion>true</addUntokenizedVersion>
                </item>
            </list>
        </MD_CONVENTIONDECLARATION>
=======
		<MD_PROVENIENCE>
			<list>
				<item>
					<xpath>mets:xmlData/mods:mods/mods:note[@type='ownership']</xpath>
					<addToDefault>true</addToDefault>
					<addSortField>true</addSortField>
					<addUntokenizedVersion>true</addUntokenizedVersion>
				</item>
			</list>
		</MD_PROVENIENCE>
		<MD_NODEID>
			<list>
				<item>
					<xpath>mets:xmlData/mods:mods/mods:identifier[@type="archive-entry-id"]</xpath>
					<addToDefault>true</addToDefault>
					<addSortField>true</addSortField>
					<addUntokenizedVersion>true</addUntokenizedVersion>
				</item>
			</list>
		</MD_NODEID>
		<MD_EADID>
			<list>
				<item>
					<xpath>mets:xmlData/mods:mods/mods:identifier[@type="archive-id"]</xpath>
					<addToDefault>true</addToDefault>
					<addSortField>true</addSortField>
					<addUntokenizedVersion>true</addUntokenizedVersion>
				</item>
			</list>
		</MD_EADID>
		<MD_UNITID>
			<list>
				<item>
					<xpath>mets:xmlData/mods:mods/mods:identifier[@type="unit-id"]</xpath>
					<addToDefault>true</addToDefault>
					<addSortField>true</addSortField>
					<addUntokenizedVersion>true</addUntokenizedVersion>
				</item>
			</list>
		</MD_UNITID>
		<MD_BIOGRAPHICALINFORMATION>
			<list>
				<item>
					<xpath>mets:xmlData/mods:mods/mods:note[@type='bibliography']</xpath>
					<addToDefault>true</addToDefault>
					<addSortField>true</addSortField>
					<addUntokenizedVersion>true</addUntokenizedVersion>
				</item>
			</list>
		</MD_BIOGRAPHICALINFORMATION>
		<MD_INVENTORYHISTORY>
			<list>
				<item>
					<xpath>mets:xmlData/mods:mods/mods:note[@type='bibliographic history']</xpath>
					<addToDefault>true</addToDefault>
					<addSortField>true</addSortField>
					<addUntokenizedVersion>true</addUntokenizedVersion>
				</item>
			</list>
		</MD_INVENTORYHISTORY>
		<MD_AQUISITIONINFORMATION>
			<list>
				<item>
					<xpath>mets:xmlData/mods:mods/mods:note[@type='acquisition']</xpath>
					<addToDefault>true</addToDefault>
					<addSortField>true</addSortField>
					<addUntokenizedVersion>true</addUntokenizedVersion>
				</item>
			</list>
		</MD_AQUISITIONINFORMATION>
		<MD_APPRAISALINFORMATION>
			<list>
				<item>
					<xpath>mets:xmlData/mods:mods/mods:extension/intranda:appraisal</xpath>
					<addToDefault>true</addToDefault>
					<addSortField>true</addSortField>
					<addUntokenizedVersion>true</addUntokenizedVersion>
				</item>
			</list>
		</MD_APPRAISALINFORMATION>
		<MD_ADDITIONS>
			<list>
				<item>
					<xpath>mets:xmlData/mods:mods/mods:extension/intranda:additions</xpath>
					<addToDefault>true</addToDefault>
					<addSortField>true</addSortField>
					<addUntokenizedVersion>true</addUntokenizedVersion>
				</item>
			</list>
		</MD_ADDITIONS>
		<MD_ARRANGEMENT>
			<list>
				<item>
					<xpath>mets:xmlData/mods:mods/mods:classification[@displayLabel='arrangement']</xpath>
					<addToDefault>true</addToDefault>
					<addSortField>true</addSortField>
					<addUntokenizedVersion>true</addUntokenizedVersion>
				</item>
			</list>
		</MD_ARRANGEMENT>
		<MD_USERESTRICTION>
			<list>
				<item>
					<xpath>mets:xmlData/mods:mods/mods:physicalDescription/mods:note[@type='condition']</xpath>
					<addToDefault>true</addToDefault>
					<addSortField>true</addSortField>
					<addUntokenizedVersion>true</addUntokenizedVersion>
				</item>
			</list>
		</MD_USERESTRICTION>
		<MD_FONTTYPE>
			<list>
				<item>
					<xpath>mets:xmlData/mods:mods/mods:language/mods:scriptTerm</xpath>
					<addToDefault>true</addToDefault>
					<addSortField>true</addSortField>
					<addUntokenizedVersion>true</addUntokenizedVersion>
				</item>
			</list>
		</MD_FONTTYPE>
		<MD_PHYSTECH>
			<list>
				<item>
					<xpath>mets:xmlData/mods:mods/mods:physicalDescription/mods:note[@type='physical description']</xpath>
					<addToDefault>true</addToDefault>
					<addSortField>true</addSortField>
					<addUntokenizedVersion>true</addUntokenizedVersion>
				</item>
			</list>
		</MD_PHYSTECH>
		<MD_OTHERFINDAID>
			<list>
				<item>
					<xpath>mets:xmlData/mods:mods/mods:extension/intranda:otherFindAid</xpath>
					<addToDefault>true</addToDefault>
					<addSortField>true</addSortField>
					<addUntokenizedVersion>true</addUntokenizedVersion>
				</item>
			</list>
		</MD_OTHERFINDAID>
		<MD_ORIGINALSLOCATION>
			<list>
				<item>
					<xpath>mets:xmlData/mods:mods/mods:location/mods:physicalLocation</xpath>
					<addToDefault>true</addToDefault>
					<addSortField>true</addSortField>
					<addUntokenizedVersion>true</addUntokenizedVersion>
				</item>
			</list>
		</MD_ORIGINALSLOCATION>
		<MD_ALTERNATIVEFORMAVAILABLE>
			<list>
				<item>
					<xpath>mets:xmlData/mods:mods/mods:physicalDescription/mods:note[@type='additional physical form']</xpath>
					<addToDefault>true</addToDefault>
					<addSortField>true</addSortField>
					<addUntokenizedVersion>true</addUntokenizedVersion>
				</item>
			</list>
		</MD_ALTERNATIVEFORMAVAILABLE>
		<MD_SEPARATEDMATERIAL>
			<list>
				<item>
					<xpath>mets:xmlData/mods:mods/mods:note[@type='original version']</xpath>
					<addToDefault>true</addToDefault>
					<addSortField>true</addSortField>
					<addUntokenizedVersion>true</addUntokenizedVersion>
				</item>
			</list>
		</MD_SEPARATEDMATERIAL>
		<MD_DIDNOTE>
			<list>
				<item>
					<xpath>mets:xmlData/mods:mods/mods:note[@type='source identifier']</xpath>
					<addToDefault>true</addToDefault>
					<addSortField>true</addSortField>
					<addUntokenizedVersion>true</addUntokenizedVersion>
				</item>
			</list>
		</MD_DIDNOTE>
		<MD_ODD>
			<list>
				<item>
					<xpath>mets:xmlData/mods:mods/mods:note[@type='source note']</xpath>
					<addToDefault>true</addToDefault>
					<addSortField>true</addSortField>
					<addUntokenizedVersion>true</addUntokenizedVersion>
				</item>
			</list>
		</MD_ODD>
		<MD_CONVENTIONDECLARATION>
			<list>
				<item>
					<xpath>mets:xmlData/mods:mods/mods:physicalDescription/mods:note[@type='organization']</xpath>
					<addToDefault>true</addToDefault>
					<addSortField>true</addSortField>
					<addUntokenizedVersion>true</addUntokenizedVersion>
				</item>
			</list>
		</MD_CONVENTIONDECLARATION>
>>>>>>> fd49866e

        <MD_ABSTRACT>
            <list>
                <item>
                    <xpath>
                        <list>
                            <item>mets:xmlData/mods:mods/mods:abstract[not(@type)]</item>
                            <item>lido:descriptiveMetadata/lido:objectIdentificationWrap/lido:objectDescriptionWrap/lido:objectDescriptionSet[@lido:type='Orginaletikett' or @lido:type='description']/lido:descriptiveNoteValue</item>
                            <item>ead:did/ead:abstract</item>
                        </list>
                    </xpath>
                    <onefield>false</onefield>
                    <addToDefault>true</addToDefault>
                    <replace char="10">&lt;br /&gt;</replace>
                    <replace char="10">&lt;br /&gt;</replace>
                    <replace char="10">&lt;br /&gt;</replace>
                </item>
            </list>
        </MD_ABSTRACT>

	</fields>
</root><|MERGE_RESOLUTION|>--- conflicted
+++ resolved
@@ -275,7 +275,6 @@
 			</list>
 		</PI>
 
-<<<<<<< HEAD
         <MD_ARCHIVE_ENTRY_ID>
             <list>
                 <item>
@@ -306,29 +305,6 @@
             </list>
         </MD_ARCHIVE_ENTRY_LEVEL>
 
-        <!-- This field is important, see chapter 2.11 of the manual -->
-        <LABEL>
-            <list>
-                <item>
-                    <replace string="&lt;ns&gt;"></replace>
-                    <replace string="&lt;/ns&gt;"></replace>
-                    <replace string="&lt;&lt;"></replace>
-                    <replace string="&gt;&gt;"></replace>
-                    <replace string="¬"></replace>
-                </item>
-            </list>
-        </LABEL>
-=======
-		<MD_ARCHIVE_ENTRY_ID>
-			<list>
-				<item>
-					<xpath>mets:xmlData/mods:mods/mods:identifier[@type="archive-entry-id"]</xpath>
-					<addToDefault>true</addToDefault>
-					<addUntokenizedVersion>false</addUntokenizedVersion>
-				</item>
-			</list>
-		</MD_ARCHIVE_ENTRY_ID>
-
 		<!-- This field is important, see chapter 2.11 of the manual -->
 		<LABEL>
 			<list>
@@ -341,7 +317,6 @@
 				</item>
 			</list>
 		</LABEL>
->>>>>>> fd49866e
 
 		<!-- This field includes the Goobi workflow process ID -->
 		<MD_PROCESSID>
@@ -1352,90 +1327,458 @@
 					</groupEntity>
 				</item>
 			</list>
-<<<<<<< HEAD
+		</MD_DEPICTEDPERSON>
+
+		<MD_DIRECTOR>
+			<list>
+				<item>
+					<xpath>
+						<list>
+							<item>mets:xmlData/mods:mods/mods:name[@type="personal"][mods:role/mods:roleTerm="drt"[@authority='marcrelator'][@type='code']]/mods:displayForm
+							</item>
+						</list>
+					</xpath>
+					<addToDefault>true</addToDefault>
+					<addSortField>true</addSortField>
+					<replace string="&lt;&lt;"></replace>
+					<replace string="&gt;&gt;"></replace>
+					<replace char="152"></replace>
+					<replace char="156"></replace>
+					<groupEntity type="PERSON">
+						<field name="MD_VALUE">mods:displayForm</field>
+						<field name="MD_DISPLAYFORM">mods:displayForm</field>
+						<field name="MD_LINK">@xlink:href</field>
+						<field name="MD_CORPORATION">mods:namePart[not(@type)]</field>
+						<field name="MD_LASTNAME">mods:namePart[@type="family"]</field>
+						<field name="MD_FIRSTNAME">mods:namePart[@type="given"]</field>
+						<field name="MD_LIFEPERIOD">mods:namePart[@type="date"]</field>
+						<field name="MD_TERMSOFADDRESS">mods:namePart[@type="termsOfAddress"]</field>
+					</groupEntity>
+				</item>
+			</list>
+		</MD_DIRECTOR>
+
+		<MD_DRAFTSMAN>
+			<list>
+				<item>
+					<xpath>
+						<list>
+							<item>mets:xmlData/mods:mods/mods:name[@type="personal"][mods:role/mods:roleTerm="drm"[@authority='marcrelator'][@type='code']]/mods:displayForm
+							</item>
+						</list>
+					</xpath>
+					<addToDefault>true</addToDefault>
+					<addSortField>true</addSortField>
+					<replace string="&lt;&lt;"></replace>
+					<replace string="&gt;&gt;"></replace>
+					<replace char="152"></replace>
+					<replace char="156"></replace>
+					<groupEntity type="PERSON">
+						<field name="MD_VALUE">mods:displayForm</field>
+						<field name="MD_DISPLAYFORM">mods:displayForm</field>
+						<field name="MD_LINK">@xlink:href</field>
+						<field name="MD_CORPORATION">mods:namePart[not(@type)]</field>
+						<field name="MD_LASTNAME">mods:namePart[@type="family"]</field>
+						<field name="MD_FIRSTNAME">mods:namePart[@type="given"]</field>
+						<field name="MD_LIFEPERIOD">mods:namePart[@type="date"]</field>
+						<field name="MD_TERMSOFADDRESS">mods:namePart[@type="termsOfAddress"]</field>
+					</groupEntity>
+				</item>
+			</list>
+		</MD_DRAFTSMAN>
+
+		<MD_EDITOR>
+			<list>
+				<item>
+					<xpath>
+						<list>
+							<item>mets:xmlData/mods:mods/mods:name[@type="personal"][mods:role/mods:roleTerm="edt"[@authority='marcrelator'][@type='code']]/mods:displayForm
+							</item>
+						</list>
+					</xpath>
+					<addToDefault>true</addToDefault>
+					<addSortField>true</addSortField>
+					<replace string="&lt;&lt;"></replace>
+					<replace string="&gt;&gt;"></replace>
+					<replace char="152"></replace>
+					<replace char="156"></replace>
+					<groupEntity type="PERSON">
+						<field name="MD_VALUE">mods:displayForm</field>
+						<field name="MD_DISPLAYFORM">mods:displayForm</field>
+						<field name="MD_LINK">@xlink:href</field>
+						<field name="MD_CORPORATION">mods:namePart[not(@type)]</field>
+						<field name="MD_LASTNAME">mods:namePart[@type="family"]</field>
+						<field name="MD_FIRSTNAME">mods:namePart[@type="given"]</field>
+						<field name="MD_LIFEPERIOD">mods:namePart[@type="date"]</field>
+						<field name="MD_TERMSOFADDRESS">mods:namePart[@type="termsOfAddress"]</field>
+					</groupEntity>
+				</item>
+			</list>
+		</MD_EDITOR>
+
+		<MD_ENGRAVER>
+			<list>
+				<item>
+					<xpath>
+						<list>
+							<item>mets:xmlData/mods:mods/mods:name[@type="personal"][mods:role/mods:roleTerm="egr"[@authority='marcrelator'][@type='code']]/mods:displayForm
+							</item>
+						</list>
+					</xpath>
+					<addToDefault>true</addToDefault>
+					<addSortField>true</addSortField>
+					<replace string="&lt;&lt;"></replace>
+					<replace string="&gt;&gt;"></replace>
+					<replace char="152"></replace>
+					<replace char="156"></replace>
+					<groupEntity type="PERSON">
+						<field name="MD_VALUE">mods:displayForm</field>
+						<field name="MD_DISPLAYFORM">mods:displayForm</field>
+						<field name="MD_LINK">@xlink:href</field>
+						<field name="MD_CORPORATION">mods:namePart[not(@type)]</field>
+						<field name="MD_LASTNAME">mods:namePart[@type="family"]</field>
+						<field name="MD_FIRSTNAME">mods:namePart[@type="given"]</field>
+						<field name="MD_LIFEPERIOD">mods:namePart[@type="date"]</field>
+						<field name="MD_TERMSOFADDRESS">mods:namePart[@type="termsOfAddress"]</field>
+					</groupEntity>
+				</item>
+			</list>
+		</MD_ENGRAVER>
+
+		<MD_FIRSTDESCRIBER>
+			<list>
+				<item>
+					<xpath>
+						<list>
+							<item>lido:eventActor/lido:actorInRole[lido:roleActor/lido:term='erstbeschreiber']/lido:actor/lido:nameActorSet/lido:appellationValue
+							</item>
+						</list>
+					</xpath>
+					<addToDefault>true</addToDefault>
+					<addSortField>true</addSortField>
+					<replace string="&lt;&lt;"></replace>
+					<replace string="&gt;&gt;"></replace>
+					<replace char="152"></replace>
+					<replace char="156"></replace>
+					<groupEntity type="PERSON">
+						<field name="MD_VALUE">mods:displayForm</field>
+						<field name="MD_DISPLAYFORM">mods:displayForm</field>
+						<field name="MD_LINK">@xlink:href</field>
+						<field name="MD_CORPORATION">mods:namePart[not(@type)]</field>
+						<field name="MD_LASTNAME">mods:namePart[@type="family"]</field>
+						<field name="MD_FIRSTNAME">mods:namePart[@type="given"]</field>
+						<field name="MD_LIFEPERIOD">mods:namePart[@type="date"]</field>
+						<field name="MD_TERMSOFADDRESS">mods:namePart[@type="termsOfAddress"]</field>
+					</groupEntity>
+				</item>
+			</list>
+		</MD_FIRSTDESCRIBER>
+
+		<MD_FORMEROWNER>
+			<list>
+				<item>
+					<xpath>
+						<list>
+							<item>mets:xmlData/mods:mods/mods:name[@type="personal"][mods:role/mods:roleTerm="fmo"[@authority='marcrelator'][@type='code']]/mods:displayForm
+							</item>
+						</list>
+					</xpath>
+					<addToDefault>true</addToDefault>
+					<addSortField>true</addSortField>
+					<replace string="&lt;&lt;"></replace>
+					<replace string="&gt;&gt;"></replace>
+					<replace char="152"></replace>
+					<replace char="156"></replace>
+					<groupEntity type="PERSON">
+						<field name="MD_VALUE">mods:displayForm</field>
+						<field name="MD_DISPLAYFORM">mods:displayForm</field>
+						<field name="MD_LINK">@xlink:href</field>
+						<field name="MD_CORPORATION">mods:namePart[not(@type)]</field>
+						<field name="MD_LASTNAME">mods:namePart[@type="family"]</field>
+						<field name="MD_FIRSTNAME">mods:namePart[@type="given"]</field>
+						<field name="MD_LIFEPERIOD">mods:namePart[@type="date"]</field>
+						<field name="MD_TERMSOFADDRESS">mods:namePart[@type="termsOfAddress"]</field>
+					</groupEntity>
+				</item>
+			</list>
+		</MD_FORMEROWNER>
+
+		<MD_HONOREE>
+			<list>
+				<item>
+					<xpath>
+						<list>
+							<item>mets:xmlData/mods:mods/mods:name[@type="personal"][mods:role/mods:roleTerm="hnr"[@authority='marcrelator'][@type='code']]/mods:displayForm
+							</item>
+						</list>
+					</xpath>
+					<addToDefault>true</addToDefault>
+					<addSortField>true</addSortField>
+					<replace string="&lt;&lt;"></replace>
+					<replace string="&gt;&gt;"></replace>
+					<replace char="152"></replace>
+					<replace char="156"></replace>
+					<groupEntity type="PERSON">
+						<field name="MD_VALUE">mods:displayForm</field>
+						<field name="MD_DISPLAYFORM">mods:displayForm</field>
+						<field name="MD_LINK">@xlink:href</field>
+						<field name="MD_CORPORATION">mods:namePart[not(@type)]</field>
+						<field name="MD_LASTNAME">mods:namePart[@type="family"]</field>
+						<field name="MD_FIRSTNAME">mods:namePart[@type="given"]</field>
+						<field name="MD_LIFEPERIOD">mods:namePart[@type="date"]</field>
+						<field name="MD_TERMSOFADDRESS">mods:namePart[@type="termsOfAddress"]</field>
+					</groupEntity>
+				</item>
+			</list>
+		</MD_HONOREE>
+
+		<MD_ILLUSTRATOR>
+			<list>
+				<item>
+					<xpath>
+						<list>
+							<item>mets:xmlData/mods:mods/mods:name[@type="personal"][mods:role/mods:roleTerm="ill"[@authority='marcrelator'][@type='code']]/mods:displayForm
+							</item>
+							<item>lido:eventActor/lido:actorInRole[lido:roleActor/lido:term='Grafiker']/lido:actor/lido:nameActorSet/lido:appellationValue
+							</item>
+							<item>lido:eventActor/lido:actorInRole[lido:roleActor/lido:term='Grafikerin']/lido:actor/lido:nameActorSet/lido:appellationValue
+							</item>
+						</list>
+					</xpath>
+					<addToDefault>true</addToDefault>
+					<addSortField>true</addSortField>
+					<replace string="&lt;&lt;"></replace>
+					<replace string="&gt;&gt;"></replace>
+					<replace char="152"></replace>
+					<replace char="156"></replace>
+					<groupEntity type="PERSON">
+						<field name="MD_VALUE">mods:displayForm</field>
+						<field name="MD_DISPLAYFORM">mods:displayForm</field>
+						<field name="MD_LINK">@xlink:href</field>
+						<field name="MD_CORPORATION">mods:namePart[not(@type)]</field>
+						<field name="MD_LASTNAME">mods:namePart[@type="family"]</field>
+						<field name="MD_FIRSTNAME">mods:namePart[@type="given"]</field>
+						<field name="MD_LIFEPERIOD">mods:namePart[@type="date"]</field>
+						<field name="MD_TERMSOFADDRESS">mods:namePart[@type="termsOfAddress"]</field>
+					</groupEntity>
+				</item>
+			</list>
+		</MD_ILLUSTRATOR>
+
+		<MD_LITHOGRAPHER>
+			<list>
+				<item>
+					<xpath>
+						<list>
+							<item>mets:xmlData/mods:mods/mods:name[@type="personal"][mods:role/mods:roleTerm="ltg"[@authority='marcrelator'][@type='code']]/mods:displayForm
+							</item>
+						</list>
+					</xpath>
+					<addToDefault>true</addToDefault>
+					<addSortField>true</addSortField>
+					<replace string="&lt;&lt;"></replace>
+					<replace string="&gt;&gt;"></replace>
+					<replace char="152"></replace>
+					<replace char="156"></replace>
+					<groupEntity type="PERSON">
+						<field name="MD_VALUE">mods:displayForm</field>
+						<field name="MD_DISPLAYFORM">mods:displayForm</field>
+						<field name="MD_LINK">@xlink:href</field>
+						<field name="MD_CORPORATION">mods:namePart[not(@type)]</field>
+						<field name="MD_LASTNAME">mods:namePart[@type="family"]</field>
+						<field name="MD_FIRSTNAME">mods:namePart[@type="given"]</field>
+						<field name="MD_LIFEPERIOD">mods:namePart[@type="date"]</field>
+						<field name="MD_TERMSOFADDRESS">mods:namePart[@type="termsOfAddress"]</field>
+					</groupEntity>
+				</item>
+			</list>
+		</MD_LITHOGRAPHER>
+
+		<MD_MEDALIST>
+			<list>
+				<item>
+					<xpath>
+						<list>
+							<item>lido:eventActor/lido:actorInRole[lido:roleActor/lido:term='Medailleur']/lido:actor/lido:nameActorSet/lido:appellationValue
+							</item>
+						</list>
+					</xpath>
+					<addToDefault>true</addToDefault>
+					<addSortField>true</addSortField>
+					<replace string="&lt;&lt;"></replace>
+					<replace string="&gt;&gt;"></replace>
+					<replace char="152"></replace>
+					<replace char="156"></replace>
+				</item>
+			</list>
+		</MD_MEDALIST>
+
+		<MD_ORIGINATOR>
+			<list>
+				<item>
+					<xpath>
+						<list>
+							<item>mets:xmlData/mods:mods/mods:name[@type="personal"][mods:role/mods:roleTerm="org"[@authority='marcrelator'][@type='code']]/mods:displayForm</item>
+						</list>
+					</xpath>
+					<addToDefault>true</addToDefault>
+					<addSortField>true</addSortField>
+					<replace string="&lt;&lt;"></replace>
+					<replace string="&gt;&gt;"></replace>
+					<replace char="152"></replace>
+					<replace char="156"></replace>
+					<groupEntity type="PERSON">
+						<field name="MD_VALUE">mods:displayForm</field>
+						<field name="MD_DISPLAYFORM">mods:displayForm</field>
+						<field name="MD_LINK">@xlink:href</field>
+						<field name="MD_CORPORATION">mods:namePart[not(@type)]</field>
+						<field name="MD_LASTNAME">mods:namePart[@type="family"]</field>
+						<field name="MD_FIRSTNAME">mods:namePart[@type="given"]</field>
+						<field name="MD_LIFEPERIOD">mods:namePart[@type="date"]</field>
+						<field name="MD_TERMSOFADDRESS">mods:namePart[@type="termsOfAddress"]</field>
+					</groupEntity>
+				</item>
+			</list>
+		</MD_ORIGINATOR>
+
+		<MD_OTHERPERSON>
+			<list>
+				<item>
+					<xpath>
+						<list>
+							<item>mets:xmlData/mods:mods/mods:name[@type="personal"][mods:role/mods:roleTerm="oth"[@authority='marcrelator'][@type='code']]/mods:displayForm</item>
+						</list>
+					</xpath>
+					<addToDefault>true</addToDefault>
+					<addSortField>true</addSortField>
+					<replace string="&lt;&lt;"></replace>
+					<replace string="&gt;&gt;"></replace>
+					<replace char="152"></replace>
+					<replace char="156"></replace>
+					<groupEntity type="PERSON">
+						<field name="MD_VALUE">mods:displayForm</field>
+						<field name="MD_DISPLAYFORM">mods:displayForm</field>
+						<field name="MD_LINK">@xlink:href</field>
+						<field name="MD_CORPORATION">mods:namePart[not(@type)]</field>
+						<field name="MD_LASTNAME">mods:namePart[@type="family"]</field>
+						<field name="MD_FIRSTNAME">mods:namePart[@type="given"]</field>
+						<field name="MD_LIFEPERIOD">mods:namePart[@type="date"]</field>
+						<field name="MD_TERMSOFADDRESS">mods:namePart[@type="termsOfAddress"]</field>
+					</groupEntity>
+				</item>
+			</list>
+		</MD_OTHERPERSON>
+
+		<MD_PHOTOGRAPHER>
+			<list>
+				<item>
+					<xpath>
+						<list>
+							<item>mets:xmlData/mods:mods/mods:name[@type="personal"][mods:role/mods:roleTerm="pht"[@authority='marcrelator'][@type='code']]/mods:displayForm
+							</item>
+						</list>
+					</xpath>
+					<addToDefault>true</addToDefault>
+					<addSortField>true</addSortField>
+					<replace string="&lt;&lt;"></replace>
+					<replace string="&gt;&gt;"></replace>
+					<replace char="152"></replace>
+					<replace char="156"></replace>
+					<groupEntity type="PERSON">
+						<field name="MD_VALUE">mods:displayForm</field>
+						<field name="MD_DISPLAYFORM">mods:displayForm</field>
+						<field name="MD_LINK">@xlink:href</field>
+						<field name="MD_CORPORATION">mods:namePart[not(@type)]</field>
+						<field name="MD_LASTNAME">mods:namePart[@type="family"]</field>
+						<field name="MD_FIRSTNAME">mods:namePart[@type="given"]</field>
+						<field name="MD_LIFEPERIOD">mods:namePart[@type="date"]</field>
+						<field name="MD_TERMSOFADDRESS">mods:namePart[@type="termsOfAddress"]</field>
+					</groupEntity>
+				</item>
+			</list>
 		</MD_PHOTOGRAPHER>
 
-        <MD_PRAESES>
-            <list>
-                <item>
-                    <xpath>mets:xmlData/mods:mods/mods:name[@type="personal"][mods:role/mods:roleTerm="pra"[@authority='marcrelator'][@type='code']]/mods:displayForm</xpath>
-                    <addToDefault>true</addToDefault>
-                    <addSortField>true</addSortField>
-                    <replace string="&lt;&lt;"></replace>
-                    <replace string="&gt;&gt;"></replace>
-                    <replace char="152"></replace>
-                    <replace char="156"></replace>
-                    <groupEntity type="PERSON">
-                        <field name="MD_VALUE">mods:displayForm</field>
-                        <field name="MD_DISPLAYFORM">mods:displayForm</field>
-                        <field name="MD_LINK">@xlink:href</field>
-                        <field name="MD_CORPORATION">mods:namePart[not(@type)]</field>
-                        <field name="MD_LASTNAME">mods:namePart[@type="family"]</field>
-                        <field name="MD_FIRSTNAME">mods:namePart[@type="given"]</field>
-                        <field name="MD_LIFEPERIOD">mods:namePart[@type="date"]</field>
-                        <field name="MD_TERMSOFADDRESS">mods:namePart[@type="termsOfAddress"]</field>
-                    </groupEntity>
-                </item>
-            </list>
-        </MD_PRAESES>
-
-        <MD_PRINTER>
-            <list>
-                <item>
-                    <xpath>
-                        <list>
-                            <item>mets:xmlData/mods:mods/mods:name[@type="personal"][mods:role/mods:roleTerm="prt"[@authority='marcrelator'][@type='code']]/mods:displayForm
-                            </item>
-                        </list>
-                    </xpath>
-                    <addToDefault>true</addToDefault>
-                    <addSortField>true</addSortField>
-                    <replace string="&lt;&lt;"></replace>
-                    <replace string="&gt;&gt;"></replace>
-                    <replace char="152"></replace>
-                    <replace char="156"></replace>
-                    <groupEntity type="PERSON">
-                        <field name="MD_VALUE">mods:displayForm</field>
-                        <field name="MD_DISPLAYFORM">mods:displayForm</field>
-                        <field name="MD_LINK">@xlink:href</field>
-                        <field name="MD_CORPORATION">mods:namePart[not(@type)]</field>
-                        <field name="MD_LASTNAME">mods:namePart[@type="family"]</field>
-                        <field name="MD_FIRSTNAME">mods:namePart[@type="given"]</field>
-                        <field name="MD_LIFEPERIOD">mods:namePart[@type="date"]</field>
-                        <field name="MD_TERMSOFADDRESS">mods:namePart[@type="termsOfAddress"]</field>
-                    </groupEntity>
-                </item>
-            </list>
-        </MD_PRINTER>
-
-        <MD_SCREENWRITER>
-            <list>
-                <item>
-                    <xpath>
-                        <list>
-                            <item>mets:xmlData/mods:mods/mods:name[@type="personal"][mods:role/mods:roleTerm="aus"[@authority='marcrelator'][@type='code']]/mods:displayForm
-                            </item>
-                        </list>
-                    </xpath>
-                    <addToDefault>true</addToDefault>
-                    <addSortField>true</addSortField>
-                    <replace string="&lt;&lt;"></replace>
-                    <replace string="&gt;&gt;"></replace>
-                    <replace char="152"></replace>
-                    <replace char="156"></replace>
-                    <groupEntity type="PERSON">
-                        <field name="MD_VALUE">mods:displayForm</field>
-                        <field name="MD_DISPLAYFORM">mods:displayForm</field>
-                        <field name="MD_LINK">@xlink:href</field>
-                        <field name="MD_CORPORATION">mods:namePart[not(@type)]</field>
-                        <field name="MD_LASTNAME">mods:namePart[@type="family"]</field>
-                        <field name="MD_FIRSTNAME">mods:namePart[@type="given"]</field>
-                        <field name="MD_LIFEPERIOD">mods:namePart[@type="date"]</field>
-                        <field name="MD_TERMSOFADDRESS">mods:namePart[@type="termsOfAddress"]</field>
-                    </groupEntity>
-                </item>
-            </list>
-        </MD_SCREENWRITER>
+		<MD_PRAESES>
+			<list>
+				<item>
+					<xpath>mets:xmlData/mods:mods/mods:name[@type="personal"][mods:role/mods:roleTerm="pra"[@authority='marcrelator'][@type='code']]/mods:displayForm</xpath>
+					<addToDefault>true</addToDefault>
+					<addSortField>true</addSortField>
+					<replace string="&lt;&lt;"></replace>
+					<replace string="&gt;&gt;"></replace>
+					<replace char="152"></replace>
+					<replace char="156"></replace>
+					<groupEntity type="PERSON">
+						<field name="MD_VALUE">mods:displayForm</field>
+						<field name="MD_DISPLAYFORM">mods:displayForm</field>
+						<field name="MD_LINK">@xlink:href</field>
+						<field name="MD_CORPORATION">mods:namePart[not(@type)]</field>
+						<field name="MD_LASTNAME">mods:namePart[@type="family"]</field>
+						<field name="MD_FIRSTNAME">mods:namePart[@type="given"]</field>
+						<field name="MD_LIFEPERIOD">mods:namePart[@type="date"]</field>
+						<field name="MD_TERMSOFADDRESS">mods:namePart[@type="termsOfAddress"]</field>
+					</groupEntity>
+				</item>
+			</list>
+		</MD_PRAESES>
+
+		<MD_PRINTER>
+			<list>
+				<item>
+					<xpath>
+						<list>
+							<item>mets:xmlData/mods:mods/mods:name[@type="personal"][mods:role/mods:roleTerm="prt"[@authority='marcrelator'][@type='code']]/mods:displayForm
+							</item>
+						</list>
+					</xpath>
+					<addToDefault>true</addToDefault>
+					<addSortField>true</addSortField>
+					<replace string="&lt;&lt;"></replace>
+					<replace string="&gt;&gt;"></replace>
+					<replace char="152"></replace>
+					<replace char="156"></replace>
+					<groupEntity type="PERSON">
+						<field name="MD_VALUE">mods:displayForm</field>
+						<field name="MD_DISPLAYFORM">mods:displayForm</field>
+						<field name="MD_LINK">@xlink:href</field>
+						<field name="MD_CORPORATION">mods:namePart[not(@type)]</field>
+						<field name="MD_LASTNAME">mods:namePart[@type="family"]</field>
+						<field name="MD_FIRSTNAME">mods:namePart[@type="given"]</field>
+						<field name="MD_LIFEPERIOD">mods:namePart[@type="date"]</field>
+						<field name="MD_TERMSOFADDRESS">mods:namePart[@type="termsOfAddress"]</field>
+					</groupEntity>
+				</item>
+			</list>
+		</MD_PRINTER>
+
+		<MD_SCREENWRITER>
+			<list>
+				<item>
+					<xpath>
+						<list>
+							<item>mets:xmlData/mods:mods/mods:name[@type="personal"][mods:role/mods:roleTerm="aus"[@authority='marcrelator'][@type='code']]/mods:displayForm
+							</item>
+						</list>
+					</xpath>
+					<addToDefault>true</addToDefault>
+					<addSortField>true</addSortField>
+					<replace string="&lt;&lt;"></replace>
+					<replace string="&gt;&gt;"></replace>
+					<replace char="152"></replace>
+					<replace char="156"></replace>
+					<groupEntity type="PERSON">
+						<field name="MD_VALUE">mods:displayForm</field>
+						<field name="MD_DISPLAYFORM">mods:displayForm</field>
+						<field name="MD_LINK">@xlink:href</field>
+						<field name="MD_CORPORATION">mods:namePart[not(@type)]</field>
+						<field name="MD_LASTNAME">mods:namePart[@type="family"]</field>
+						<field name="MD_FIRSTNAME">mods:namePart[@type="given"]</field>
+						<field name="MD_LIFEPERIOD">mods:namePart[@type="date"]</field>
+						<field name="MD_TERMSOFADDRESS">mods:namePart[@type="termsOfAddress"]</field>
+					</groupEntity>
+				</item>
+			</list>
+		</MD_SCREENWRITER>
 
         <MD_SUBJECTPERSON>
             <list>
@@ -1465,517 +1808,6 @@
             </list>
         </MD_SUBJECTPERSON>
 
-        <MD_TRANSCRIBER>
-            <list>
-                <item>
-                    <xpath>
-                        <list>
-                            <item>mets:xmlData/mods:mods/mods:name[@type="personal"][mods:role/mods:roleTerm="trc"[@authority='marcrelator'][@type='code']]/mods:displayForm
-                            </item>
-                        </list>
-                    </xpath>
-                    <addToDefault>true</addToDefault>
-                    <addSortField>true</addSortField>
-                    <replace string="&lt;&lt;"></replace>
-                    <replace string="&gt;&gt;"></replace>
-                    <replace char="152"></replace>
-                    <replace char="156"></replace>
-                    <groupEntity type="PERSON">
-                        <field name="MD_VALUE">mods:displayForm</field>
-                        <field name="MD_DISPLAYFORM">mods:displayForm</field>
-                        <field name="MD_LINK">@xlink:href</field>
-                        <field name="MD_CORPORATION">mods:namePart[not(@type)]</field>
-                        <field name="MD_LASTNAME">mods:namePart[@type="family"]</field>
-                        <field name="MD_FIRSTNAME">mods:namePart[@type="given"]</field>
-                        <field name="MD_LIFEPERIOD">mods:namePart[@type="date"]</field>
-                        <field name="MD_TERMSOFADDRESS">mods:namePart[@type="termsOfAddress"]</field>
-                    </groupEntity>
-                </item>
-            </list>
-        </MD_TRANSCRIBER>
-=======
-		</MD_DEPICTEDPERSON>
->>>>>>> fd49866e
-
-		<MD_DIRECTOR>
-			<list>
-				<item>
-					<xpath>
-						<list>
-							<item>mets:xmlData/mods:mods/mods:name[@type="personal"][mods:role/mods:roleTerm="drt"[@authority='marcrelator'][@type='code']]/mods:displayForm
-							</item>
-						</list>
-					</xpath>
-					<addToDefault>true</addToDefault>
-					<addSortField>true</addSortField>
-					<replace string="&lt;&lt;"></replace>
-					<replace string="&gt;&gt;"></replace>
-					<replace char="152"></replace>
-					<replace char="156"></replace>
-					<groupEntity type="PERSON">
-						<field name="MD_VALUE">mods:displayForm</field>
-						<field name="MD_DISPLAYFORM">mods:displayForm</field>
-						<field name="MD_LINK">@xlink:href</field>
-						<field name="MD_CORPORATION">mods:namePart[not(@type)]</field>
-						<field name="MD_LASTNAME">mods:namePart[@type="family"]</field>
-						<field name="MD_FIRSTNAME">mods:namePart[@type="given"]</field>
-						<field name="MD_LIFEPERIOD">mods:namePart[@type="date"]</field>
-						<field name="MD_TERMSOFADDRESS">mods:namePart[@type="termsOfAddress"]</field>
-					</groupEntity>
-				</item>
-			</list>
-		</MD_DIRECTOR>
-
-		<MD_DRAFTSMAN>
-			<list>
-				<item>
-					<xpath>
-						<list>
-							<item>mets:xmlData/mods:mods/mods:name[@type="personal"][mods:role/mods:roleTerm="drm"[@authority='marcrelator'][@type='code']]/mods:displayForm
-							</item>
-						</list>
-					</xpath>
-					<addToDefault>true</addToDefault>
-					<addSortField>true</addSortField>
-					<replace string="&lt;&lt;"></replace>
-					<replace string="&gt;&gt;"></replace>
-					<replace char="152"></replace>
-					<replace char="156"></replace>
-					<groupEntity type="PERSON">
-						<field name="MD_VALUE">mods:displayForm</field>
-						<field name="MD_DISPLAYFORM">mods:displayForm</field>
-						<field name="MD_LINK">@xlink:href</field>
-						<field name="MD_CORPORATION">mods:namePart[not(@type)]</field>
-						<field name="MD_LASTNAME">mods:namePart[@type="family"]</field>
-						<field name="MD_FIRSTNAME">mods:namePart[@type="given"]</field>
-						<field name="MD_LIFEPERIOD">mods:namePart[@type="date"]</field>
-						<field name="MD_TERMSOFADDRESS">mods:namePart[@type="termsOfAddress"]</field>
-					</groupEntity>
-				</item>
-			</list>
-		</MD_DRAFTSMAN>
-
-		<MD_EDITOR>
-			<list>
-				<item>
-					<xpath>
-						<list>
-							<item>mets:xmlData/mods:mods/mods:name[@type="personal"][mods:role/mods:roleTerm="edt"[@authority='marcrelator'][@type='code']]/mods:displayForm
-							</item>
-						</list>
-					</xpath>
-					<addToDefault>true</addToDefault>
-					<addSortField>true</addSortField>
-					<replace string="&lt;&lt;"></replace>
-					<replace string="&gt;&gt;"></replace>
-					<replace char="152"></replace>
-					<replace char="156"></replace>
-					<groupEntity type="PERSON">
-						<field name="MD_VALUE">mods:displayForm</field>
-						<field name="MD_DISPLAYFORM">mods:displayForm</field>
-						<field name="MD_LINK">@xlink:href</field>
-						<field name="MD_CORPORATION">mods:namePart[not(@type)]</field>
-						<field name="MD_LASTNAME">mods:namePart[@type="family"]</field>
-						<field name="MD_FIRSTNAME">mods:namePart[@type="given"]</field>
-						<field name="MD_LIFEPERIOD">mods:namePart[@type="date"]</field>
-						<field name="MD_TERMSOFADDRESS">mods:namePart[@type="termsOfAddress"]</field>
-					</groupEntity>
-				</item>
-			</list>
-		</MD_EDITOR>
-
-		<MD_ENGRAVER>
-			<list>
-				<item>
-					<xpath>
-						<list>
-							<item>mets:xmlData/mods:mods/mods:name[@type="personal"][mods:role/mods:roleTerm="egr"[@authority='marcrelator'][@type='code']]/mods:displayForm
-							</item>
-						</list>
-					</xpath>
-					<addToDefault>true</addToDefault>
-					<addSortField>true</addSortField>
-					<replace string="&lt;&lt;"></replace>
-					<replace string="&gt;&gt;"></replace>
-					<replace char="152"></replace>
-					<replace char="156"></replace>
-					<groupEntity type="PERSON">
-						<field name="MD_VALUE">mods:displayForm</field>
-						<field name="MD_DISPLAYFORM">mods:displayForm</field>
-						<field name="MD_LINK">@xlink:href</field>
-						<field name="MD_CORPORATION">mods:namePart[not(@type)]</field>
-						<field name="MD_LASTNAME">mods:namePart[@type="family"]</field>
-						<field name="MD_FIRSTNAME">mods:namePart[@type="given"]</field>
-						<field name="MD_LIFEPERIOD">mods:namePart[@type="date"]</field>
-						<field name="MD_TERMSOFADDRESS">mods:namePart[@type="termsOfAddress"]</field>
-					</groupEntity>
-				</item>
-			</list>
-		</MD_ENGRAVER>
-
-		<MD_FIRSTDESCRIBER>
-			<list>
-				<item>
-					<xpath>
-						<list>
-							<item>lido:eventActor/lido:actorInRole[lido:roleActor/lido:term='erstbeschreiber']/lido:actor/lido:nameActorSet/lido:appellationValue
-							</item>
-						</list>
-					</xpath>
-					<addToDefault>true</addToDefault>
-					<addSortField>true</addSortField>
-					<replace string="&lt;&lt;"></replace>
-					<replace string="&gt;&gt;"></replace>
-					<replace char="152"></replace>
-					<replace char="156"></replace>
-					<groupEntity type="PERSON">
-						<field name="MD_VALUE">mods:displayForm</field>
-						<field name="MD_DISPLAYFORM">mods:displayForm</field>
-						<field name="MD_LINK">@xlink:href</field>
-						<field name="MD_CORPORATION">mods:namePart[not(@type)]</field>
-						<field name="MD_LASTNAME">mods:namePart[@type="family"]</field>
-						<field name="MD_FIRSTNAME">mods:namePart[@type="given"]</field>
-						<field name="MD_LIFEPERIOD">mods:namePart[@type="date"]</field>
-						<field name="MD_TERMSOFADDRESS">mods:namePart[@type="termsOfAddress"]</field>
-					</groupEntity>
-				</item>
-			</list>
-		</MD_FIRSTDESCRIBER>
-
-		<MD_FORMEROWNER>
-			<list>
-				<item>
-					<xpath>
-						<list>
-							<item>mets:xmlData/mods:mods/mods:name[@type="personal"][mods:role/mods:roleTerm="fmo"[@authority='marcrelator'][@type='code']]/mods:displayForm
-							</item>
-						</list>
-					</xpath>
-					<addToDefault>true</addToDefault>
-					<addSortField>true</addSortField>
-					<replace string="&lt;&lt;"></replace>
-					<replace string="&gt;&gt;"></replace>
-					<replace char="152"></replace>
-					<replace char="156"></replace>
-					<groupEntity type="PERSON">
-						<field name="MD_VALUE">mods:displayForm</field>
-						<field name="MD_DISPLAYFORM">mods:displayForm</field>
-						<field name="MD_LINK">@xlink:href</field>
-						<field name="MD_CORPORATION">mods:namePart[not(@type)]</field>
-						<field name="MD_LASTNAME">mods:namePart[@type="family"]</field>
-						<field name="MD_FIRSTNAME">mods:namePart[@type="given"]</field>
-						<field name="MD_LIFEPERIOD">mods:namePart[@type="date"]</field>
-						<field name="MD_TERMSOFADDRESS">mods:namePart[@type="termsOfAddress"]</field>
-					</groupEntity>
-				</item>
-			</list>
-		</MD_FORMEROWNER>
-
-		<MD_HONOREE>
-			<list>
-				<item>
-					<xpath>
-						<list>
-							<item>mets:xmlData/mods:mods/mods:name[@type="personal"][mods:role/mods:roleTerm="hnr"[@authority='marcrelator'][@type='code']]/mods:displayForm
-							</item>
-						</list>
-					</xpath>
-					<addToDefault>true</addToDefault>
-					<addSortField>true</addSortField>
-					<replace string="&lt;&lt;"></replace>
-					<replace string="&gt;&gt;"></replace>
-					<replace char="152"></replace>
-					<replace char="156"></replace>
-					<groupEntity type="PERSON">
-						<field name="MD_VALUE">mods:displayForm</field>
-						<field name="MD_DISPLAYFORM">mods:displayForm</field>
-						<field name="MD_LINK">@xlink:href</field>
-						<field name="MD_CORPORATION">mods:namePart[not(@type)]</field>
-						<field name="MD_LASTNAME">mods:namePart[@type="family"]</field>
-						<field name="MD_FIRSTNAME">mods:namePart[@type="given"]</field>
-						<field name="MD_LIFEPERIOD">mods:namePart[@type="date"]</field>
-						<field name="MD_TERMSOFADDRESS">mods:namePart[@type="termsOfAddress"]</field>
-					</groupEntity>
-				</item>
-			</list>
-		</MD_HONOREE>
-
-		<MD_ILLUSTRATOR>
-			<list>
-				<item>
-					<xpath>
-						<list>
-							<item>mets:xmlData/mods:mods/mods:name[@type="personal"][mods:role/mods:roleTerm="ill"[@authority='marcrelator'][@type='code']]/mods:displayForm
-							</item>
-							<item>lido:eventActor/lido:actorInRole[lido:roleActor/lido:term='Grafiker']/lido:actor/lido:nameActorSet/lido:appellationValue
-							</item>
-							<item>lido:eventActor/lido:actorInRole[lido:roleActor/lido:term='Grafikerin']/lido:actor/lido:nameActorSet/lido:appellationValue
-							</item>
-						</list>
-					</xpath>
-					<addToDefault>true</addToDefault>
-					<addSortField>true</addSortField>
-					<replace string="&lt;&lt;"></replace>
-					<replace string="&gt;&gt;"></replace>
-					<replace char="152"></replace>
-					<replace char="156"></replace>
-					<groupEntity type="PERSON">
-						<field name="MD_VALUE">mods:displayForm</field>
-						<field name="MD_DISPLAYFORM">mods:displayForm</field>
-						<field name="MD_LINK">@xlink:href</field>
-						<field name="MD_CORPORATION">mods:namePart[not(@type)]</field>
-						<field name="MD_LASTNAME">mods:namePart[@type="family"]</field>
-						<field name="MD_FIRSTNAME">mods:namePart[@type="given"]</field>
-						<field name="MD_LIFEPERIOD">mods:namePart[@type="date"]</field>
-						<field name="MD_TERMSOFADDRESS">mods:namePart[@type="termsOfAddress"]</field>
-					</groupEntity>
-				</item>
-			</list>
-		</MD_ILLUSTRATOR>
-
-		<MD_LITHOGRAPHER>
-			<list>
-				<item>
-					<xpath>
-						<list>
-							<item>mets:xmlData/mods:mods/mods:name[@type="personal"][mods:role/mods:roleTerm="ltg"[@authority='marcrelator'][@type='code']]/mods:displayForm
-							</item>
-						</list>
-					</xpath>
-					<addToDefault>true</addToDefault>
-					<addSortField>true</addSortField>
-					<replace string="&lt;&lt;"></replace>
-					<replace string="&gt;&gt;"></replace>
-					<replace char="152"></replace>
-					<replace char="156"></replace>
-					<groupEntity type="PERSON">
-						<field name="MD_VALUE">mods:displayForm</field>
-						<field name="MD_DISPLAYFORM">mods:displayForm</field>
-						<field name="MD_LINK">@xlink:href</field>
-						<field name="MD_CORPORATION">mods:namePart[not(@type)]</field>
-						<field name="MD_LASTNAME">mods:namePart[@type="family"]</field>
-						<field name="MD_FIRSTNAME">mods:namePart[@type="given"]</field>
-						<field name="MD_LIFEPERIOD">mods:namePart[@type="date"]</field>
-						<field name="MD_TERMSOFADDRESS">mods:namePart[@type="termsOfAddress"]</field>
-					</groupEntity>
-				</item>
-			</list>
-		</MD_LITHOGRAPHER>
-
-		<MD_MEDALIST>
-			<list>
-				<item>
-					<xpath>
-						<list>
-							<item>lido:eventActor/lido:actorInRole[lido:roleActor/lido:term='Medailleur']/lido:actor/lido:nameActorSet/lido:appellationValue
-							</item>
-						</list>
-					</xpath>
-					<addToDefault>true</addToDefault>
-					<addSortField>true</addSortField>
-					<replace string="&lt;&lt;"></replace>
-					<replace string="&gt;&gt;"></replace>
-					<replace char="152"></replace>
-					<replace char="156"></replace>
-				</item>
-			</list>
-		</MD_MEDALIST>
-
-		<MD_ORIGINATOR>
-			<list>
-				<item>
-					<xpath>
-						<list>
-							<item>mets:xmlData/mods:mods/mods:name[@type="personal"][mods:role/mods:roleTerm="org"[@authority='marcrelator'][@type='code']]/mods:displayForm</item>
-						</list>
-					</xpath>
-					<addToDefault>true</addToDefault>
-					<addSortField>true</addSortField>
-					<replace string="&lt;&lt;"></replace>
-					<replace string="&gt;&gt;"></replace>
-					<replace char="152"></replace>
-					<replace char="156"></replace>
-					<groupEntity type="PERSON">
-						<field name="MD_VALUE">mods:displayForm</field>
-						<field name="MD_DISPLAYFORM">mods:displayForm</field>
-						<field name="MD_LINK">@xlink:href</field>
-						<field name="MD_CORPORATION">mods:namePart[not(@type)]</field>
-						<field name="MD_LASTNAME">mods:namePart[@type="family"]</field>
-						<field name="MD_FIRSTNAME">mods:namePart[@type="given"]</field>
-						<field name="MD_LIFEPERIOD">mods:namePart[@type="date"]</field>
-						<field name="MD_TERMSOFADDRESS">mods:namePart[@type="termsOfAddress"]</field>
-					</groupEntity>
-				</item>
-			</list>
-		</MD_ORIGINATOR>
-
-		<MD_OTHERPERSON>
-			<list>
-				<item>
-					<xpath>
-						<list>
-							<item>mets:xmlData/mods:mods/mods:name[@type="personal"][mods:role/mods:roleTerm="oth"[@authority='marcrelator'][@type='code']]/mods:displayForm</item>
-						</list>
-					</xpath>
-					<addToDefault>true</addToDefault>
-					<addSortField>true</addSortField>
-					<replace string="&lt;&lt;"></replace>
-					<replace string="&gt;&gt;"></replace>
-					<replace char="152"></replace>
-					<replace char="156"></replace>
-					<groupEntity type="PERSON">
-						<field name="MD_VALUE">mods:displayForm</field>
-						<field name="MD_DISPLAYFORM">mods:displayForm</field>
-						<field name="MD_LINK">@xlink:href</field>
-						<field name="MD_CORPORATION">mods:namePart[not(@type)]</field>
-						<field name="MD_LASTNAME">mods:namePart[@type="family"]</field>
-						<field name="MD_FIRSTNAME">mods:namePart[@type="given"]</field>
-						<field name="MD_LIFEPERIOD">mods:namePart[@type="date"]</field>
-						<field name="MD_TERMSOFADDRESS">mods:namePart[@type="termsOfAddress"]</field>
-					</groupEntity>
-				</item>
-			</list>
-		</MD_OTHERPERSON>
-
-		<MD_PHOTOGRAPHER>
-			<list>
-				<item>
-					<xpath>
-						<list>
-							<item>mets:xmlData/mods:mods/mods:name[@type="personal"][mods:role/mods:roleTerm="pht"[@authority='marcrelator'][@type='code']]/mods:displayForm
-							</item>
-						</list>
-					</xpath>
-					<addToDefault>true</addToDefault>
-					<addSortField>true</addSortField>
-					<replace string="&lt;&lt;"></replace>
-					<replace string="&gt;&gt;"></replace>
-					<replace char="152"></replace>
-					<replace char="156"></replace>
-					<groupEntity type="PERSON">
-						<field name="MD_VALUE">mods:displayForm</field>
-						<field name="MD_DISPLAYFORM">mods:displayForm</field>
-						<field name="MD_LINK">@xlink:href</field>
-						<field name="MD_CORPORATION">mods:namePart[not(@type)]</field>
-						<field name="MD_LASTNAME">mods:namePart[@type="family"]</field>
-						<field name="MD_FIRSTNAME">mods:namePart[@type="given"]</field>
-						<field name="MD_LIFEPERIOD">mods:namePart[@type="date"]</field>
-						<field name="MD_TERMSOFADDRESS">mods:namePart[@type="termsOfAddress"]</field>
-					</groupEntity>
-				</item>
-			</list>
-		</MD_PHOTOGRAPHER>
-
-		<MD_PRAESES>
-			<list>
-				<item>
-					<xpath>mets:xmlData/mods:mods/mods:name[@type="personal"][mods:role/mods:roleTerm="pra"[@authority='marcrelator'][@type='code']]/mods:displayForm</xpath>
-					<addToDefault>true</addToDefault>
-					<addSortField>true</addSortField>
-					<replace string="&lt;&lt;"></replace>
-					<replace string="&gt;&gt;"></replace>
-					<replace char="152"></replace>
-					<replace char="156"></replace>
-					<groupEntity type="PERSON">
-						<field name="MD_VALUE">mods:displayForm</field>
-						<field name="MD_DISPLAYFORM">mods:displayForm</field>
-						<field name="MD_LINK">@xlink:href</field>
-						<field name="MD_CORPORATION">mods:namePart[not(@type)]</field>
-						<field name="MD_LASTNAME">mods:namePart[@type="family"]</field>
-						<field name="MD_FIRSTNAME">mods:namePart[@type="given"]</field>
-						<field name="MD_LIFEPERIOD">mods:namePart[@type="date"]</field>
-						<field name="MD_TERMSOFADDRESS">mods:namePart[@type="termsOfAddress"]</field>
-					</groupEntity>
-				</item>
-			</list>
-		</MD_PRAESES>
-
-		<MD_PRINTER>
-			<list>
-				<item>
-					<xpath>
-						<list>
-							<item>mets:xmlData/mods:mods/mods:name[@type="personal"][mods:role/mods:roleTerm="prt"[@authority='marcrelator'][@type='code']]/mods:displayForm
-							</item>
-						</list>
-					</xpath>
-					<addToDefault>true</addToDefault>
-					<addSortField>true</addSortField>
-					<replace string="&lt;&lt;"></replace>
-					<replace string="&gt;&gt;"></replace>
-					<replace char="152"></replace>
-					<replace char="156"></replace>
-					<groupEntity type="PERSON">
-						<field name="MD_VALUE">mods:displayForm</field>
-						<field name="MD_DISPLAYFORM">mods:displayForm</field>
-						<field name="MD_LINK">@xlink:href</field>
-						<field name="MD_CORPORATION">mods:namePart[not(@type)]</field>
-						<field name="MD_LASTNAME">mods:namePart[@type="family"]</field>
-						<field name="MD_FIRSTNAME">mods:namePart[@type="given"]</field>
-						<field name="MD_LIFEPERIOD">mods:namePart[@type="date"]</field>
-						<field name="MD_TERMSOFADDRESS">mods:namePart[@type="termsOfAddress"]</field>
-					</groupEntity>
-				</item>
-			</list>
-		</MD_PRINTER>
-
-		<MD_SCREENWRITER>
-			<list>
-				<item>
-					<xpath>
-						<list>
-							<item>mets:xmlData/mods:mods/mods:name[@type="personal"][mods:role/mods:roleTerm="aus"[@authority='marcrelator'][@type='code']]/mods:displayForm
-							</item>
-						</list>
-					</xpath>
-					<addToDefault>true</addToDefault>
-					<addSortField>true</addSortField>
-					<replace string="&lt;&lt;"></replace>
-					<replace string="&gt;&gt;"></replace>
-					<replace char="152"></replace>
-					<replace char="156"></replace>
-					<groupEntity type="PERSON">
-						<field name="MD_VALUE">mods:displayForm</field>
-						<field name="MD_DISPLAYFORM">mods:displayForm</field>
-						<field name="MD_LINK">@xlink:href</field>
-						<field name="MD_CORPORATION">mods:namePart[not(@type)]</field>
-						<field name="MD_LASTNAME">mods:namePart[@type="family"]</field>
-						<field name="MD_FIRSTNAME">mods:namePart[@type="given"]</field>
-						<field name="MD_LIFEPERIOD">mods:namePart[@type="date"]</field>
-						<field name="MD_TERMSOFADDRESS">mods:namePart[@type="termsOfAddress"]</field>
-					</groupEntity>
-				</item>
-			</list>
-		</MD_SCREENWRITER>
-
-		<MD_SUBJECTPERSON>
-			<list>
-				<item>
-					<xpath>
-						<list>
-							<item>mets:xmlData/mods:mods/mods:subject/mods:name[@type="personal"]/mods:displayForm
-							</item>
-						</list>
-					</xpath>
-					<addToDefault>true</addToDefault>
-					<addSortField>true</addSortField>
-					<replace string="&lt;&lt;"></replace>
-					<replace string="&gt;&gt;"></replace>
-					<replace char="152"></replace>
-					<replace char="156"></replace>
-					<groupEntity type="PERSON">
-						<field name="MD_VALUE">mods:displayForm</field>
-						<field name="MD_LINK">@xlink:href</field>
-						<field name="MD_CORPORATION">mods:namePart[not(@type)]</field>
-						<field name="MD_LASTNAME">mods:namePart[@type="family"]</field>
-						<field name="MD_FIRSTNAME">mods:namePart[@type="given"]</field>
-						<field name="MD_LIFEPERIOD">mods:namePart[@type="date"]</field>
-						<field name="MD_TERMSOFADDRESS">mods:namePart[@type="termsOfAddress"]</field>
-					</groupEntity>
-				</item>
-			</list>
-		</MD_SUBJECTPERSON>
-
 		<MD_TRANSCRIBER>
 			<list>
 				<item>
@@ -3106,31 +2938,12 @@
 		<MD_SUBJECTTOPIC>
 			<list>
 				<item>
-<<<<<<< HEAD
                     <xpath>
                         <list>
                             <item>mets:xmlData/mods:mods/mods:subject[@authority="gnd"]/mods:topic</item>
                             <item>ead:index/ead:indexentry/ead:subject</item>
                         </list>
                     </xpath>
-=======
-					<xpath>mets:xmlData/mods:mods/mods:subject[@authority="gnd"]/mods:topic</xpath>
-					<addToDefault>true</addToDefault>
-				</item>
-			</list>
-		</MD_SUBJECTTOPIC>
-
-
-		<MD_RECORDID>
-			<list>
-				<item>
-					<xpath>
-						<list>
-							<item>mets:xmlData/mods:mods/mods:identifier[@type="record"]</item>
-							<item>mets:xmlData/mods:mods/mods:identifier[@type="record-id"]</item>
-						</list>
-					</xpath>
->>>>>>> fd49866e
 					<addToDefault>true</addToDefault>
 				</item>
 			</list>
@@ -3697,7 +3510,6 @@
 <!-- archive -->
 
 
-<<<<<<< HEAD
         <MD_PROVENIENCE>
             <list>
                 <item>
@@ -4069,208 +3881,6 @@
                 </item>
             </list>
         </MD_CONVENTIONDECLARATION>
-=======
-		<MD_PROVENIENCE>
-			<list>
-				<item>
-					<xpath>mets:xmlData/mods:mods/mods:note[@type='ownership']</xpath>
-					<addToDefault>true</addToDefault>
-					<addSortField>true</addSortField>
-					<addUntokenizedVersion>true</addUntokenizedVersion>
-				</item>
-			</list>
-		</MD_PROVENIENCE>
-		<MD_NODEID>
-			<list>
-				<item>
-					<xpath>mets:xmlData/mods:mods/mods:identifier[@type="archive-entry-id"]</xpath>
-					<addToDefault>true</addToDefault>
-					<addSortField>true</addSortField>
-					<addUntokenizedVersion>true</addUntokenizedVersion>
-				</item>
-			</list>
-		</MD_NODEID>
-		<MD_EADID>
-			<list>
-				<item>
-					<xpath>mets:xmlData/mods:mods/mods:identifier[@type="archive-id"]</xpath>
-					<addToDefault>true</addToDefault>
-					<addSortField>true</addSortField>
-					<addUntokenizedVersion>true</addUntokenizedVersion>
-				</item>
-			</list>
-		</MD_EADID>
-		<MD_UNITID>
-			<list>
-				<item>
-					<xpath>mets:xmlData/mods:mods/mods:identifier[@type="unit-id"]</xpath>
-					<addToDefault>true</addToDefault>
-					<addSortField>true</addSortField>
-					<addUntokenizedVersion>true</addUntokenizedVersion>
-				</item>
-			</list>
-		</MD_UNITID>
-		<MD_BIOGRAPHICALINFORMATION>
-			<list>
-				<item>
-					<xpath>mets:xmlData/mods:mods/mods:note[@type='bibliography']</xpath>
-					<addToDefault>true</addToDefault>
-					<addSortField>true</addSortField>
-					<addUntokenizedVersion>true</addUntokenizedVersion>
-				</item>
-			</list>
-		</MD_BIOGRAPHICALINFORMATION>
-		<MD_INVENTORYHISTORY>
-			<list>
-				<item>
-					<xpath>mets:xmlData/mods:mods/mods:note[@type='bibliographic history']</xpath>
-					<addToDefault>true</addToDefault>
-					<addSortField>true</addSortField>
-					<addUntokenizedVersion>true</addUntokenizedVersion>
-				</item>
-			</list>
-		</MD_INVENTORYHISTORY>
-		<MD_AQUISITIONINFORMATION>
-			<list>
-				<item>
-					<xpath>mets:xmlData/mods:mods/mods:note[@type='acquisition']</xpath>
-					<addToDefault>true</addToDefault>
-					<addSortField>true</addSortField>
-					<addUntokenizedVersion>true</addUntokenizedVersion>
-				</item>
-			</list>
-		</MD_AQUISITIONINFORMATION>
-		<MD_APPRAISALINFORMATION>
-			<list>
-				<item>
-					<xpath>mets:xmlData/mods:mods/mods:extension/intranda:appraisal</xpath>
-					<addToDefault>true</addToDefault>
-					<addSortField>true</addSortField>
-					<addUntokenizedVersion>true</addUntokenizedVersion>
-				</item>
-			</list>
-		</MD_APPRAISALINFORMATION>
-		<MD_ADDITIONS>
-			<list>
-				<item>
-					<xpath>mets:xmlData/mods:mods/mods:extension/intranda:additions</xpath>
-					<addToDefault>true</addToDefault>
-					<addSortField>true</addSortField>
-					<addUntokenizedVersion>true</addUntokenizedVersion>
-				</item>
-			</list>
-		</MD_ADDITIONS>
-		<MD_ARRANGEMENT>
-			<list>
-				<item>
-					<xpath>mets:xmlData/mods:mods/mods:classification[@displayLabel='arrangement']</xpath>
-					<addToDefault>true</addToDefault>
-					<addSortField>true</addSortField>
-					<addUntokenizedVersion>true</addUntokenizedVersion>
-				</item>
-			</list>
-		</MD_ARRANGEMENT>
-		<MD_USERESTRICTION>
-			<list>
-				<item>
-					<xpath>mets:xmlData/mods:mods/mods:physicalDescription/mods:note[@type='condition']</xpath>
-					<addToDefault>true</addToDefault>
-					<addSortField>true</addSortField>
-					<addUntokenizedVersion>true</addUntokenizedVersion>
-				</item>
-			</list>
-		</MD_USERESTRICTION>
-		<MD_FONTTYPE>
-			<list>
-				<item>
-					<xpath>mets:xmlData/mods:mods/mods:language/mods:scriptTerm</xpath>
-					<addToDefault>true</addToDefault>
-					<addSortField>true</addSortField>
-					<addUntokenizedVersion>true</addUntokenizedVersion>
-				</item>
-			</list>
-		</MD_FONTTYPE>
-		<MD_PHYSTECH>
-			<list>
-				<item>
-					<xpath>mets:xmlData/mods:mods/mods:physicalDescription/mods:note[@type='physical description']</xpath>
-					<addToDefault>true</addToDefault>
-					<addSortField>true</addSortField>
-					<addUntokenizedVersion>true</addUntokenizedVersion>
-				</item>
-			</list>
-		</MD_PHYSTECH>
-		<MD_OTHERFINDAID>
-			<list>
-				<item>
-					<xpath>mets:xmlData/mods:mods/mods:extension/intranda:otherFindAid</xpath>
-					<addToDefault>true</addToDefault>
-					<addSortField>true</addSortField>
-					<addUntokenizedVersion>true</addUntokenizedVersion>
-				</item>
-			</list>
-		</MD_OTHERFINDAID>
-		<MD_ORIGINALSLOCATION>
-			<list>
-				<item>
-					<xpath>mets:xmlData/mods:mods/mods:location/mods:physicalLocation</xpath>
-					<addToDefault>true</addToDefault>
-					<addSortField>true</addSortField>
-					<addUntokenizedVersion>true</addUntokenizedVersion>
-				</item>
-			</list>
-		</MD_ORIGINALSLOCATION>
-		<MD_ALTERNATIVEFORMAVAILABLE>
-			<list>
-				<item>
-					<xpath>mets:xmlData/mods:mods/mods:physicalDescription/mods:note[@type='additional physical form']</xpath>
-					<addToDefault>true</addToDefault>
-					<addSortField>true</addSortField>
-					<addUntokenizedVersion>true</addUntokenizedVersion>
-				</item>
-			</list>
-		</MD_ALTERNATIVEFORMAVAILABLE>
-		<MD_SEPARATEDMATERIAL>
-			<list>
-				<item>
-					<xpath>mets:xmlData/mods:mods/mods:note[@type='original version']</xpath>
-					<addToDefault>true</addToDefault>
-					<addSortField>true</addSortField>
-					<addUntokenizedVersion>true</addUntokenizedVersion>
-				</item>
-			</list>
-		</MD_SEPARATEDMATERIAL>
-		<MD_DIDNOTE>
-			<list>
-				<item>
-					<xpath>mets:xmlData/mods:mods/mods:note[@type='source identifier']</xpath>
-					<addToDefault>true</addToDefault>
-					<addSortField>true</addSortField>
-					<addUntokenizedVersion>true</addUntokenizedVersion>
-				</item>
-			</list>
-		</MD_DIDNOTE>
-		<MD_ODD>
-			<list>
-				<item>
-					<xpath>mets:xmlData/mods:mods/mods:note[@type='source note']</xpath>
-					<addToDefault>true</addToDefault>
-					<addSortField>true</addSortField>
-					<addUntokenizedVersion>true</addUntokenizedVersion>
-				</item>
-			</list>
-		</MD_ODD>
-		<MD_CONVENTIONDECLARATION>
-			<list>
-				<item>
-					<xpath>mets:xmlData/mods:mods/mods:physicalDescription/mods:note[@type='organization']</xpath>
-					<addToDefault>true</addToDefault>
-					<addSortField>true</addSortField>
-					<addUntokenizedVersion>true</addUntokenizedVersion>
-				</item>
-			</list>
-		</MD_CONVENTIONDECLARATION>
->>>>>>> fd49866e
 
         <MD_ABSTRACT>
             <list>
