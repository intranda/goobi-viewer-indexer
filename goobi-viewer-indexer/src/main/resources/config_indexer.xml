<?xml version="1.0" encoding="UTF-8" standalone="no"?>
<root>
	<init>
		<!-- Hotfolder pause between scans (milliseconds) -->
		<sleep>500</sleep>

		<!-- Minimum required free space to index (MB) -->
		<minStorageSpace>2048</minStorageSpace>

		<!-- Main Solr index URL -->
		<solrUrl>https://viewer-testing-index.goobi.io/solr/indexer-andrey</solrUrl>
		<!-- Old Solr index URL (for migration purposes) -->
		<oldSolrUrl></oldSolrUrl>
		<viewerUrl>http://localhost:8080/viewer/</viewerUrl>

		<!-- Folder configuration -->
		<hotFolder>C:/opt/digiverso/viewer/hotfolder/</hotFolder>
		<!--hotFolder>C:/opt/digiverso/viewer/reindex_hotfolder/</hotFolder-->
		<tempFolder>C:/opt/digiverso/indexer/temp/</tempFolder>
		<viewerHome>C:/opt/digiverso/viewer/</viewerHome>
		<dataRepositories>
			<!-- strategy: SingleRepositoryStrategy, MaxRecordNumberStrategy or RemainingSpaceStrategy -->
			<strategy>SingleRepositoryStrategy</strategy>

			<!-- RecordNumberDistributionStrategy only: max number of records (METS+LIDO) per data repository (default is 10000) -->
			<maxRecords>10000</maxRecords>

			<!-- Data repository folders (absolute paths to be used (a new folder structure will be created for each dataRepository) -->
			<dataRepository>C:/opt/digiverso/viewer/data/1</dataRepository>
			<dataRepository>C:/opt/digiverso/viewer/data/2</dataRepository>
			<dataRepository>C:/opt/digiverso/viewer/data/3</dataRepository>
		</dataRepositories>

		<!-- Data subfolder names (path is relative to either a data repository or viewerHome) -->
		<mediaFolder>media</mediaFolder>
		<altoFolder>alto</altoFolder>
		<altoCrowdsourcingFolder>alto_crowd</altoCrowdsourcingFolder>
		<fulltextFolder>fulltext</fulltextFolder>
		<fulltextCrowdsourcingFolder>fulltext_crowd</fulltextCrowdsourcingFolder>
		<wcFolder>wc</wcFolder>
		<abbyyFolder>abbyy</abbyyFolder>
		<pagePdfFolder>pdf</pagePdfFolder>
		<sourceContentFolder>source</sourceContentFolder>
		<userGeneratedContentFolder>ugc</userGeneratedContentFolder>
		<annotationFolder>annotations</annotationFolder>
		<mixFolder>mix</mixFolder>
		<cmsFolder>cms</cmsFolder>
		<teiFolder>tei</teiFolder>
		<cmdiFolder>cmdi</cmdiFolder>

		<indexedMets>indexed_mets</indexedMets>
		<indexedLido>indexed_lido</indexedLido>
		<indexedEad>indexed_ead</indexedEad>
		<indexedDenkXweb>indexed_denkxweb</indexedDenkXweb>
		<indexedDublinCore>indexed_dublincore</indexedDublinCore>
		<indexedCMS>indexed_cms</indexedCMS>
        <indexedStatistics>indexed_statistics</indexedStatistics>

		<!-- Misc folders -->
		<successFolder>C:/opt/digiverso/viewer/success/</successFolder>
		<updatedMets>C:/opt/digiverso/viewer/updated_mets/</updatedMets>
		<deletedMets>C:/opt/digiverso/viewer/deleted_mets/</deletedMets>
		<errorMets>C:/opt/digiverso/viewer/error_mets/</errorMets>
		<origLido>C:/opt/digiverso/viewer/orig_lido/</origLido>
		<origDenkXweb>C:/opt/digiverso/viewer/orig_denkxweb/</origDenkXweb>

		<!-- Delete images, full-texts, etc. from the hotfolder if indexing has failed (default is false) -->
		<deleteContentFilesOnFailure>false</deleteContentFilesOnFailure>

		<!-- If true, all collection names from volumes will be added to their corresponding anchor record (default is false) -->
		<addVolumeCollectionsToAnchor>false</addVolumeCollectionsToAnchor>

		<representativeImage>
			<!-- If true, the first page of a document is set as the representative image if no other page is
			specified in the source document. If this is set to false, and no page is explicitly set as representative,
			no representative image will be set. Defaults to true -->
			<useFirstPageAsDefault>true</useFirstPageAsDefault>
		</representativeImage>

		<namespaces>
			<list>
				<intranda>http://intranda.com/MODS/</intranda>
				<pd>https//intranda.com/prosopographicDatabase</pd>
				<gml>http://www.opengis.net/gml/3.2</gml>
				<inpa>http://goobi.io/INPA/</inpa>
				<luxArtDic>http://example.com/luxArtistDictionary</luxArtDic>
			</list>
		</namespaces>

		<!-- pageCountStart: Order number for the first page. Default is 1. -->
		<pageCountStart>1</pageCountStart>

		<!-- addLabelToChildren: If true, LABEL values will be propagated to child docstruct documents. Default is false. -->
		<addLabelToChildren>false</addLabelToChildren>

		<!-- labelCleanup: If true, non-sort character sequences will be removed from the string -->
		<labelCleanup>true</labelCleanup>

		<!-- emptyOrderLabelReplacement: String that will be put into the field ORDERLABEL if no value is found. Default is " - ". -->
		<emptyOrderLabelReplacement> - </emptyOrderLabelReplacement>

		 <!-- authorityData/@enabled: Authority data retrieval can be disabled completely if attribute is set to false. Default is true. -->
		<authorityData enabled="true">
			<!-- addFieldsToDefault: Authority data fields whose values should be added to DEFAULT (e.g. alternative person names). -->
			<addFieldsToDefault>
				<field>NORM_IDENTIFIER</field>
				<field>NORM_NAME</field>
				<field>NORM_ALTNAME</field>
			</addFieldsToDefault>
		</authorityData>

		<aggregateRecords>true</aggregateRecords>

		<!-- fulltextForceUTF8: If true, full-text files will automatically be converted to UTF-8
			if a different charset is detected. Default is true. -->
		<fulltextForceUTF8>false</fulltextForceUTF8>

		<mets>
			<!-- preferredImageFileGroup (0-n): If file group names are configured and a group with that name exists,
				it will be used for indexing image file paths. -->
			<preferredImageFileGroup>BOOKVIEWER</preferredImageFileGroup>
			<preferredImageFileGroup>ZOOMIFY</preferredImageFileGroup>
<<<<<<< HEAD
            <!-- physicalElementTypes/type (0-n): Values of mets:div/@TYPE that shall be processed as pages. Type "page" is always allowed,
                others must be configured here. -->
            <physicalElementTypes>
                <type>object</type>
                <type>audio</type>
                <type>video</type>
            </physicalElementTypes>
            
            <!-- volumeCheckXPath: XPath expression to check whether the currently processed records has an anchor host. -->
            <volumeCheckXPath>/mets:mets/mets:dmdSec[1]/mets:mdWrap[@MDTYPE="MODS"]/mets:xmlData/mods:mods/mods:relatedItem[@type="host"][not(@otherType) or @otherType="hierarchical"][not[mods:titleInfo]]/mods:recordInfo/mods:recordIdentifier</volumeCheckXPath>
=======
			<!-- physicalElementTypes/type (0-n): Values of mets:div/@TYPE that shall be processed as pages. Type "page" is always allowed,
				others must be configured here. -->
			<physicalElementTypes>
				<type>object</type>
				<type>audio</type>
				<type>video</type>
			</physicalElementTypes>

			<!-- volumeCheckXPath: XPath expression to check whether the currently processed records has an anchor host. -->
			<volumeCheckXPath>/mets:mets/mets:dmdSec[1]/mets:mdWrap[@MDTYPE="MODS"]/mets:xmlData/mods:mods/mods:relatedItem[@type="host"][not(@otherType) or @otherType="hierarchical"]/mods:recordInfo/mods:recordIdentifier</volumeCheckXPath>
>>>>>>> 04bf9a58
		</mets>

		<lido>
			<!-- imageXPath: XPath expressions for image names/URLs relative to lido:resourceSet -->
			<imageXPath>lido:resourceRepresentation[@lido:type="image_master" or @lido:type="PRESENTATION"]/lido:linkResource</imageXPath>
			<imageXPath>lido:resourceRepresentation[@lido:type="http://terminology.lido-schema.org/resourceRepresentation_type/provided_representation"]/lido:linkResource</imageXPath>
			<imageXPath>lido:resourceRepresentation[@lido:type="http://terminology.lido-schema.org/lido00464"]/lido:linkResource</imageXPath>
			<imageXPath>lido:resourceRepresentation[@lido:type="image_overview"]/lido:linkResource</imageXPath>
			<imageXPath>lido:resourceRepresentation[@lido:type="PRESENTATION"]/lido:linkResource</imageXPath>
			<imageXPath>lido:resourceID</imageXPath>
		</lido>

		<email>
			<recipients></recipients>
			<smtpServer></smtpServer>
			<smtpUser></smtpUser>
			<smtpPassword></smtpPassword>
			<smtpSenderAddress></smtpSenderAddress>
			<smtpSenderName>Goobi viewer - Indexer</smtpSenderName>
			<smtpSecurity>SSL</smtpSecurity>
			<smtpPort>465</smtpPort>
		</email>

		<viewerNotifications>
			<prerenderPdfs enabled="false" force="false" variant="small"/>
		</viewerNotifications>

		<!-- viewerAuthorizationToken: Goobi viewer REST API authorization token -->
		<viewerAuthorizationToken>test</viewerAuthorizationToken>
	</init>

	<!-- proxy/@enabled: If false, the proxy configuration will be ignored; default is false. -->
	<proxy enabled="false">
		<!-- proxyUrl: Proxy URL -->
		<proxyUrl></proxyUrl>
		<!-- proxyUrl: Proxy port -->
		<proxyPort></proxyPort>
		<!-- whitelist: List of hosts not to be accessed via proxy -->
		<whitelist>
			<host>127.0.0.1</host>
		</whitelist>
	</proxy>

	<!-- TODO add to manual -->
	<performance>
		<!-- If the METS file size exceeds the given number (in bytes), an alternate Solr write strategy will be used to avoid memory overflows (default is 10485760 bytes) -->
		<metsFileSizeThreshold>10485760</metsFileSizeThreshold>

		<!-- If a data folder size exceeds the given number (in bytes), an alternate Solr write strategy will be used to avoid memory overflows (default is 157286400 bytes) -->
		<dataFolderSizeThreshold>157286400</dataFolderSizeThreshold>

		<!-- Number of documents written to Solr in one commit when using SerializingWriteStrategyBatch -->
		<serializingWriteStrategyBatchSize>1000</serializingWriteStrategyBatchSize>

		<!-- If true, an optimize query will be sent to Solr after every indexed object. -->
		<autoOptimize>false</autoOptimize>

		<!-- If more than 1, page documents will be generated in parallel threads. Default is 1. -->
		<threads>4</threads>

		<!-- If true, the indexer will report the remaining number of record files in the hotfolder to the viewer REST API after every indexed record.
			Should be turned off when indexing large numbers of records at once or if the storage is slow. Default is true. -->
		<countHotfolderFiles>true</countHotfolderFiles>

		<!-- If true, allow the indexer to read file information of external image urls in order to index image width and heights.
		This is usefull to cache information about image dimensions for IIIF resources and image downloads, but requires additional time and possibly resources from the targeted server -->
		<loadExternalImageInfos>true</loadExternalImageInfos>

		<!-- authorityDataCache/@enabled: If true, previously retrieved authority data records will be cached within the application
			for the duration of its lifetime. Default is true. -->
		<authorityDataCache enabled="true">
			<!-- Number of hours a record cached record can be used since its retrieval before expiring. Default is 24. -->
			<recordTTL>24</recordTTL>
			<!-- Maximum number of records a cache can hold. If the number is exceeded, new records can still be added, but a warning will be logged.
				Default is 1000. -->
			<sizeWarningThreshold>1000</sizeWarningThreshold>
		</authorityDataCache>
	</performance>



	<!-- languageMapping: maps ISO 639-2 (or any other) language codes to ISO 639-1 -->
	<languageMapping>
		<eng>en</eng>
		<ger>de</ger>
	</languageMapping>



	<docstructmapping>
		<!-- If true, the docstruct in docstructmapping/list/_default will be used if the docstruct name could not be determined. -->
		<useDefaultDocstruct>false</useDefaultDocstruct>

		<list>
			<_default>OtherDocStrct</_default>
			<monograph>Monograph</monograph>
			<MultivolumeWork>MultiVolumeWork</MultivolumeWork>
			<TableOfAbbreviations>TableOfAbbreviations</TableOfAbbreviations>
			<TableOfContents>TableOfContents</TableOfContents>
			<TableOfLiteratureRefs>TableOfLiteratureRefs</TableOfLiteratureRefs>
			<TableOfLiteratureReferences>TableOfLiteratureRefs
			</TableOfLiteratureReferences>
			<!-- LIDO -->
			<Gemälde>Painting</Gemälde>
			<Grafik>Illustration</Grafik>
			<pathologisches_Präparat>PathologicalSpecimen
			</pathologisches_Präparat>
			<Münze>Coin</Münze>
		</list>
	</docstructmapping>



	<!-- Index field configuration (via XPath expressions). -->
	<fields>

		<URN>
			<list>
				<item>
					<xpath>mets:xmlData/mods:mods/mods:identifier[@type="urn" or @type="URN"]</xpath>
					<xpath>mets:xmlData/mods:mods/mods:recordInfo/mods:recordIdentifier[@source="urn"]</xpath>
					<getnode>first</getnode>
					<addToDefault>false</addToDefault>
					<addUntokenizedVersion>false</addUntokenizedVersion>
				</item>
			</list>
		</URN>

		<!-- This field is mandatory and contains the primary identifier of the indexed record. Is must be unique in the installation. -->
		<PI>
			<list>
				<item>
					<xpath>lido:lidoRecID</xpath>
					<xpath>mets:xmlData/mods:mods/mods:identifier[@type="ppn" or @type="PPN"]</xpath>
					<xpath>mets:xmlData/mods:mods/mods:recordInfo/mods:recordIdentifier</xpath>
					<xpath>/mets:mets/@OBJID</xpath>
					<xpath>lido:administrativeMetadata/lido:recordWrap/lido:recordID</xpath>
					<xpath>//denkxweb:recId</xpath>
					<xpath>dc:identifier</xpath>
					<xpath>ead:ead/ead:archdesc/ead:dsc/ead:c[@level="collection"]/@id</xpath>
					<getnode>first</getnode>
					<addToDefault>true</addToDefault>
					<addUntokenizedVersion>false</addUntokenizedVersion>
					<replace string="http://ld.zdb-services.de/resource/organisations/DE-MUS-814819/"></replace>
					<replace regex="https?:\/\/hdl.handle.net\/"></replace>
					<replace regex="[./]">_</replace>
				</item>
			</list>
		</PI>

		<!-- IMPORTANT: Used for references between archive nodes and records -->
		<EAD_NODE_ID>
			<list>
				<item>
					<xpath>mets:xmlData/mods:mods/mods:identifier[@type="archive-entry-id"]</xpath>
					<xpath>@id</xpath>
					<addToDefault>true</addToDefault>
					<addUntokenizedVersion>false</addUntokenizedVersion>
				</item>
			</list>
		</EAD_NODE_ID>

		<MD_ARCHIVE_ENTRY_LEVEL>
			<list>
				<item>
					<xpath>@level</xpath>
					<xpath>ead:archdesc/@level</xpath>
					<addToDefault>true</addToDefault>
					<addUntokenizedVersion>false</addUntokenizedVersion>
				</item>
			</list>
		</MD_ARCHIVE_ENTRY_LEVEL>

		<MD_ARCHIVE_ENTRY_OTHERLEVEL>
			<list>
				<item>
					<xpath>@otherlevel</xpath>
					<addToDefault>true</addToDefault>
					<addUntokenizedVersion>false</addUntokenizedVersion>
				</item>
			</list>
		</MD_ARCHIVE_ENTRY_OTHERLEVEL>

		<!-- This field is important, see chapter 2.11 of the manual -->
		<LABEL>
			<list>
				<item>
					<replace string="&lt;ns&gt;"></replace>
					<replace string="&lt;/ns&gt;"></replace>
					<replace string="&lt;&lt;"></replace>
					<replace string="&gt;&gt;"></replace>
					<replace string="¬"></replace>
				</item>
			</list>
		</LABEL>

		<!-- This field includes the Goobi workflow process ID -->
		<MD_PROCESSID>
			<list>
				<item>
					<xpath>@OBJID</xpath>
					<addToDefault>false</addToDefault>
					<addUntokenizedVersion>false</addUntokenizedVersion>
				</item>
			</list>
		</MD_PROCESSID>

		<CURRENTNO>
			<list>
				<item>
					<xpath>mets:xmlData/mods:mods/mods:part/mods:detail/mods:number</xpath>
					<xpath>mets:xmlData/mods:mods/mods:titleInfo/mods:partName</xpath>
					<getnode>first</getnode>
					<addToDefault>false</addToDefault>
					<addUntokenizedVersion>false</addUntokenizedVersion>
				</item>
			</list>
		</CURRENTNO>

		<!-- IMPORTANT: Used for volume sorting -->
		<CURRENTNOSORT>
			<list>
				<item>
					<xpath>mets:xmlData/mods:mods/mods:titleInfo/mods:partNumber</xpath>
					<xpath>mets:xmlData/mods:mods/mods:part[@type="host" or not(@type)]/attribute::order</xpath>
					<getnode>first</getnode>
					<addToDefault>false</addToDefault>
					<addUntokenizedVersion>false</addUntokenizedVersion>
				</item>
			</list>
		</CURRENTNOSORT>

		<!-- IMPORTANT: This field contains the digital collections -->
		<DC>
			<list>
				<item>
					<xpath>mets:xmlData/mods:mods/mods:classification[not(@*)]</xpath>
					<xpath>mets:xmlData/mods:mods/mods:classification[@authority="ivdcc" or @authority="GDZ"]</xpath>
					<xpath>mets:xmlData/mods:mods/mods:relatedItem[@type="host"]/@ID</xpath>
					<xpath>lido:administrativeMetadata/lido:recordWrap/lido:recordSource/lido:legalBodyName/lido:appellationValue</xpath>
					<xpath>dc:subject</xpath>
					<getparents>all</getparents>
					<onetoken>true</onetoken>
					<onefield>false</onefield>
					<addToDefault>false</addToDefault>
					<splittingCharacter>#</splittingCharacter>
					<addUntokenizedVersion>false</addUntokenizedVersion>
					<lowercase>true</lowercase>
					<addToChildren>true</addToChildren>
					<addToPages>true</addToPages>
				</item>
			</list>
		</DC>

		<!-- ACCESS AND LICENSING -->

		<!-- IMPORTANT: If you want to configure access restrictions in the Goobi viewer, make sure you write the information to this field -->
		<ACCESSCONDITION>
			<list>
				<item>
					<xpath>mets:xmlData/mods:mods/mods:accessCondition[@type="restriction on access"]</xpath>
					<xpath>mets:xmlData/mods:mods/mods:accessCondition[@type="moving wall"]/@type</xpath>
					<xpath>lido:descriptiveMetadata/lido:objectClassificationWrap/lido:classificationWrap/lido:classification[@lido:type="restriction"]/lido:conceptID[@lido:type="http://terminology.lido-schema.org/identifier_type/local_identifier"]</xpath>
					<xpath>dc:rights[not(contains(text(),'http'))]</xpath>
					<xpath>ead:archdesc/ead:accessrestrict/ead:p</xpath>
					<xpath>ead:accessrestrict/ead:p</xpath>
					<addToDefault>false</addToDefault>
					<addUntokenizedVersion>false</addUntokenizedVersion>
				</item>
			</list>
		</ACCESSCONDITION>

		<ACCESSCONDITION_PDF_PERCENTAGE_QUOTA>
			<list>
				<item>
					<xpath>mets:xmlData/mods:mods/mods:extension/intranda:accessConditionPdfPercentageQuota</xpath>
					<addToDefault>false</addToDefault>
					<addSortField>false</addSortField>
					<addUntokenizedVersion>false</addUntokenizedVersion>
				</item>
			</list>
		</ACCESSCONDITION_PDF_PERCENTAGE_QUOTA>

		<ACCESSCONDITION_CONCURRENTUSE>
			<list>
				<item>
					<xpath>mets:xmlData/mods:mods/mods:extension/intranda:accessConditionConcurrentUse</xpath>
					<addToDefault>false</addToDefault>
					<addSortField>false</addSortField>
					<addUntokenizedVersion>false</addUntokenizedVersion>
				</item>
			</list>
		</ACCESSCONDITION_CONCURRENTUSE>

		<MD_USEANDREPRODUCTIONLICENSE>
			<list>
				<item>
					<xpath>mets:xmlData/mods:mods/mods:accessCondition[@type="use and reproduction"]</xpath>
					<xpath>dc:rights[contains(text(),'http')]</xpath>
					<xpath>mets:xmlData/mods:mods/mods:accessCondition[@lang="eng"][@type="work-license"]</xpath>
					<addToDefault>true</addToDefault>
					<addUntokenizedVersion>false</addUntokenizedVersion>
				</item>
			</list>
		</MD_USEANDREPRODUCTIONLICENSE>

		<!-- Image copyright (grouped; hardcoded in HTML, do not change field names!) -->
		<MD_COPYRIGHT_IMAGE_LANG_FR>
			<list>
				<item>
					<xpath>lido:administrativeMetadata[@xml:lang="fr"]/lido:resourceWrap/lido:resourceSet[normalize-space(lido:resourceType/skos:Concept/@rdf:about)="https://www.wikidata.org/wiki/Q1250322"]</xpath>
					<addToDefault>true</addToDefault>
					<allowDuplicateValues>true</allowDuplicateValues>
					<groupEntity type="OTHER">
						<field name="MD_VALUE">lido:rightsResource/lido:creditLine[not(@xml:lang) or @xml:lang="fr"]</field>
						<field name="MD_COPYRIGHT">lido:rightsResource/lido:rightsType/skos:Concept/skos:prefLabel[not(@xml:lang) or @xml:lang="fr"]</field>
						<field name="MD_ORDER">@lido:sortorder</field>
					</groupEntity>
				</item>
			</list>
		</MD_COPYRIGHT_IMAGE_LANG_FR>
		<MD_COPYRIGHT_IMAGE_LANG_DE>
			<list>
				<item>
					<xpath>lido:administrativeMetadata[@xml:lang="fr"]/lido:resourceWrap/lido:resourceSet[normalize-space(lido:resourceType/skos:Concept/@rdf:about)="https://www.wikidata.org/wiki/Q1250322"]</xpath>
					<addToDefault>true</addToDefault>
					<allowDuplicateValues>true</allowDuplicateValues>
					<groupEntity type="OTHER">
						<field name="MD_VALUE">lido:rightsResource/lido:creditLine[@xml:lang="de"]</field>
						<field name="MD_COPYRIGHT">lido:rightsResource/lido:rightsType/skos:Concept/skos:prefLabel[@xml:lang="de"]</field>
						<field name="MD_ORDER">@lido:sortorder</field>
					</groupEntity>
				</item>
			</list>
		</MD_COPYRIGHT_IMAGE_LANG_DE>
		<MD_COPYRIGHT_IMAGE_LANG_EN>
			<list>
				<item>
					<xpath>lido:administrativeMetadata[@xml:lang="fr"]/lido:resourceWrap/lido:resourceSet[normalize-space(lido:resourceType/skos:Concept/@rdf:about)="https://www.wikidata.org/wiki/Q1250322"]</xpath>
					<addToDefault>true</addToDefault>
					<allowDuplicateValues>true</allowDuplicateValues>
					<groupEntity type="OTHER">
						<field name="MD_VALUE">lido:rightsResource/lido:creditLine[@xml:lang="en"]</field>
						<field name="MD_COPYRIGHT">lido:rightsResource/lido:rightsType/skos:Concept/skos:prefLabel[@xml:lang="en"]</field>
						<field name="MD_ORDER">@lido:sortorder</field>
					</groupEntity>
				</item>
			</list>
		</MD_COPYRIGHT_IMAGE_LANG_EN>

		<MD_ACCESSCONDITIONCOMMENT>
			<list>
				<item>
					<xpath>mets:xmlData/mods:mods/mods:note[@type="restriction"]</xpath>
					<addToDefault>true</addToDefault>
				</item>
			</list>
		</MD_ACCESSCONDITIONCOMMENT>

		<MD_ACCESSCONDITIONCOPYRIGHT>
			<list>
				<item>
					<xpath>mets:xmlData/mods:mods/mods:accessCondition[@type="copyright"]</xpath>
					<xpath>mets:amdSec/mets:rightsMD/mets:mdWrap/mets:xmlData/dv:rights/dv:owner</xpath>
					<xpath>lido:administrativeMetadata/lido:rightsWorkWrap/lido:rightsWorkSet/lido:rightsHolder/lido:legalBodyName/lido:appellationValue</xpath>
					<xpath>lido:administrativeMetadata/lido:recordWrap/lido:recordRights/lido:rightsHolder/lido:legalBodyName/lido:appellationValue</xpath>
					<addToDefault>true</addToDefault>
				</item>
			</list>
		</MD_ACCESSCONDITIONCOPYRIGHT>

		<MD_ACCESSCONDITIONCOPYRIGHTURL>
			<list>
				<item>
					<xpath>mets:amdSec/mets:rightsMD/mets:mdWrap/mets:xmlData/dv:rights/dv:ownerSiteURL</xpath>
					<xpath>lido:administrativeMetadata/lido:rightsWorkWrap/lido:rightsWorkSet/lido:rightsHolder/lido:legalBodyWeblink</xpath>
					<addToDefault>false</addToDefault>
					<addUntokenizedVersion>false</addUntokenizedVersion>
				</item>
			</list>
		</MD_ACCESSCONDITIONCOPYRIGHTURL>

		<EVENTDATE>
			<list>
				<item>
					<xpath>lido:eventDate/lido:displayDate</xpath>
					<getnode>first</getnode>
					<addToDefault>true</addToDefault>
					<onefield>false</onefield>
					<addUntokenizedVersion>false</addUntokenizedVersion>
					<normalizeYear minYearDigits="2">true</normalizeYear>
				</item>
			</list>
		</EVENTDATE>

		<EVENTDATESTART>
			<list>
				<item>
					<xpath>lido:eventDate/lido:date/lido:earliestDate</xpath>
					<getnode>first</getnode>
					<addToDefault>true</addToDefault>
					<addSortFieldToTopstruct>true</addSortFieldToTopstruct>
					<onefield>false</onefield>
					<addUntokenizedVersion>false</addUntokenizedVersion>
					<normalizeYear>true</normalizeYear>
				</item>
			</list>
		</EVENTDATESTART>

		<EVENTDATEEND>
			<list>
				<item>
					<xpath>lido:eventDate/lido:date/lido:latestDate</xpath>
					<getnode>first</getnode>
					<addToDefault>true</addToDefault>
					<onefield>false</onefield>
					<addUntokenizedVersion>false</addUntokenizedVersion>
					<normalizeYear>true</normalizeYear>
				</item>
			</list>
		</EVENTDATEEND>

		<GROUPID_CONVOLUTE>
			<list>
				<item>
					<xpath>mets:xmlData/mods:mods/mods:note[@type="convoluteid"]</xpath>
					<addToDefault>true</addToDefault>
					<addUntokenizedVersion>false</addUntokenizedVersion>
				</item>
			</list>
		</GROUPID_CONVOLUTE>

		<GROUPORDER_CONVOLUTE>
			<list>
				<item>
					<xpath>mets:xmlData/mods:mods/mods:note[@type="convoluteorder"]</xpath>
					<addToDefault>true</addToDefault>
					<addUntokenizedVersion>false</addUntokenizedVersion>
				</item>
			</list>
		</GROUPORDER_CONVOLUTE>

		<GROUPID_SERIES>
			<list>
				<item>
					<xpath>mets:xmlData/mods:mods/mods:relatedItem[@type="series" and not(@otherType)]/mods:recordInfo/mods:recordIdentifier</xpath>
					<addToDefault>false</addToDefault>
					<addUntokenizedVersion>false</addUntokenizedVersion>
				</item>
			</list>
		</GROUPID_SERIES>

		<GROUPORDER_SERIES>
			<list>
				<item>
					<xpath>mets:xmlData/mods:mods/mods:relatedItem[@type="series" and not(@otherType)]/mods:part/@order</xpath>
					<addToDefault>false</addToDefault>
					<addUntokenizedVersion>false</addUntokenizedVersion>
				</item>
			</list>
		</GROUPORDER_SERIES>

		<MD_TITLE_SERIES>
			<list>
				<item>
					<xpath>mets:xmlData/mods:mods/mods:relatedItem[@type="series" and not(@otherType)]/mods:titleInfo/mods:title</xpath>
					<addToDefault>true</addToDefault>
					<addUntokenizedVersion>true</addUntokenizedVersion>
				</item>
			</list>
		</MD_TITLE_SERIES>

		<SORT_TITLE_SERIES>
			<list>
				<item>
					<xpath>mets:xmlData/mods:mods/mods:relatedItem[@type="series" and not(@otherType)]/mods:titleInfo/mods:title</xpath>
					<addToDefault>false</addToDefault>
					<addUntokenizedVersion>false</addUntokenizedVersion>
					<replace regex="[¬]\w+[ ]"></replace>
					<replace regex="&lt;ns&gt;\w+&lt;/ns&gt;"></replace>
				</item>
			</list>
		</SORT_TITLE_SERIES>

		<!-- This field is important, see chapter 2.11 of the manual -->
		<MD_TITLE>
			<list>
				<item>
<<<<<<< HEAD
                    <xpath>mets:xmlData/mods:mods/mods:titleInfo[not(@*)]/mods:title[not(@lang)]</xpath>
                    <xpath>mets:xmlData/mods:mods/mods:part/mods:detail[@type="issue"]/mods:title</xpath>
                    <xpath>mets:xmlData/bib/record/datafield[@tag="245"]/subfield[@code="a"]</xpath>
                    <xpath>lido:descriptiveMetadata/lido:objectIdentificationWrap/lido:titleWrap/lido:titleSet/lido:appellationValue</xpath>
                    <xpath>dc:title</xpath>
                    <xpath>ead:did/ead:unittitle</xpath>
                    <xpath>ead:archdesc/ead:did/ead:unittitle</xpath>
                    <xpath>ead:eadheader/ead:filedesc/ead:titlestmt/ead:titleproper</xpath>
                    
=======
					<xpath>mets:xmlData/mods:mods/mods:titleInfo[not(@*)]/mods:title[not(@lang)]</xpath>
					<xpath>mets:xmlData/bib/record/datafield[@tag="245"]/subfield[@code="a"]</xpath>
					<xpath>lido:descriptiveMetadata/lido:objectIdentificationWrap/lido:titleWrap/lido:titleSet/lido:appellationValue</xpath>
					<xpath>dc:title</xpath>
					<xpath>ead:did/ead:unittitle</xpath>
					<xpath>ead:archdesc/ead:did/ead:unittitle</xpath>
					<xpath>ead:eadheader/ead:filedesc/ead:titlestmt/ead:titleproper</xpath>
>>>>>>> 04bf9a58
					<addToDefault>true</addToDefault>
					<addSortField>true</addSortField>
					<replace string="&lt;ns&gt;"></replace>
					<replace string="&lt;/ns&gt;"></replace>
					<replace string="&lt;&lt;"></replace>
					<replace string="&gt;&gt;"></replace>
					<replace string="¬"></replace>
				</item>
			</list>
		</MD_TITLE>

		<SORT_TITLE>
			<list>
				<item>
					<xpath>mets:xmlData/mods:mods/mods:titleInfo[@type="uniform"]/mods:title</xpath>
					<xpath>mets:xmlData/mods:mods/mods:titleInfo[not(@*)]/mods:title[not(@lang)]</xpath>
					<xpath>lido:descriptiveMetadata/lido:objectIdentificationWrap/lido:titleWrap/lido:titleSet/lido:appellationValue</xpath>
					<xpath>dc:title</xpath>
					<getnode>first</getnode>
					<addToDefault>true</addToDefault>
					<replace regex="[¬]\w+[ ]"></replace>
				</item>
			</list>
		</SORT_TITLE>

		<MD_TITLE_LANG_FR>
			<list>
				<item>
					<xpath>mets:xmlData/mods:mods/mods:titleInfo/mods:title[@xml:lang="fre" or @lang="fre"]</xpath>
					<addToDefault>true</addToDefault>
					<addSortField>true</addSortField>
					<replace string="&lt;ns&gt;"></replace>
					<replace string="&lt;/ns&gt;"></replace>
					<replace string="&lt;&lt;"></replace>
					<replace string="&gt;&gt;"></replace>
					<replace string="¬"></replace>
				</item>
			</list>
		</MD_TITLE_LANG_FR>
		<MD_TITLE_LANG_DE>
			<list>
				<item>
					<xpath>mets:xmlData/mods:mods/mods:titleInfo/mods:title[@xml:lang="ger" or @lang="ger"]</xpath>
					<addToDefault>true</addToDefault>
					<addSortField>true</addSortField>
					<replace string="&lt;ns&gt;"></replace>
					<replace string="&lt;/ns&gt;"></replace>
					<replace string="&lt;&lt;"></replace>
					<replace string="&gt;&gt;"></replace>
					<replace string="¬"></replace>
				</item>
			</list>
		</MD_TITLE_LANG_DE>
		<MD_TITLE_LANG_EN>
			<list>
				<item>
					<xpath>mets:xmlData/mods:mods/mods:titleInfo/mods:title[@xml:lang="ger" or @lang="eng"]</xpath>
					<addToDefault>true</addToDefault>
					<addSortField>true</addSortField>
					<replace string="&lt;ns&gt;"></replace>
					<replace string="&lt;/ns&gt;"></replace>
					<replace string="&lt;&lt;"></replace>
					<replace string="&gt;&gt;"></replace>
					<replace string="¬"></replace>
				</item>
			</list>
		</MD_TITLE_LANG_EN>

		<MD_SUBTITLE>
			<list>
				<item>
					<xpath>mets:xmlData/mods:mods/mods:titleInfo[not(@*)]/mods:subTitle</xpath>
					<addToDefault>true</addToDefault>
					<addToMetadata>false</addToMetadata>
				</item>
			</list>
		</MD_SUBTITLE>

		<MD_ALTERNATETITLE>
			<list>
				<item>
					<xpath>mets:xmlData/mods:mods/mods:titleInfo[@type="alternative"]/mods:title</xpath>
					<addToDefault>true</addToDefault>
					<onefield>false</onefield>
				</item>
			</list>
		</MD_ALTERNATETITLE>

		<!-- This field is important, see chapter 2.11 of the manual -->
		<MD_PUBLISHER>
			<list>
				<item>
					<xpath>mets:xmlData/mods:mods/mods:originInfo[not(mods:edition[text() = "[Electronic ed.]"])]/mods:publisher</xpath>
					<xpath>mets:xmlData/bib/record/datafield[@tag="264"]/subfield[@code="b"]</xpath>
					<xpath>lido:eventActor/lido:actorInRole[lido:roleActor/lido:term="Verlag"]</xpath>
					<addToDefault>true</addToDefault>
					<groupEntity type="ORIGININFO">
						<field name="MD_VALUE">text()</field>
						<field name="MD_PUBLISHER">text()</field>
						<field name="MD_PUBLISHER">lido:actor/lido:nameActorSet/lido:appellationValue</field>
						<field name="NORM_URI">lido:actor/lido:actorID</field>
					</groupEntity>
				</item>
			</list>
		</MD_PUBLISHER>

		<!-- This field is important, see chapter 2.11 of the manual -->
		<MD_PLACEPUBLISH>
			<list>
				<item>
					<xpath>mets:xmlData/mods:mods/mods:originInfo[not(mods:edition[text() = "[Electronic ed.]"])]/mods:place/mods:placeTerm[@type="text"]</xpath>
					<xpath>mets:xmlData/bib/record/datafield[@tag="264"]/subfield[@code="a"]</xpath>
					<addToDefault>true</addToDefault>
					<groupEntity type="LOCATION" addCoordsToDocstruct="true">
						<field name="MD_VALUE">text()</field>
						<field name="NORM_URI">@valueURI</field>
					</groupEntity>
				</item>
			</list>
		</MD_PLACEPUBLISH>

		<!-- This field is important, see chapter 2.11 of the manual -->
		<MD_YEARPUBLISH>
			<list>
				<item>
					<xpath>mets:xmlData/mods:mods/mods:originInfo[not(mods:edition[text() = "[Electronic ed.]"])]/mods:dateIssued[@keyDate="yes"][@encoding="w3cdtf" or @encoding="iso8601"]</xpath>
					<xpath>mets:xmlData/mods:mods/mods:originInfo[not(mods:edition[text() = "[Electronic ed.]"])]/mods:dateIssued[not(@keyDate)][@encoding="w3cdtf" or @encoding="iso8601"]</xpath>
					<xpath>mets:xmlData/mods:mods/mods:originInfo[not(mods:edition[text() = "[Electronic ed.]"])]/mods:dateIssued[not(@encoding)][not(@point)]</xpath>
					<xpath>mets:xmlData/bib/record/datafield[@tag="264"]/subfield[@code="c"]</xpath>
					<xpath>lido:descriptiveMetadata/lido:objectIdentificationWrap/lido:objectDescriptionWrap/lido:objectDescriptionSet[@lido:type="function"]/lido:descriptiveNoteValue</xpath>
					<addToDefault>true</addToDefault>
					<addSortField>true</addSortField>
					<normalizeYear minYearDigits="4" field="MDNUM_YEARPUBLISH">true</normalizeYear>
				</item>
			</list>
		</MD_YEARPUBLISH>

		<MD_YEARPUBLISHSTART>
			<list>
				<item>
					<xpath>mets:xmlData/mods:mods/mods:originInfo[not(mods:edition[text() = "[Electronic ed.]"])]/mods:dateIssued[@point="start"]</xpath>
					<getnode>first</getnode>
					<addToDefault>true</addToDefault>
					<addSortField>true</addSortField>
					<normalizeYear>true</normalizeYear>
				</item>
			</list>
		</MD_YEARPUBLISHSTART>

		<MD_YEARPUBLISHEND>
			<list>
				<item>
					<xpath>mets:xmlData/mods:mods/mods:originInfo[not(mods:edition[text() = "[Electronic ed.]"])]/mods:dateIssued[@point="end"]</xpath>
					<getnode>first</getnode>
					<addToDefault>true</addToDefault>
					<addSortField>true</addSortField>
					<normalizeYear>true</normalizeYear>
				</item>
			</list>
		</MD_YEARPUBLISHEND>

		<!-- This field is important, see chapter 2.11 of the manual -->
		<MD_LANGUAGE>
			<list>
				<item>
					<xpath>mets:xmlData/mods:mods/mods:language/mods:languageTerm[@type="code"][@authority="iso639-2b" or @authority="rfc3066"]</xpath>
					<xpath>dc:language</xpath>
					<xpath>ead:archdesc/ead:did/ead:langmaterial/ead:language</xpath>
					<xpath>ead:did/ead:langmaterial/ead:language</xpath>

					<onefield>false</onefield>
					<addToDefault>true</addToDefault>
				</item>
			</list>
		</MD_LANGUAGE>

		<!-- This field is important, see chapter 2.11 of the manual, it should possibly include the Author -->
		<MD_CREATOR>
			<list>
				<item>
					<xpath>mets:xmlData/mods:mods/mods:name[@type="personal"][mods:role/mods:roleTerm="cre"[@authority="marcrelator"][@type="code"]]</xpath>
					<xpath>lido:eventActor/lido:actorInRole/lido:actor</xpath>
					<xpath>dc:creator</xpath>
					<addToDefault>true</addToDefault>
					<addSortField>true</addSortField>
					<replace string="&lt;&lt;"></replace>
					<replace string="&gt;&gt;"></replace>
					<replace char="152"></replace>
					<replace char="156"></replace>
					<groupEntity type="PERSON">
						<!-- MODS -->
						<field name="MD_VALUE">mods:displayForm</field>
						<field name="MD_DISPLAYFORM">mods:displayForm</field>
						<field name="MD_LINK">@xlink:href</field>
						<field name="MD_CORPORATION">mods:namePart[not(@type)]</field>
						<field name="MD_LASTNAME">mods:namePart[@type="family"]</field>
						<field name="MD_FIRSTNAME">mods:namePart[@type="given"]</field>
						<field name="MD_LIFEPERIOD">mods:namePart[@type="date"]</field>
						<field name="MD_TERMSOFADDRESS">mods:namePart[@type="termsOfAddress"]</field>

						<!-- LIDO -->
						<field name="MD_VALUE">lido:nameActorSet/lido:appellationValue[@lido:pref="preferred"]</field>
						<field name="MD_DISPLAYFORM">lido:nameActorSet/lido:appellationValue[@lido:pref="preferred"]</field>
						<field name="MD_DOB">lido:vitalDatesActor/lido:earliestDate[@lido:type="Geburtsdatum"]</field>
						<field name="MD_DOD">lido:vitalDatesActor/lido:latestDate[@lido:type="Sterbedatum"]</field>
						<field name="NORM_URI">lido:actorID[@lido:source="http://d-nb.info/gnd"]</field>

						<!-- DUBLIN CORE -->
						<field name="MD_VALUE">text()</field>
					</groupEntity>
				</item>
			</list>
		</MD_CREATOR>

		<!-- This field is important, see chapter 2.11 of the manual -->
		<MD_SUBJECT>
			<list>
				<item>
					<xpath>mets:xmlData/mods:mods/mods:subject[not(@*)]/mods:topic</xpath>
					<addToDefault>true</addToDefault>
					<onefield>false</onefield>
					<groupEntity type="SUBJECT">
						<field name="MD_VALUE">text()</field>
						<field name="MD_SUBJECT">text()</field>
					</groupEntity>
				</item>
			</list>
		</MD_SUBJECT>

		<!-- This field is important, see chapter 2.11 of the manual -->
		<MD_CORPORATION>
			<list>
				<item>
					<xpath>mets:xmlData/mods:mods/mods:name[@type="corporate"]</xpath>
					<groupEntity type="CORPORATION">
						<field name="MD_VALUE">mods:displayForm</field>
						<field name="MD_DISPLAYFORM">mods:displayForm</field>
						<field name="MD_LINK">@xlink:href</field>
						<field name="MD_CORPORATION">mods:namePart[not(@type)]</field>
						<field name="MD_LASTNAME">mods:namePart[@type="family"]</field>
						<field name="MD_FIRSTNAME">mods:namePart[@type="given"]</field>
						<field name="MD_LIFEPERIOD">mods:namePart[@type="date"]</field>
						<field name="MD_TERMSOFADDRESS">mods:namePart[@type="termsOfAddress"]</field>
					</groupEntity>
				</item>
			</list>
		</MD_CORPORATION>

		<!-- This field is important, see chapter 2.11 of the manual -->
		<MD_ISBN>
			<list>
				<item>
					<xpath>mets:xmlData/mods:mods/mods:identifier[@type="isbn" or @type="ISBN"]</xpath>
					<getnode>first</getnode>
					<addToDefault>true</addToDefault>
				</item>
			</list>
		</MD_ISBN>

		<!-- This field is important, see chapter 2.11 of the manual -->
		<MD_ISSN>
			<list>
				<item>
					<xpath>mets:xmlData/mods:mods/mods:identifier[@type="issn" or @type="ISSN"]</xpath>
					<getnode>first</getnode>
					<addToDefault>true</addToDefault>
				</item>
			</list>
		</MD_ISSN>

		<!-- This field is important, see chapter 2.11 of the manual -->
		<MD_EDITION>
			<list>
				<item>
					<xpath>mets:xmlData/mods:mods/mods:originInfo/mods:edition[not(text() = '[Electronic ed.]')]</xpath>
					<addToDefault>true</addToDefault>
				</item>
			</list>
		</MD_EDITION>

		<!-- This field is important, see chapter 2.11 of the manual -->
		<MD_SERIES>
			<list>
				<item>
					<xpath>mets:xmlData/mods:mods/mods:relatedItem[@type="series"]/titleInfo/title</xpath>
					<addToDefault>true</addToDefault>
				</item>
			</list>
		</MD_SERIES>

		<MD_PUBLICATIONRUN>
			<list>
				<item>
					<xpath>mets:xmlData/mods:mods/mods:originInfo[not(mods:edition[text() = "[Electronic ed.]"])]/mods:dateOther[@type="text"]</xpath>
					<addToDefault>false</addToDefault>
					<addUntokenizedVersion>false</addUntokenizedVersion>
					<addSortField>false</addSortField>
					<normalizeYear>true</normalizeYear>
					<interpolateYears>true</interpolateYears>
				</item>
			</list>
		</MD_PUBLICATIONRUN>

		<DATE_PUBLICRELEASEDATE>
			<list>
				<item>
					<xpath>mets:xmlData/mods:mods/mods:accessCondition[@type="moving wall"]</xpath>
					<addToDefault>false</addToDefault>
					<addUntokenizedVersion>false</addUntokenizedVersion>
					<addToChildren>true</addToChildren>
					<addToPages>true</addToPages>
				</item>
			</list>
		</DATE_PUBLICRELEASEDATE>

		<MD_PHYSICALCOPY>
			<list>
				<item>
					<xpath>mets:xmlData/mods:mods/mods:physicalLocation[@type="current"]</xpath>
					<addToDefault>true</addToDefault>
					<addSortField>true</addSortField>
					<groupEntity type="LOCATION">
						<field name="MD_VALUE">mods:physicalLocation[@type="current"]</field>
						<field name="MD_LOCATION">mods:physicalLocation[@type="current"]</field>
						<field name="MD_SHELFMARK">mods:shelfLocator</field>
						<field name="MD_PROVENIENCE">mods:physicalLocation[not(@type)]</field>
						<field name="MD_NOTE">mods:holdingSimple/mods:copyInformation/mods:note</field>
						<field name="MD_OPACID">mods:url[@note="opac"]</field>
						<field name="MD_IMAGEURN">mods:url[@note="imageurn"]</field>
						<field name="MD_IMAGEURL">mods:url[@note="imageurl"]</field>
						<field name="MD_COMPENDIUM">mods:holdingSimple/mods:copyInformation/mods:note[@type="compendium"]</field>
						<field name="MD_PROFORMA">mods:holdingSimple/mods:note[@type="proforma"]</field>
						<field name="MD_DISPLAY">mods:holdingSimple/mods:note[@type="display"]</field>
					</groupEntity>
				</item>
			</list>
		</MD_PHYSICALCOPY>

		<MD_EVENT_DESCRIPTION>
			<list>
				<item>
					<xpath>lido:eventDescriptionSet/lido:descriptiveNoteValue</xpath>
					<addToDefault>true</addToDefault>
					<addSortField>false</addSortField>
				</item>
			</list>
		</MD_EVENT_DESCRIPTION>

		<MD_EVENTACTOR>
			<list>
				<item>
					<xpath>lido:eventActor/lido:actorInRole/lido:actor/lido:nameActorSet/lido:appellationValue[@lido:pref="preferred"]</xpath>
					<addToDefault>true</addToDefault>
					<addSortField>false</addSortField>
					<replace string="&lt;&lt;"></replace>
					<replace string="&gt;&gt;"></replace>
					<replace char="152"></replace>
					<replace char="156"></replace>
				</item>
			</list>
		</MD_EVENTACTOR>

		<MD_EVENTARTIST>
			<list>
				<item>
					<xpath>lido:eventActor/lido:actorInRole[lido:roleActor/lido:term="Künstler/in"]/lido:actor/lido:nameActorSet/lido:appellationValue[@lido:pref="preferred"]</xpath>
					<addToDefault>true</addToDefault>
					<addSortField>true</addSortField>
					<replace string="&lt;&lt;"></replace>
					<replace string="&gt;&gt;"></replace>
					<replace char="152"></replace>
					<replace char="156"></replace>
				</item>
			</list>
		</MD_EVENTARTIST>

		<MD2_ALLPERSONS>
			<list>
				<item>
					<xpath>mets:xmlData/mods:mods/mods:name[@type="personal"]</xpath>
					<xpath>lido:eventActor/lido:actorInRole/lido:actor</xpath>
					<addToDefault>false</addToDefault>
					<addSortField>false</addSortField>
					<addToParents keepOnChildren="false">true</addToParents>
					<replace string="&lt;&lt;"></replace>
					<replace string="&gt;&gt;"></replace>
					<replace char="152"></replace>
					<replace char="156"></replace>
					<groupEntity type="PERSON">
						<field name="MD_VALUE">mods:displayForm</field>
						<field name="MD_LINK">@xlink:href</field>
						<field name="MD_CORPORATION">mods:namePart[not(@type)]</field>
						<field name="MD_LASTNAME">mods:namePart[@type="family"]</field>
						<field name="MD_FIRSTNAME">mods:namePart[@type="given"]</field>
						<field name="MD_LIFEPERIOD">mods:namePart[@type="date"]</field>
						<field name="MD_TERMSOFADDRESS">mods:namePart[@type="termsOfAddress"]</field>
						<field name="MD_VALUE">lido:nameActorSet/lido:appellationValue[@lido:pref="preferred"]</field>
						<field name="MD_DISPLAYFORM">lido:nameActorSet/lido:appellationValue[@lido:pref="preferred"]</field>
						<field name="MD_DOB">lido:vitalDatesActor/lido:earliestDate[@lido:type="Geburtsdatum"]</field>
						<field name="MD_DOD">lido:vitalDatesActor/lido:latestDate[@lido:type="Sterbedatum"]</field>
						<field name="NORM_URI">lido:actorID[@lido:source="http://d-nb.info/gnd"]</field>
					</groupEntity>
				</item>
			</list>
		</MD2_ALLPERSONS>

		<MD_ADDRESSEE>
			<list>
				<item>
					<xpath>mets:xmlData/mods:mods/mods:name[@type="personal"][mods:role/mods:roleTerm="rcp"[@authority="marcrelator"][@type="code"]]</xpath>
					<addToDefault>true</addToDefault>
					<addSortField>true</addSortField>
					<replace string="&lt;&lt;"></replace>
					<replace string="&gt;&gt;"></replace>
					<replace char="152"></replace>
					<replace char="156"></replace>
					<groupEntity type="PERSON">
						<field name="MD_VALUE">mods:displayForm</field>
						<field name="MD_LINK">@xlink:href</field>
						<field name="MD_CORPORATION">mods:namePart[not(@type)]</field>
						<field name="MD_LASTNAME">mods:namePart[@type="family"]</field>
						<field name="MD_FIRSTNAME">mods:namePart[@type="given"]</field>
						<field name="MD_LIFEPERIOD">mods:namePart[@type="date"]</field>
						<field name="MD_TERMSOFADDRESS">mods:namePart[@type="termsOfAddress"]</field>
					</groupEntity>
				</item>
			</list>
		</MD_ADDRESSEE>

		<MD_ARTIST>
			<list>
				<item>
					<xpath>mets:xmlData/mods:mods/mods:name[@type="personal"][mods:role/mods:roleTerm="art"[@authority="marcrelator"][@type="code"]]</xpath>
					<xpath>lido:eventActor/lido:actorInRole[lido:roleActor/lido:term="Maler" or lido:roleActor/lido:term="Malerin"]/lido:actor</xpath>
					<xpath>lido:eventActor/lido:actorInRole[lido:roleActor/lido:term="Zeichner" or lido:roleActor/lido:term="Zeichnerin"]/lido:actor</xpath>
					<xpath>lido:eventActor/lido:actorInRole[lido:roleActor/lido:term="Künstler/in"]/lido:actor/lido:nameActorSet/lido:appellationValue</xpath>
					<addToDefault>true</addToDefault>
					<addSortField>true</addSortField>
					<replace string="&lt;&lt;"></replace>
					<replace string="&gt;&gt;"></replace>
					<replace char="152"></replace>
					<replace char="156"></replace>
					<groupEntity type="PERSON">
						<field name="MD_VALUE">mods:displayForm</field>
						<field name="MD_LINK">@xlink:href</field>
						<field name="MD_CORPORATION">mods:namePart[not(@type)]</field>
						<field name="MD_LASTNAME">mods:namePart[@type="family"]</field>
						<field name="MD_FIRSTNAME">mods:namePart[@type="given"]</field>
						<field name="MD_LIFEPERIOD">mods:namePart[@type="date"]</field>
						<field name="MD_TERMSOFADDRESS">mods:namePart[@type="termsOfAddress"]</field>
						<field name="MD_PERSON_QUALIFIER">mods:name/mods:namePart[@type="qualifier"]</field>
						<field name="MD_PLACE_NAME">mods:extension/intranda:place</field>
						<field name="MD_PLACE_QUALIFIER">mods:extension/intranda:placeQualifier</field>
					</groupEntity>
				</item>
			</list>
		</MD_ARTIST>

		<MD_ASSOCIATEDPERSON>
			<list>
				<item>
					<xpath>mets:xmlData/mods:mods/mods:name[@type="personal"][mods:role/mods:roleTerm="asn"[@authority="marcrelator"][@type="code"]]</xpath>
					<addToDefault>true</addToDefault>
					<addSortField>true</addSortField>
					<replace string="&lt;&lt;"></replace>
					<replace string="&gt;&gt;"></replace>
					<replace char="152"></replace>
					<replace char="156"></replace>
					<groupEntity type="PERSON">
						<field name="MD_VALUE">mods:displayForm</field>
						<field name="MD_LINK">@xlink:href</field>
						<field name="MD_CORPORATION">mods:namePart[not(@type)]</field>
						<field name="MD_LASTNAME">mods:namePart[@type="family"]</field>
						<field name="MD_FIRSTNAME">mods:namePart[@type="given"]</field>
						<field name="MD_LIFEPERIOD">mods:namePart[@type="date"]</field>
						<field name="MD_TERMSOFADDRESS">mods:namePart[@type="termsOfAddress"]</field>
					</groupEntity>
				</item>
			</list>
		</MD_ASSOCIATEDPERSON>

		<MD_AUTHOR>
			<list>
				<item>
					<xpath>mets:xmlData/mods:mods/mods:name[@type="personal"][mods:role/mods:roleTerm="aut"[@authority="marcrelator"][@type="code"]]</xpath>
					<xpath>mets:xmlData/bib/record/datafield[@tag="100"][subfield[@code="e"] = "author."]</xpath>
					<addToDefault>true</addToDefault>
					<addSortField>true</addSortField>
					<replace string="&lt;&lt;"></replace>
					<replace string="&gt;&gt;"></replace>
					<replace char="152"></replace>
					<replace char="156"></replace>
					<groupEntity type="PERSON">
						<field name="MD_VALUE">mods:displayForm</field>
						<field name="MD_VALUE">subfield[@code="a"]</field>
						<field name="MD_LINK">@xlink:href</field>
						<field name="MD_CORPORATION">mods:namePart[not(@type)]</field>
						<field name="MD_LASTNAME">mods:namePart[@type="family"]</field>
						<field name="MD_FIRSTNAME">mods:namePart[@type="given"]</field>
						<field name="MD_LIFEPERIOD">mods:namePart[@type="date"]</field>
						<field name="MD_LIFEPERIOD">subfield[@code="d"]</field>
						<field name="MD_TERMSOFADDRESS">mods:namePart[@type="termsOfAddress"]</field>
					</groupEntity>
				</item>
			</list>
		</MD_AUTHOR>

		<MD_CARTOGRAPHER>
			<list>
				<item>
					<xpath>mets:xmlData/mods:mods/mods:name[@type="personal"][mods:role/mods:roleTerm="ctg"[@authority="marcrelator"][@type="code"]]</xpath>
					<xpath>mets:xmlData/bib/record/datafield[@tag="510"]</xpath>
					<addToDefault>true</addToDefault>
					<addSortField>true</addSortField>
					<replace string="&lt;&lt;"></replace>
					<replace string="&gt;&gt;"></replace>
					<replace char="152"></replace>
					<replace char="156"></replace>
					<groupEntity type="PERSON">
						<field name="MD_VALUE">mods:displayForm</field>
						<field name="MD_VALUE">subfield[@code="a"]</field>
						<field name="MD_LINK">@xlink:href</field>
						<field name="MD_CORPORATION">mods:namePart[not(@type)]</field>
						<field name="MD_LASTNAME">mods:namePart[@type="family"]</field>
						<field name="MD_FIRSTNAME">mods:namePart[@type="given"]</field>
						<field name="MD_LIFEPERIOD">mods:namePart[@type="date"]</field>
						<field name="MD_TERMSOFADDRESS">mods:namePart[@type="termsOfAddress"]</field>
					</groupEntity>
				</item>
			</list>
		</MD_CARTOGRAPHER>

		<MD_CENSOR>
			<list>
				<item>
					<xpath>mets:xmlData/mods:mods/mods:name[@type="personal"][mods:role/mods:roleTerm="cns"[@authority="marcrelator"][@type="code"]]</xpath>
					<addToDefault>true</addToDefault>
					<addSortField>true</addSortField>
					<replace string="&lt;&lt;"></replace>
					<replace string="&gt;&gt;"></replace>
					<replace char="152"></replace>
					<replace char="156"></replace>
					<groupEntity type="PERSON">
						<field name="MD_VALUE">mods:displayForm</field>
						<field name="MD_LINK">@xlink:href</field>
						<field name="MD_CORPORATION">mods:namePart[not(@type)]</field>
						<field name="MD_LASTNAME">mods:namePart[@type="family"]</field>
						<field name="MD_FIRSTNAME">mods:namePart[@type="given"]</field>
						<field name="MD_LIFEPERIOD">mods:namePart[@type="date"]</field>
						<field name="MD_TERMSOFADDRESS">mods:namePart[@type="termsOfAddress"]</field>
					</groupEntity>
				</item>
			</list>
		</MD_CENSOR>

		<MD_COINMASTER>
			<list>
				<item>
					<xpath>lido:eventActor/lido:actorInRole[lido:roleActor/lido:term="Münzmeister"]/lido:actor/lido:nameActorSet/lido:appellationValue</xpath>
					<addToDefault>true</addToDefault>
					<addSortField>true</addSortField>
					<replace string="&lt;&lt;"></replace>
					<replace string="&gt;&gt;"></replace>
					<replace char="152"></replace>
					<replace char="156"></replace>
				</item>
			</list>
		</MD_COINMASTER>

		<MD_COLLABORATOR>
			<list>
				<item>
					<xpath>mets:xmlData/mods:mods/mods:name[@type="personal"][mods:role/mods:roleTerm="cor"[@authority="marcrelator"][@type="code"]]</xpath>
					<addToDefault>true</addToDefault>
					<addSortField>true</addSortField>
					<replace string="&lt;&lt;"></replace>
					<replace string="&gt;&gt;"></replace>
					<replace char="152"></replace>
					<replace char="156"></replace>
					<groupEntity type="PERSON">
						<field name="MD_VALUE">mods:displayForm</field>
						<field name="MD_LINK">@xlink:href</field>
						<field name="MD_CORPORATION">mods:namePart[not(@type)]</field>
						<field name="MD_LASTNAME">mods:namePart[@type="family"]</field>
						<field name="MD_FIRSTNAME">mods:namePart[@type="given"]</field>
						<field name="MD_LIFEPERIOD">mods:namePart[@type="date"]</field>
						<field name="MD_TERMSOFADDRESS">mods:namePart[@type="termsOfAddress"]</field>
					</groupEntity>
				</item>
			</list>
		</MD_COLLABORATOR>

		<MD_COMPOSER>
			<list>
				<item>
					<xpath>mets:xmlData/mods:mods/mods:name[@type="personal"][mods:role/mods:roleTerm="cmp"[@authority="marcrelator"][@type="code"]]</xpath>
					<addToDefault>true</addToDefault>
					<addSortField>true</addSortField>
					<replace string="&lt;&lt;"></replace>
					<replace string="&gt;&gt;"></replace>
					<replace char="152"></replace>
					<replace char="156"></replace>
					<groupEntity type="PERSON">
						<field name="MD_VALUE">mods:displayForm</field>
						<field name="MD_LINK">@xlink:href</field>
						<field name="MD_CORPORATION">mods:namePart[not(@type)]</field>
						<field name="MD_LASTNAME">mods:namePart[@type="family"]</field>
						<field name="MD_FIRSTNAME">mods:namePart[@type="given"]</field>
						<field name="MD_LIFEPERIOD">mods:namePart[@type="date"]</field>
						<field name="MD_TERMSOFADDRESS">mods:namePart[@type="termsOfAddress"]</field>
					</groupEntity>
				</item>
			</list>
		</MD_COMPOSER>

		<MD_CONTRIBUTOR>
			<list>
				<item>
					<xpath>mets:xmlData/mods:mods/mods:name[@type="personal"][mods:role/mods:roleTerm="ctb"[@authority="marcrelator"][@type="code"]]</xpath>
					<addToDefault>true</addToDefault>
					<addSortField>true</addSortField>
					<replace string="&lt;&lt;"></replace>
					<replace string="&gt;&gt;"></replace>
					<replace char="152"></replace>
					<replace char="156"></replace>
					<groupEntity type="PERSON">
						<field name="MD_VALUE">mods:displayForm</field>
						<field name="MD_LINK">@xlink:href</field>
						<field name="MD_CORPORATION">mods:namePart[not(@type)]</field>
						<field name="MD_LASTNAME">mods:namePart[@type="family"]</field>
						<field name="MD_FIRSTNAME">mods:namePart[@type="given"]</field>
						<field name="MD_LIFEPERIOD">mods:namePart[@type="date"]</field>
						<field name="MD_TERMSOFADDRESS">mods:namePart[@type="termsOfAddress"]</field>
					</groupEntity>
				</item>
			</list>
		</MD_CONTRIBUTOR>

		<MD_CORRESPONDENT>
			<list>
				<item>
					<xpath>mets:xmlData/mods:mods/mods:name[@type="personal"][mods:role/mods:roleTerm="crp"[@authority="marcrelator"][@type="code"]]</xpath>
					<addToDefault>true</addToDefault>
					<addSortField>true</addSortField>
					<replace string="&lt;&lt;"></replace>
					<replace string="&gt;&gt;"></replace>
					<replace char="152"></replace>
					<replace char="156"></replace>
					<groupEntity type="PERSON">
						<field name="MD_VALUE">mods:displayForm</field>
						<field name="MD_LINK">@xlink:href</field>
						<field name="MD_CORPORATION">mods:namePart[not(@type)]</field>
						<field name="MD_LASTNAME">mods:namePart[@type="family"]</field>
						<field name="MD_FIRSTNAME">mods:namePart[@type="given"]</field>
						<field name="MD_LIFEPERIOD">mods:namePart[@type="date"]</field>
						<field name="MD_TERMSOFADDRESS">mods:namePart[@type="termsOfAddress"]</field>
					</groupEntity>
				</item>
			</list>
		</MD_CORRESPONDENT>

		<MD_DEDICATEE>
			<list>
				<item>
					<xpath>mets:xmlData/mods:mods/mods:name[@type="personal"][mods:role/mods:roleTerm="dte"[@authority="marcrelator"][@type="code"]]</xpath>
					<addToDefault>true</addToDefault>
					<addSortField>true</addSortField>
					<replace string="&lt;&lt;"></replace>
					<replace string="&gt;&gt;"></replace>
					<replace char="152"></replace>
					<replace char="156"></replace>
					<groupEntity type="PERSON">
						<field name="MD_VALUE">mods:displayForm</field>
						<field name="MD_LINK">@xlink:href</field>
						<field name="MD_CORPORATION">mods:namePart[not(@type)]</field>
						<field name="MD_LASTNAME">mods:namePart[@type="family"]</field>
						<field name="MD_FIRSTNAME">mods:namePart[@type="given"]</field>
						<field name="MD_LIFEPERIOD">mods:namePart[@type="date"]</field>
						<field name="MD_TERMSOFADDRESS">mods:namePart[@type="termsOfAddress"]</field>
					</groupEntity>
				</item>
			</list>
		</MD_DEDICATEE>

		<MD_DEPICTEDPERSON>
			<list>
				<item>
					<xpath>mets:xmlData/mods:mods/mods:name[@type="personal"][mods:role/mods:roleTerm="dpc"[@authority="marcrelator"][@type="code"]]</xpath>
					<addToDefault>true</addToDefault>
					<addSortField>true</addSortField>
					<replace string="&lt;&lt;"></replace>
					<replace string="&gt;&gt;"></replace>
					<replace char="152"></replace>
					<replace char="156"></replace>
					<groupEntity type="PERSON">
						<field name="MD_VALUE">mods:displayForm</field>
						<field name="MD_LINK">@xlink:href</field>
						<field name="MD_CORPORATION">mods:namePart[not(@type)]</field>
						<field name="MD_LASTNAME">mods:namePart[@type="family"]</field>
						<field name="MD_FIRSTNAME">mods:namePart[@type="given"]</field>
						<field name="MD_LIFEPERIOD">mods:namePart[@type="date"]</field>
						<field name="MD_TERMSOFADDRESS">mods:namePart[@type="termsOfAddress"]</field>
					</groupEntity>
				</item>
			</list>
		</MD_DEPICTEDPERSON>

		<MD_DIRECTOR>
			<list>
				<item>
					<xpath>mets:xmlData/mods:mods/mods:name[@type="personal"][mods:role/mods:roleTerm="drt"[@authority="marcrelator"][@type="code"]]</xpath>
					<addToDefault>true</addToDefault>
					<addSortField>true</addSortField>
					<replace string="&lt;&lt;"></replace>
					<replace string="&gt;&gt;"></replace>
					<replace char="152"></replace>
					<replace char="156"></replace>
					<groupEntity type="PERSON">
						<field name="MD_VALUE">mods:displayForm</field>
						<field name="MD_LINK">@xlink:href</field>
						<field name="MD_CORPORATION">mods:namePart[not(@type)]</field>
						<field name="MD_LASTNAME">mods:namePart[@type="family"]</field>
						<field name="MD_FIRSTNAME">mods:namePart[@type="given"]</field>
						<field name="MD_LIFEPERIOD">mods:namePart[@type="date"]</field>
						<field name="MD_TERMSOFADDRESS">mods:namePart[@type="termsOfAddress"]</field>
					</groupEntity>
				</item>
			</list>
		</MD_DIRECTOR>

		<MD_DRAFTSMAN>
			<list>
				<item>
					<xpath>mets:xmlData/mods:mods/mods:name[@type="personal"][mods:role/mods:roleTerm="drm"[@authority="marcrelator"][@type="code"]]</xpath>
					<addToDefault>true</addToDefault>
					<addSortField>true</addSortField>
					<replace string="&lt;&lt;"></replace>
					<replace string="&gt;&gt;"></replace>
					<replace char="152"></replace>
					<replace char="156"></replace>
					<groupEntity type="PERSON">
						<field name="MD_VALUE">mods:displayForm</field>
						<field name="MD_LINK">@xlink:href</field>
						<field name="MD_CORPORATION">mods:namePart[not(@type)]</field>
						<field name="MD_LASTNAME">mods:namePart[@type="family"]</field>
						<field name="MD_FIRSTNAME">mods:namePart[@type="given"]</field>
						<field name="MD_LIFEPERIOD">mods:namePart[@type="date"]</field>
						<field name="MD_TERMSOFADDRESS">mods:namePart[@type="termsOfAddress"]</field>
					</groupEntity>
				</item>
			</list>
		</MD_DRAFTSMAN>

		<MD_EDITOR>
			<list>
				<item>
					<xpath>mets:xmlData/mods:mods/mods:name[@type="personal"][mods:role/mods:roleTerm="edt"[@authority="marcrelator"][@type="code"]]</xpath>
					<addToDefault>true</addToDefault>
					<addSortField>true</addSortField>
					<replace string="&lt;&lt;"></replace>
					<replace string="&gt;&gt;"></replace>
					<replace char="152"></replace>
					<replace char="156"></replace>
					<groupEntity type="PERSON">
						<field name="MD_VALUE">mods:displayForm</field>
						<field name="MD_LINK">@xlink:href</field>
						<field name="MD_CORPORATION">mods:namePart[not(@type)]</field>
						<field name="MD_LASTNAME">mods:namePart[@type="family"]</field>
						<field name="MD_FIRSTNAME">mods:namePart[@type="given"]</field>
						<field name="MD_LIFEPERIOD">mods:namePart[@type="date"]</field>
						<field name="MD_TERMSOFADDRESS">mods:namePart[@type="termsOfAddress"]</field>
					</groupEntity>
				</item>
			</list>
		</MD_EDITOR>

		<MD_ENGRAVER>
			<list>
				<item>
					<xpath>mets:xmlData/mods:mods/mods:name[@type="personal"][mods:role/mods:roleTerm="egr"[@authority="marcrelator"][@type="code"]]</xpath>
					<addToDefault>true</addToDefault>
					<addSortField>true</addSortField>
					<replace string="&lt;&lt;"></replace>
					<replace string="&gt;&gt;"></replace>
					<replace char="152"></replace>
					<replace char="156"></replace>
					<groupEntity type="PERSON">
						<field name="MD_VALUE">mods:displayForm</field>
						<field name="MD_LINK">@xlink:href</field>
						<field name="MD_CORPORATION">mods:namePart[not(@type)]</field>
						<field name="MD_LASTNAME">mods:namePart[@type="family"]</field>
						<field name="MD_FIRSTNAME">mods:namePart[@type="given"]</field>
						<field name="MD_LIFEPERIOD">mods:namePart[@type="date"]</field>
						<field name="MD_TERMSOFADDRESS">mods:namePart[@type="termsOfAddress"]</field>
					</groupEntity>
				</item>
			</list>
		</MD_ENGRAVER>

		<!--  DODO: METS XPath + LIDO MD_VALUE -->
		<MD_FIRSTDESCRIBER>
			<list>
				<item>
					<xpath>lido:eventActor/lido:actorInRole[lido:roleActor/lido:term="erstbeschreiber"]/lido:actor/lido:nameActorSet/lido:appellationValue</xpath>
					<addToDefault>true</addToDefault>
					<addSortField>true</addSortField>
					<replace string="&lt;&lt;"></replace>
					<replace string="&gt;&gt;"></replace>
					<replace char="152"></replace>
					<replace char="156"></replace>
					<groupEntity type="PERSON">
						<field name="MD_VALUE">mods:displayForm</field>
						<field name="MD_LINK">@xlink:href</field>
						<field name="MD_CORPORATION">mods:namePart[not(@type)]</field>
						<field name="MD_LASTNAME">mods:namePart[@type="family"]</field>
						<field name="MD_FIRSTNAME">mods:namePart[@type="given"]</field>
						<field name="MD_LIFEPERIOD">mods:namePart[@type="date"]</field>
						<field name="MD_TERMSOFADDRESS">mods:namePart[@type="termsOfAddress"]</field>
					</groupEntity>
				</item>
			</list>
		</MD_FIRSTDESCRIBER>

		<MD_FORMEROWNER>
			<list>
				<item>
					<xpath>mets:xmlData/mods:mods/mods:name[@type="personal"][mods:role/mods:roleTerm="fmo"[@authority="marcrelator"][@type="code"]]</xpath>
					<addToDefault>true</addToDefault>
					<addSortField>true</addSortField>
					<replace string="&lt;&lt;"></replace>
					<replace string="&gt;&gt;"></replace>
					<replace char="152"></replace>
					<replace char="156"></replace>
					<groupEntity type="PERSON">
						<field name="MD_VALUE">mods:displayForm</field>
						<field name="MD_LINK">@xlink:href</field>
						<field name="MD_CORPORATION">mods:namePart[not(@type)]</field>
						<field name="MD_LASTNAME">mods:namePart[@type="family"]</field>
						<field name="MD_FIRSTNAME">mods:namePart[@type="given"]</field>
						<field name="MD_LIFEPERIOD">mods:namePart[@type="date"]</field>
						<field name="MD_TERMSOFADDRESS">mods:namePart[@type="termsOfAddress"]</field>
					</groupEntity>
				</item>
			</list>
		</MD_FORMEROWNER>

		<MD_HONOREE>
			<list>
				<item>
					<xpath>mets:xmlData/mods:mods/mods:name[@type="personal"][mods:role/mods:roleTerm="hnr"[@authority="marcrelator"][@type="code"]]</xpath>
					<addToDefault>true</addToDefault>
					<addSortField>true</addSortField>
					<replace string="&lt;&lt;"></replace>
					<replace string="&gt;&gt;"></replace>
					<replace char="152"></replace>
					<replace char="156"></replace>
					<groupEntity type="PERSON">
						<field name="MD_VALUE">mods:displayForm</field>
						<field name="MD_LINK">@xlink:href</field>
						<field name="MD_CORPORATION">mods:namePart[not(@type)]</field>
						<field name="MD_LASTNAME">mods:namePart[@type="family"]</field>
						<field name="MD_FIRSTNAME">mods:namePart[@type="given"]</field>
						<field name="MD_LIFEPERIOD">mods:namePart[@type="date"]</field>
						<field name="MD_TERMSOFADDRESS">mods:namePart[@type="termsOfAddress"]</field>
					</groupEntity>
				</item>
			</list>
		</MD_HONOREE>

		<MD_ILLUSTRATOR>
			<list>
				<item>
					<xpath>mets:xmlData/mods:mods/mods:name[@type="personal"][mods:role/mods:roleTerm="ill"[@authority="marcrelator"][@type="code"]]</xpath>
					<xpath>lido:eventActor/lido:actorInRole[lido:roleActor/lido:term="Grafiker" or lido:roleActor/lido:term="Grafikerin"]/lido:actor/lido:nameActorSet/lido:appellationValue</xpath>
					<addToDefault>true</addToDefault>
					<addSortField>true</addSortField>
					<replace string="&lt;&lt;"></replace>
					<replace string="&gt;&gt;"></replace>
					<replace char="152"></replace>
					<replace char="156"></replace>
					<groupEntity type="PERSON">
						<field name="MD_VALUE">mods:displayForm</field>
						<field name="MD_LINK">@xlink:href</field>
						<field name="MD_CORPORATION">mods:namePart[not(@type)]</field>
						<field name="MD_LASTNAME">mods:namePart[@type="family"]</field>
						<field name="MD_FIRSTNAME">mods:namePart[@type="given"]</field>
						<field name="MD_LIFEPERIOD">mods:namePart[@type="date"]</field>
						<field name="MD_TERMSOFADDRESS">mods:namePart[@type="termsOfAddress"]</field>
					</groupEntity>
				</item>
			</list>
		</MD_ILLUSTRATOR>

		<MD_LITHOGRAPHER>
			<list>
				<item>
					<xpath>mets:xmlData/mods:mods/mods:name[@type="personal"][mods:role/mods:roleTerm="ltg"[@authority="marcrelator"][@type="code"]]</xpath>
					<addToDefault>true</addToDefault>
					<addSortField>true</addSortField>
					<replace string="&lt;&lt;"></replace>
					<replace string="&gt;&gt;"></replace>
					<replace char="152"></replace>
					<replace char="156"></replace>
					<groupEntity type="PERSON">
						<field name="MD_VALUE">mods:displayForm</field>
						<field name="MD_LINK">@xlink:href</field>
						<field name="MD_CORPORATION">mods:namePart[not(@type)]</field>
						<field name="MD_LASTNAME">mods:namePart[@type="family"]</field>
						<field name="MD_FIRSTNAME">mods:namePart[@type="given"]</field>
						<field name="MD_LIFEPERIOD">mods:namePart[@type="date"]</field>
						<field name="MD_TERMSOFADDRESS">mods:namePart[@type="termsOfAddress"]</field>
					</groupEntity>
				</item>
			</list>
		</MD_LITHOGRAPHER>

		<MD_MEDALIST>
			<list>
				<item>
					<xpath>lido:eventActor/lido:actorInRole[lido:roleActor/lido:term="Medailleur"]/lido:actor/lido:nameActorSet/lido:appellationValue</xpath>
					<addToDefault>true</addToDefault>
					<addSortField>true</addSortField>
					<replace string="&lt;&lt;"></replace>
					<replace string="&gt;&gt;"></replace>
					<replace char="152"></replace>
					<replace char="156"></replace>
				</item>
			</list>
		</MD_MEDALIST>

		<MD_ORIGINATOR>
			<list>
				<item>
					<xpath>mets:xmlData/mods:mods/mods:name[@type="personal"][mods:role/mods:roleTerm="org"[@authority="marcrelator"][@type="code"]]</xpath>
					<addToDefault>true</addToDefault>
					<addSortField>true</addSortField>
					<replace string="&lt;&lt;"></replace>
					<replace string="&gt;&gt;"></replace>
					<replace char="152"></replace>
					<replace char="156"></replace>
					<groupEntity type="PERSON">
						<field name="MD_VALUE">mods:displayForm</field>
						<field name="MD_LINK">@xlink:href</field>
						<field name="MD_CORPORATION">mods:namePart[not(@type)]</field>
						<field name="MD_LASTNAME">mods:namePart[@type="family"]</field>
						<field name="MD_FIRSTNAME">mods:namePart[@type="given"]</field>
						<field name="MD_LIFEPERIOD">mods:namePart[@type="date"]</field>
						<field name="MD_TERMSOFADDRESS">mods:namePart[@type="termsOfAddress"]</field>
					</groupEntity>
				</item>
			</list>
		</MD_ORIGINATOR>

		<MD_OTHERPERSON>
			<list>
				<item>
					<xpath>mets:xmlData/mods:mods/mods:name[@type="personal"][mods:role/mods:roleTerm="oth"[@authority="marcrelator"][@type="code"]]</xpath>
					<addToDefault>true</addToDefault>
					<addSortField>true</addSortField>
					<replace string="&lt;&lt;"></replace>
					<replace string="&gt;&gt;"></replace>
					<replace char="152"></replace>
					<replace char="156"></replace>
					<groupEntity type="PERSON">
						<field name="MD_VALUE">mods:displayForm</field>
						<field name="MD_LINK">@xlink:href</field>
						<field name="MD_CORPORATION">mods:namePart[not(@type)]</field>
						<field name="MD_LASTNAME">mods:namePart[@type="family"]</field>
						<field name="MD_FIRSTNAME">mods:namePart[@type="given"]</field>
						<field name="MD_LIFEPERIOD">mods:namePart[@type="date"]</field>
						<field name="MD_TERMSOFADDRESS">mods:namePart[@type="termsOfAddress"]</field>
					</groupEntity>
				</item>
			</list>
		</MD_OTHERPERSON>

		<MD_PHOTOGRAPHER>
			<list>
				<item>
					<xpath>mets:xmlData/mods:mods/mods:name[@type="personal"][mods:role/mods:roleTerm="pht"[@authority="marcrelator"][@type="code"]]</xpath>
					<addToDefault>true</addToDefault>
					<addSortField>true</addSortField>
					<replace string="&lt;&lt;"></replace>
					<replace string="&gt;&gt;"></replace>
					<replace char="152"></replace>
					<replace char="156"></replace>
					<groupEntity type="PERSON">
						<field name="MD_VALUE">mods:displayForm</field>
						<field name="MD_LINK">@xlink:href</field>
						<field name="MD_CORPORATION">mods:namePart[not(@type)]</field>
						<field name="MD_LASTNAME">mods:namePart[@type="family"]</field>
						<field name="MD_FIRSTNAME">mods:namePart[@type="given"]</field>
						<field name="MD_LIFEPERIOD">mods:namePart[@type="date"]</field>
						<field name="MD_TERMSOFADDRESS">mods:namePart[@type="termsOfAddress"]</field>
					</groupEntity>
				</item>
			</list>
		</MD_PHOTOGRAPHER>

		<MD_PRAESES>
			<list>
				<item>
					<xpath>mets:xmlData/mods:mods/mods:name[@type="personal"][mods:role/mods:roleTerm="pra"[@authority="marcrelator"][@type="code"]]</xpath>
					<addToDefault>true</addToDefault>
					<addSortField>true</addSortField>
					<replace string="&lt;&lt;"></replace>
					<replace string="&gt;&gt;"></replace>
					<replace char="152"></replace>
					<replace char="156"></replace>
					<groupEntity type="PERSON">
						<field name="MD_VALUE">mods:displayForm</field>
						<field name="MD_LINK">@xlink:href</field>
						<field name="MD_CORPORATION">mods:namePart[not(@type)]</field>
						<field name="MD_LASTNAME">mods:namePart[@type="family"]</field>
						<field name="MD_FIRSTNAME">mods:namePart[@type="given"]</field>
						<field name="MD_LIFEPERIOD">mods:namePart[@type="date"]</field>
						<field name="MD_TERMSOFADDRESS">mods:namePart[@type="termsOfAddress"]</field>
					</groupEntity>
				</item>
			</list>
		</MD_PRAESES>

		<MD_PRINTER>
			<list>
				<item>
					<xpath>mets:xmlData/mods:mods/mods:name[@type="personal"][mods:role/mods:roleTerm="prt"[@authority="marcrelator"][@type="code"]]</xpath>
					<addToDefault>true</addToDefault>
					<addSortField>true</addSortField>
					<replace string="&lt;&lt;"></replace>
					<replace string="&gt;&gt;"></replace>
					<replace char="152"></replace>
					<replace char="156"></replace>
					<groupEntity type="PERSON">
						<field name="MD_VALUE">mods:displayForm</field>
						<field name="MD_LINK">@xlink:href</field>
						<field name="MD_CORPORATION">mods:namePart[not(@type)]</field>
						<field name="MD_LASTNAME">mods:namePart[@type="family"]</field>
						<field name="MD_FIRSTNAME">mods:namePart[@type="given"]</field>
						<field name="MD_LIFEPERIOD">mods:namePart[@type="date"]</field>
						<field name="MD_TERMSOFADDRESS">mods:namePart[@type="termsOfAddress"]</field>
					</groupEntity>
				</item>
			</list>
		</MD_PRINTER>

		<MD_SCREENWRITER>
			<list>
				<item>
					<xpath>mets:xmlData/mods:mods/mods:name[@type="personal"][mods:role/mods:roleTerm="aus"[@authority="marcrelator"][@type="code"]]</xpath>
					<addToDefault>true</addToDefault>
					<addSortField>true</addSortField>
					<replace string="&lt;&lt;"></replace>
					<replace string="&gt;&gt;"></replace>
					<replace char="152"></replace>
					<replace char="156"></replace>
					<groupEntity type="PERSON">
						<field name="MD_VALUE">mods:displayForm</field>
						<field name="MD_LINK">@xlink:href</field>
						<field name="MD_CORPORATION">mods:namePart[not(@type)]</field>
						<field name="MD_LASTNAME">mods:namePart[@type="family"]</field>
						<field name="MD_FIRSTNAME">mods:namePart[@type="given"]</field>
						<field name="MD_LIFEPERIOD">mods:namePart[@type="date"]</field>
						<field name="MD_TERMSOFADDRESS">mods:namePart[@type="termsOfAddress"]</field>
					</groupEntity>
				</item>
			</list>
		</MD_SCREENWRITER>

		<MD_SUBJECTPERSON>
			<list>
				<item>
					<xpath>mets:xmlData/mods:mods/mods:subject/mods:name[@type="personal"]</xpath>
					<xpath>ead:archdesc/ead:controlaccess/ead:persname</xpath>
					<xpath>ead:index/ead:indexentry/ead:persname</xpath>
					<addToDefault>true</addToDefault>
					<addSortField>true</addSortField>
					<replace string="&lt;&lt;"></replace>
					<replace string="&gt;&gt;"></replace>
					<replace char="152"></replace>
					<replace char="156"></replace>
					<groupEntity type="PERSON">
						<field name="MD_VALUE">mods:displayForm</field>
						<field name="MD_LINK">@xlink:href</field>
						<field name="MD_CORPORATION">mods:namePart[not(@type)]</field>
						<field name="MD_LASTNAME">mods:namePart[@type="family"]</field>
						<field name="MD_FIRSTNAME">mods:namePart[@type="given"]</field>
						<field name="MD_LIFEPERIOD">mods:namePart[@type="date"]</field>
						<field name="MD_TERMSOFADDRESS">mods:namePart[@type="termsOfAddress"]</field>
					</groupEntity>
				</item>
			</list>
		</MD_SUBJECTPERSON>

		<MD_SUBJECTCORPORATE>
			<list>
				<item>
					<xpath>mets:xmlData/mods:mods/mods:subject/mods:name[@type="corporate"]</xpath>
					<xpath>ead:archdesc/ead:controlaccess/ead:corpname</xpath>
					<xpath>ead:index/ead:indexentry/ead:corpname</xpath>
					<addToDefault>true</addToDefault>
					<addSortField>true</addSortField>
					<replace string="&lt;&lt;"></replace>
					<replace string="&gt;&gt;"></replace>
					<replace char="152"></replace>
					<replace char="156"></replace>
					<groupEntity type="PERSON">
						<field name="MD_VALUE">mods:displayForm</field>
						<field name="MD_LINK">@xlink:href</field>
						<field name="MD_CORPORATION">mods:namePart[not(@type)]</field>
						<field name="MD_LASTNAME">mods:namePart[@type="family"]</field>
						<field name="MD_FIRSTNAME">mods:namePart[@type="given"]</field>
						<field name="MD_LIFEPERIOD">mods:namePart[@type="date"]</field>
						<field name="MD_TERMSOFADDRESS">mods:namePart[@type="termsOfAddress"]</field>
					</groupEntity>
				</item>
			</list>
		</MD_SUBJECTCORPORATE>

		<MD_TRANSCRIBER>
			<list>
				<item>
					<xpath>mets:xmlData/mods:mods/mods:name[@type="personal"][mods:role/mods:roleTerm="trc"[@authority="marcrelator"][@type="code"]]</xpath>
					<addToDefault>true</addToDefault>
					<addSortField>true</addSortField>
					<replace string="&lt;&lt;"></replace>
					<replace string="&gt;&gt;"></replace>
					<replace char="152"></replace>
					<replace char="156"></replace>
					<groupEntity type="PERSON">
						<field name="MD_VALUE">mods:displayForm</field>
						<field name="MD_LINK">@xlink:href</field>
						<field name="MD_CORPORATION">mods:namePart[not(@type)]</field>
						<field name="MD_LASTNAME">mods:namePart[@type="family"]</field>
						<field name="MD_FIRSTNAME">mods:namePart[@type="given"]</field>
						<field name="MD_LIFEPERIOD">mods:namePart[@type="date"]</field>
						<field name="MD_TERMSOFADDRESS">mods:namePart[@type="termsOfAddress"]</field>
					</groupEntity>
				</item>
			</list>
		</MD_TRANSCRIBER>

		<MD_TRANSLATOR>
			<list>
				<item>
					<xpath>mets:xmlData/mods:mods/mods:name[@type="personal"][mods:role/mods:roleTerm="trl"[@authority="marcrelator"][@type="code"]]</xpath>
					<addToDefault>true</addToDefault>
					<addSortField>true</addSortField>
					<replace string="&lt;&lt;"></replace>
					<replace string="&gt;&gt;"></replace>
					<replace char="152"></replace>
					<replace char="156"></replace>
					<groupEntity type="PERSON">
						<field name="MD_VALUE">mods:displayForm</field>
						<field name="MD_LINK">@xlink:href</field>
						<field name="MD_CORPORATION">mods:namePart[not(@type)]</field>
						<field name="MD_LASTNAME">mods:namePart[@type="family"]</field>
						<field name="MD_FIRSTNAME">mods:namePart[@type="given"]</field>
						<field name="MD_LIFEPERIOD">mods:namePart[@type="date"]</field>
						<field name="MD_TERMSOFADDRESS">mods:namePart[@type="termsOfAddress"]</field>
					</groupEntity>
				</item>
			</list>
		</MD_TRANSLATOR>

		<MD_WOODENGRAVER>
			<list>
				<item>
					<xpath>lido:eventActor/lido:actorInRole[lido:roleActor/lido:term="Holzschneider"]/lido:actor/lido:nameActorSet/lido:appellationValue</xpath>
					<addToDefault>true</addToDefault>
					<addSortField>true</addSortField>
					<replace string="&lt;&lt;"></replace>
					<replace string="&gt;&gt;"></replace>
					<replace char="152"></replace>
					<replace char="156"></replace>
					<groupEntity type="PERSON">
						<field name="MD_VALUE">mods:displayForm</field>
						<field name="MD_LINK">@xlink:href</field>
						<field name="MD_CORPORATION">mods:namePart[not(@type)]</field>
						<field name="MD_LASTNAME">mods:namePart[@type="family"]</field>
						<field name="MD_FIRSTNAME">mods:namePart[@type="given"]</field>
						<field name="MD_LIFEPERIOD">mods:namePart[@type="date"]</field>
						<field name="MD_TERMSOFADDRESS">mods:namePart[@type="termsOfAddress"]</field>
					</groupEntity>
				</item>
			</list>
		</MD_WOODENGRAVER>

		<MD_CORPORATIONSEARCH>
			<list>
				<item>
					<xpath>mets:xmlData/mods:mods/mods:name[@type="corporate"]</xpath>
					<addToDefault>true</addToDefault>
				</item>
			</list>
		</MD_CORPORATIONSEARCH>

		<MD_CORPORATEADDRESSEE>
			<list>
				<item>
					<xpath>mets:xmlData/mods:mods/mods:name[@type="corporate"][mods:role/mods:roleTerm="rcp"[@authority="marcrelator"][@type="code"]]</xpath>
					<groupEntity type="CORPORATION">
						<field name="MD_VALUE">mods:displayForm</field>
						<field name="MD_LINK">@xlink:href</field>
						<field name="MD_CORPORATION">mods:namePart[not(@type)]</field>
						<field name="MD_LASTNAME">mods:namePart[@type="family"]</field>
						<field name="MD_FIRSTNAME">mods:namePart[@type="given"]</field>
						<field name="MD_LIFEPERIOD">mods:namePart[@type="date"]</field>
						<field name="MD_TERMSOFADDRESS">mods:namePart[@type="termsOfAddress"]</field>
					</groupEntity>
				</item>
			</list>
		</MD_CORPORATEADDRESSEE>

		<MD_CORPORATEARTIST>
			<list>
				<item>
					<xpath>mets:xmlData/mods:mods/mods:name[@type="corporate"][mods:role/mods:roleTerm="art"[@authority="marcrelator"][@type="code"]]</xpath>
					<groupEntity type="CORPORATION">
						<field name="MD_VALUE">mods:displayForm</field>
						<field name="MD_LINK">@xlink:href</field>
						<field name="MD_CORPORATION">mods:namePart[not(@type)]</field>
						<field name="MD_LASTNAME">mods:namePart[@type="family"]</field>
						<field name="MD_FIRSTNAME">mods:namePart[@type="given"]</field>
						<field name="MD_LIFEPERIOD">mods:namePart[@type="date"]</field>
						<field name="MD_TERMSOFADDRESS">mods:namePart[@type="termsOfAddress"]</field>
					</groupEntity>
				</item>
			</list>
		</MD_CORPORATEARTIST>

		<MD_CORPORATEAUTHOR>
			<list>
				<item>
					<xpath>mets:xmlData/mods:mods/mods:name[@type="corporate"][mods:role/mods:roleTerm="aut"[@authority="marcrelator"][@type="code"]]</xpath>
					<groupEntity type="CORPORATION">
						<field name="MD_VALUE">mods:displayForm</field>
						<field name="MD_LINK">@xlink:href</field>
						<field name="MD_CORPORATION">mods:namePart[not(@type)]</field>
						<field name="MD_LASTNAME">mods:namePart[@type="family"]</field>
						<field name="MD_FIRSTNAME">mods:namePart[@type="given"]</field>
						<field name="MD_LIFEPERIOD">mods:namePart[@type="date"]</field>
						<field name="MD_TERMSOFADDRESS">mods:namePart[@type="termsOfAddress"]</field>
					</groupEntity>
				</item>
			</list>
		</MD_CORPORATEAUTHOR>

		<MD_CORPORATECONTRIBUTOR>
			<list>
				<item>
					<xpath>mets:xmlData/mods:mods/mods:name[@type="corporate"][mods:role/mods:roleTerm="ctb"[@authority="marcrelator"][@type="code"]]</xpath>
					<groupEntity type="CORPORATION">
						<field name="MD_VALUE">mods:displayForm</field>
						<field name="MD_LINK">@xlink:href</field>
						<field name="MD_CORPORATION">mods:namePart[not(@type)]</field>
						<field name="MD_LASTNAME">mods:namePart[@type="family"]</field>
						<field name="MD_FIRSTNAME">mods:namePart[@type="given"]</field>
						<field name="MD_LIFEPERIOD">mods:namePart[@type="date"]</field>
						<field name="MD_TERMSOFADDRESS">mods:namePart[@type="termsOfAddress"]</field>
					</groupEntity>
				</item>
			</list>
		</MD_CORPORATECONTRIBUTOR>

		<MD_CORPORATECORRESPONDENT>
			<list>
				<item>
					<xpath>mets:xmlData/mods:mods/mods:name[@type="corporate"][mods:role/mods:roleTerm="crp"[@authority="marcrelator"][@type="code"]]</xpath>
					<groupEntity type="CORPORATION">
						<field name="MD_VALUE">mods:displayForm</field>
						<field name="MD_LINK">@xlink:href</field>
						<field name="MD_CORPORATION">mods:namePart[not(@type)]</field>
						<field name="MD_LASTNAME">mods:namePart[@type="family"]</field>
						<field name="MD_FIRSTNAME">mods:namePart[@type="given"]</field>
						<field name="MD_LIFEPERIOD">mods:namePart[@type="date"]</field>
						<field name="MD_TERMSOFADDRESS">mods:namePart[@type="termsOfAddress"]</field>
					</groupEntity>
				</item>
			</list>
		</MD_CORPORATECORRESPONDENT>

		<MD_CORPORATECREATOR>
			<list>
				<item>
					<xpath>mets:xmlData/mods:mods/mods:name[@type="corporate"][mods:role/mods:roleTerm="cre"[@authority="marcrelator"][@type="code"]]</xpath>
					<groupEntity type="CORPORATION">
						<field name="MD_VALUE">mods:displayForm</field>
						<field name="MD_LINK">@xlink:href</field>
						<field name="MD_CORPORATION">mods:namePart[not(@type)]</field>
						<field name="MD_LASTNAME">mods:namePart[@type="family"]</field>
						<field name="MD_FIRSTNAME">mods:namePart[@type="given"]</field>
						<field name="MD_LIFEPERIOD">mods:namePart[@type="date"]</field>
						<field name="MD_TERMSOFADDRESS">mods:namePart[@type="termsOfAddress"]</field>
					</groupEntity>
				</item>
			</list>
		</MD_CORPORATECREATOR>

		<MD_CORPORATEDEPICTED>
			<list>
				<item>
					<xpath>mets:xmlData/mods:mods/mods:name[@type="corporate"][mods:role/mods:roleTerm="dpc"[@authority="marcrelator"][@type="code"]]</xpath>
					<groupEntity type="CORPORATION">
						<field name="MD_VALUE">mods:displayForm</field>
						<field name="MD_LINK">@xlink:href</field>
						<field name="MD_CORPORATION">mods:namePart[not(@type)]</field>
						<field name="MD_LASTNAME">mods:namePart[@type="family"]</field>
						<field name="MD_FIRSTNAME">mods:namePart[@type="given"]</field>
						<field name="MD_LIFEPERIOD">mods:namePart[@type="date"]</field>
						<field name="MD_TERMSOFADDRESS">mods:namePart[@type="termsOfAddress"]</field>
					</groupEntity>
				</item>
			</list>
		</MD_CORPORATEDEPICTED>

		<MD_CORPORATEFORMEROWNER>
			<list>
				<item>
					<xpath>mets:xmlData/mods:mods/mods:name[@type="corporate"][mods:role/mods:roleTerm="fmo"[@authority="marcrelator"][@type="code"]]</xpath>
					<groupEntity type="CORPORATION">
						<field name="MD_VALUE">mods:displayForm</field>
						<field name="MD_LINK">@xlink:href</field>
						<field name="MD_CORPORATION">mods:namePart[not(@type)]</field>
						<field name="MD_LASTNAME">mods:namePart[@type="family"]</field>
						<field name="MD_FIRSTNAME">mods:namePart[@type="given"]</field>
						<field name="MD_LIFEPERIOD">mods:namePart[@type="date"]</field>
						<field name="MD_TERMSOFADDRESS">mods:namePart[@type="termsOfAddress"]</field>
					</groupEntity>
				</item>
			</list>
		</MD_CORPORATEFORMEROWNER>

		<MD_CORPORATEORIGINATOR>
			<list>
				<item>
					<xpath>mets:xmlData/mods:mods/mods:name[@type="corporate"][mods:role/mods:roleTerm="org"[@authority="marcrelator"][@type="code"]]</xpath>
					<groupEntity type="CORPORATION">
						<field name="MD_VALUE">mods:displayForm</field>
						<field name="MD_LINK">@xlink:href</field>
						<field name="MD_CORPORATION">mods:namePart[not(@type)]</field>
						<field name="MD_LASTNAME">mods:namePart[@type="family"]</field>
						<field name="MD_FIRSTNAME">mods:namePart[@type="given"]</field>
						<field name="MD_LIFEPERIOD">mods:namePart[@type="date"]</field>
						<field name="MD_TERMSOFADDRESS">mods:namePart[@type="termsOfAddress"]</field>
					</groupEntity>
				</item>
			</list>
		</MD_CORPORATEORIGINATOR>

		<MD_ZDB>
			<list>
				<item>
					<xpath>mets:xmlData/mods:mods/mods:identifier[@type="zdb-id" or @type="ZDB-ID"]</xpath>
					<getnode>first</getnode>
					<addToDefault>true</addToDefault>
				</item>
			</list>
		</MD_ZDB>

		<MD_SPONSOR>
			<list>
				<item>
					<xpath>mets:xmlData/mods:mods/mods:extension/sponsorship</xpath>
					<addToDefault>true</addToDefault>
				</item>
			</list>
		</MD_SPONSOR>

		<MD_TOPIC>
			<list>
				<item>
					<xpath>mets:xmlData/mods:mods/mods:subject/mods:topic</xpath>
					<addToDefault>true</addToDefault>
					<addSortField>true</addSortField>
				</item>
			</list>
		</MD_TOPIC>

		<MD_RESOURCE>
			<list>
				<item>
					<xpath>mets:xmlData/mods:mods/mods:relatedItem[@type="isReferencedBy"]</xpath>
					<onefield>true</onefield>
					<addToDefault>false</addToDefault>
				</item>
			</list>
		</MD_RESOURCE>

		<MD_SHELFMARK>
			<list>
				<item>
					<xpath>mets:xmlData/mods:mods/mods:location/mods:shelfLocator</xpath>
					<xpath>mets:xmlData/mods:mods/mods:location/mods:physicalLocation[@type="shelfmark"]</xpath>
					<xpath>mets:dmdSec/mets:mdWrap/mets:xmlData/mods:mods/mods:location/mods:shelfLocator</xpath>
					<xpath>lido:descriptiveMetadata/lido:objectIdentificationWrap/lido:repositoryWrap/lido:repositorySet[@lido:type="current"]/lido:workID[@lido:type="inventory number"]</xpath>
					<xpath>lido:descriptiveMetadata/lido:objectIdentificationWrap/lido:repositoryWrap/lido:repositorySet[@lido:type="http://terminology.lido-schema.org/lido00475"]/lido:workID[@lido:type="Inventarnummer"]</xpath>
					<xpath>ead:did/ead:unitid[@type="Altsignatur"]</xpath>
					<addToDefault>true</addToDefault>
				</item>
			</list>
		</MD_SHELFMARK>

		<MD_OLDSHELFMARK>
			<list>
				<item>
					<xpath>mets:xmlData/mods:mods/mods:location/mods:physicalLocation[@type="former"]</xpath>
					<getnode>first</getnode>
					<addToDefault>true</addToDefault>
				</item>
			</list>
		</MD_OLDSHELFMARK>

		<MD_CONTAINS>
			<list>
				<item>
					<xpath>mets:xmlData/mods:mods/mods:abstract/mods:contains</xpath>
					<onefield>false</onefield>
					<addToDefault>true</addToDefault>
				</item>
			</list>
		</MD_CONTAINS>

		<MD_INCLUDE>
			<list>
				<item>
					<xpath>mets:xmlData/mods:mods/mods:abstract/mods:include</xpath>
					<onefield>false</onefield>
					<addToDefault>true</addToDefault>
				</item>
			</list>
		</MD_INCLUDE>

		<MD_REGION>
			<list>
				<item>
					<xpath>mets:xmlData/mods:mods/mods:subject/mods:hierarchicalGeographic/mods:region</xpath>
					<onefield>false</onefield>
					<addToDefault>true</addToDefault>
				</item>
			</list>
		</MD_REGION>

		<MD_FORMATDDC>
			<list>
				<item>
					<xpath>mets:xmlData/mods:mods/mods:physicalDescription/mods:form[@authority="ddc"][@type="size"]</xpath>
					<addToDefault>true</addToDefault>
					<onefield>false</onefield>
				</item>
			</list>
		</MD_FORMATDDC>

		<MD_CHAMBERSNOTE>
			<list>
				<item>
					<xpath>mets:xmlData/mods:mods/mods:note[@type="creation - production credits"]</xpath>
					<addToDefault>true</addToDefault>
					<onefield>false</onefield>
				</item>
			</list>
		</MD_CHAMBERSNOTE>

		<MD_MATERIAL>
			<list>
				<item>
					<xpath>mets:xmlData/mods:mods/mods:physicalDescription/mods:form[not(@type) or @type="material"]</xpath>
					<xpath>lido:eventMaterialsTech/lido:materialsTech/lido:termMaterialsTech[not(@lido:type) or @lido:type="Material"]/lido:term</xpath>
					<addToDefault>true</addToDefault>
					<onefield>false</onefield>
				</item>
			</list>
		</MD_MATERIAL>

		<MD_SEALDESCRIPTION>
			<list>
				<item>
					<xpath>mets:xmlData/mods:mods/mods:note[@type="content"]</xpath>
					<addToDefault>true</addToDefault>
					<onefield>false</onefield>
				</item>
			</list>
		</MD_SEALDESCRIPTION>

		<MD_ORIGINALLOCATION>
			<list>
				<item>
					<xpath>mets:xmlData/mods:mods/mods:note[@type="original location"]</xpath>
					<addToDefault>true</addToDefault>
					<onefield>false</onefield>
				</item>
			</list>
		</MD_ORIGINALLOCATION>

		<MD_NEWLOCATION>
			<list>
				<item>
					<xpath>mets:xmlData/mods:mods/mods:abstract[@type="content"]</xpath>
					<getnode>first</getnode>
					<addToDefault>true</addToDefault>
				</item>
			</list>
		</MD_NEWLOCATION>

		<MD_LOCATION>
			<list>
				<item>
					<xpath>mets:xmlData/mods:mods/mods:originInfo[not(mods:edition[text() = "[Electronic ed.]"])]/mods:place</xpath>
					<addToDefault>true</addToDefault>
					<onefield>false</onefield>
				</item>
			</list>
		</MD_LOCATION>

		<MD_DATECREATED>
			<list>
				<item>
					<xpath>mets:xmlData/mods:mods/mods:originInfo[not(mods:edition[text() = "[Electronic ed.]"])]/mods:dateCreated[@encoding="w3cdtf" or @encoding="iso8601"]</xpath>
					<xpath>mets:xmlData/mods:mods/mods:originInfo[not(mods:edition[text() = "[Electronic ed.]"])]/mods:dateCreated[not(@encoding)][not(@point)]</xpath>
					<xpath>dc:date</xpath>
					<xpath>ead:did/ead:unitdate</xpath>
					<xpath>ead:eadheader/ead:profiledesc/ead:creation/ead:date/@normal</xpath>
					<addToDefault>true</addToDefault>
					<addSortField>true</addSortField>
				</item>
			</list>
		</MD_DATECREATED>

		<MD_DATECREATEDSTART>
			<list>
				<item>
					<xpath>mets:xmlData/mods:mods/mods:originInfo[not(mods:edition[text() = "[Electronic ed.]"])]/mods:dateCreated[@point="start"]</xpath>
					<addToDefault>true</addToDefault>
					<addSortField>true</addSortField>
					<normalizeYear>true</normalizeYear>
				</item>
			</list>
		</MD_DATECREATEDSTART>

		<MD_DATECREATEDEND>
			<list>
				<item>
					<xpath>mets:xmlData/mods:mods/mods:originInfo[not(mods:edition[text() = "[Electronic ed.]"])]/mods:dateCreated[@point="end"]</xpath>
					<addToDefault>true</addToDefault>
					<onefield>false</onefield>
					<addSortField>true</addSortField>
					<normalizeYear>true</normalizeYear>
				</item>
			</list>
		</MD_DATECREATEDEND>

		<MD_DDC>
			<list>
				<item>
					<xpath>mets:xmlData/mods:mods/mods:classification[@authority="ddc"]</xpath>
					<onefield>false</onefield>
					<addToDefault>true</addToDefault>
				</item>
			</list>
		</MD_DDC>

		<MD_INVENTORY_NUMBER>
			<list>
				<item>
					<xpath>mets:xmlData/mods:mods/mods:relatedItem/mods:identifier[@type="InventoryNumber"]</xpath>
					<onefield>false</onefield>
					<addToDefault>true</addToDefault>
				</item>
			</list>
		</MD_INVENTORY_NUMBER>

		<MD_MATERIAL_DESCRIPTION>
			<list>
				<item>
					<xpath>mets:xmlData/mods:mods/mods:abstract[@type="MaterialDescription"]</xpath>
					<onefield>false</onefield>
					<addToDefault>true</addToDefault>
				</item>
			</list>
		</MD_MATERIAL_DESCRIPTION>

		<MD_MOTIF_DESCRIPTION>
			<list>
				<item>
					<xpath>mets:xmlData/mods:mods/mods:abstract[@type="MotivDescription"]</xpath>
					<addToDefault>true</addToDefault>
					<onefield>false</onefield>
				</item>
			</list>
		</MD_MOTIF_DESCRIPTION>

		<MD_REFERENCE>
			<list>
				<item>
					<xpath>mets:xmlData/mods:mods/mods:relatedItem[@type="original"]</xpath>
					<addToDefault>true</addToDefault>
					<onefield>false</onefield>
					<addUntokenizedVersion>false</addUntokenizedVersion>
				</item>
			</list>
		</MD_REFERENCE>

		<MD_INFORMATION>
			<list>
				<item>
					<xpath>mets:xmlData/mods:mods/mods:abstract[not(@type) or @type="Information"]</xpath>
					<xpath>lido:descriptiveMetadata/lido:objectIdentificationWrap/lido:objectDescriptionWrap/lido:objectDescriptionSet[@lido:type="Orginaletiket" or @lido:type="description"]/lido:descriptiveNoteValue</xpath>
					<xpath>//denkxweb:description</xpath>
					<onefield>false</onefield>
					<addToDefault>true</addToDefault>
					<replace char="10">&lt;br /&gt;</replace>
					<replace char="10">&lt;br /&gt;</replace>
					<replace char="10">&lt;br /&gt;</replace>
				</item>
			</list>
		</MD_INFORMATION>

		<MD_TAXONOMY>
			<list>
				<item>
					<xpath>mets:xmlData/mods:mods/mods:classification[@authority="Taxonomy"]</xpath>
					<addToDefault>true</addToDefault>
					<onefield>false</onefield>
				</item>
			</list>
		</MD_TAXONOMY>

		<MD_TECHNIQUE>
			<list>
				<item>
					<xpath>mets:xmlData/mods:mods/mods:abstract[@type="Technic"]</xpath>
					<xpath>lido:eventMaterialsTech/lido:materialsTech/lido:termMaterialsTech[@lido:type="Technique"]/lido:term</xpath>
					<addToDefault>true</addToDefault>
					<onefield>false</onefield>
				</item>
			</list>
		</MD_TECHNIQUE>

		<MD_CONDITION>
			<list>
				<item>
					<xpath>mets:xmlData/mods:mods/mods:abstract[@type="Condition"]</xpath>
					<addToDefault>true</addToDefault>
					<onefield>false</onefield>
				</item>
			</list>
		</MD_CONDITION>


		<MD_LITERATURE>
			<list>
				<item>
					<xpath>mets:xmlData/mods:mods/mods:relatedItem[@type="isReferencedBy"]</xpath>
					<getnode>first</getnode>
					<addToDefault>true</addToDefault>
				</item>
			</list>
		</MD_LITERATURE>

		<MD_CATEGORY>
			<list>
				<item>
					<xpath>mets:xmlData/mods:mods/mods:classification[@authority="category"]</xpath>
					<getnode>first</getnode>
					<addToDefault>true</addToDefault>
				</item>
			</list>
		</MD_CATEGORY>

		<MD_WATERMARK>
			<list>
				<item>
					<xpath>mets:xmlData/mods:mods/mods:abstract[@type="watermark"]</xpath>
					<getnode>first</getnode>
					<addToDefault>true</addToDefault>
				</item>
			</list>
		</MD_WATERMARK>

		<MD_ILLUSTRATIONTYPE>
			<list>
				<item>
					<xpath>mets:xmlData/mods:mods/mods:abstract[@type="illustrationtype"]</xpath>
					<getnode>first</getnode>
					<addToDefault>true</addToDefault>
				</item>
			</list>
		</MD_ILLUSTRATIONTYPE>

		<MD_PURPOSE>
			<list>
				<item>
					<xpath>mets:xmlData/mods:mods/mods:abstract[@type="purpose"]</xpath>
					<getnode>first</getnode>
					<addToDefault>true</addToDefault>
				</item>
			</list>
		</MD_PURPOSE>

		<MD_PHYSICALDESCRIPTIONEXTENT>
			<list>
				<item>
					<xpath>mets:xmlData/mods:mods/mods:physicalDescription/mods:extent</xpath>
					<xpath>ead:did/ead:physdesc/ead:extent</xpath>
					<addToDefault>true</addToDefault>
				</item>
			</list>
		</MD_PHYSICALDESCRIPTIONEXTENT>

		<!-- Copy of MD_PHYSICALDESCRIPTIONEXTENT (so that the field name matches that in Goobi workflow) -->
		<MD_SIZESOURCEPRINT>
			<list>
				<item>
					<xpath>mets:xmlData/mods:mods/mods:physicalDescription/mods:extent</xpath>
					<addToDefault>true</addToDefault>
				</item>
			</list>
		</MD_SIZESOURCEPRINT>

		<MD_FORMATSOURCEPRINT>
			<list>
				<item>
					<xpath>mets:xmlData/mods:mods/mods:note[@type="source dimensions"]</xpath>
					<xpath>lido:descriptiveMetadata/lido:objectIdentificationWrap/lido:objectMeasurementsWrap/lido:objectMeasurementsSet/lido:displayObjectMeasurements</xpath>
					<addToDefault>true</addToDefault>
				</item>
			</list>
		</MD_FORMATSOURCEPRINT>

		<MD_IDENTIFIERLOCAL>
			<list>
				<item>
					<xpath>mets:xmlData/mods:mods/mods:identifier[@type="local"]</xpath>
					<addToDefault>true</addToDefault>
				</item>
			</list>
		</MD_IDENTIFIERLOCAL>

		<MD_EVENTPLACE>
			<list>
				<item>
					<xpath>lido:eventPlace</xpath>
					<addToDefault>true</addToDefault>
					<groupEntity type="OTHER">
					   <field name="MD_VALUE">lido:place/lido:namePlaceSet/lido:appellationValue</field>
					   <field name="MD_EVENTPLACE">lido:place/lido:namePlaceSet/lido:appellationValue</field>
					</groupEntity>
				</item>
			</list>
		</MD_EVENTPLACE>

		<MD_PLACEOFCREATION>
			<list>
				<item>
					<xpath>mets:xmlData/mods:mods/mods:location/mods:physicalLocation[@type="creation"]</xpath>
					<xpath>lido:eventPlace[../lido:eventType/lido:term="Typ	Creation"]/lido:place/lido:namePlaceSet/lido:appellationValue</xpath>
					<addToDefault>true</addToDefault>
				</item>
			</list>
		</MD_PLACEOFCREATION>

		<MD_PLACEOFDISCOVERY>
			<list>
				<item>
					<xpath>mets:xmlData/mods:mods/mods:location/mods:physicalLocation[@type="discovery"]</xpath>
					<xpath>lido:eventPlace[../lido:eventType/lido:term="Fund"]/lido:place/lido:namePlaceSet/lido:appellationValue</xpath>
					<addToDefault>true</addToDefault>
				</item>
			</list>
		</MD_PLACEOFDISCOVERY>

		<MD_PLACEOFORIGIN>
			<list>
				<item>
					<xpath>mets:xmlData/mods:mods/mods:abstract[@type="origin"]</xpath>
					<addToDefault>true</addToDefault>
				</item>
			</list>
		</MD_PLACEOFORIGIN>

		<MD_DESTINATION>
			<list>
				<item>
					<xpath>mets:xmlData/mods:mods/mods:abstract[@type="destination"]</xpath>
					<addToDefault>true</addToDefault>
				</item>
			</list>
		</MD_DESTINATION>

		<MD_PERSONKEYWORD>
			<list>
				<item>
					<xpath>mets:xmlData/mods:mods/mods:classification[@authority="pnd"]</xpath>
					<xpath>mets:xmlData/mods:mods/mods:subject/mods:name[@type="personal"]/mods:displayForm</xpath>
					<addToDefault>true</addToDefault>
					<onefield>false</onefield>
				</item>
			</list>
		</MD_PERSONKEYWORD>

		<MD_GEOKEYWORD>
			<list>
				<item>
					<xpath>mets:xmlData/mods:mods/mods:classification[@authority="geographic"]</xpath>
					<addToDefault>true</addToDefault>
					<onefield>false</onefield>
				</item>
			</list>
		</MD_GEOKEYWORD>

		<MD_WORKKEYWORD>
			<list>
				<item>
					<xpath>mets:xmlData/mods:mods/mods:classification[@authority="work"]</xpath>
					<addToDefault>true</addToDefault>
					<onefield>false</onefield>
				</item>
			</list>
		</MD_WORKKEYWORD>

		<MD_RISMSEAL>
			<list>
				<item>
					<xpath>mets:xmlData/mods:mods/mods:classification[@authority="rism"]</xpath>
					<addToDefault>true</addToDefault>
					<onefield>false</onefield>
				</item>
			</list>
		</MD_RISMSEAL>

		<MD_LETTERNUMBER>
			<list>
				<item>
					<xpath>mets:xmlData/mods:mods/mods:abstract[@type="letterNumber"]</xpath>
					<addToDefault>true</addToDefault>
					<onefield>false</onefield>
				</item>
			</list>
		</MD_LETTERNUMBER>

		<MD_GEOGRAPHICSCOPE>
			<list>
				<item>
					<xpath>mets:xmlData/mods:mods/mods:subject/mods:geographic</xpath>
					<addToDefault>true</addToDefault>
					<onefield>false</onefield>
				</item>
			</list>
		</MD_GEOGRAPHICSCOPE>

		<MD_SCALE>
			<list>
				<item>
					<xpath>mets:xmlData/mods:mods/mods:subject/mods:cartographics/mods:scale</xpath>
					<addToDefault>true</addToDefault>
					<onefield>false</onefield>
				</item>
			</list>
		</MD_SCALE>

		<MD_EVENTNAME>
			<list>
				<item>
					<xpath>lido:eventName/lido:appellationValue</xpath>
					<addToDefault>true</addToDefault>
					<onefield>false</onefield>
				</item>
			</list>
		</MD_EVENTNAME>

		<MD_OBJECTTYPE>
			<list>
				<item>
					<xpath>mets:xmlData/mods:mods/mods:typeOfResource</xpath>
					<addToDefault>true</addToDefault>
					<onefield>false</onefield>
				</item>
			</list>
		</MD_OBJECTTYPE>

		<MD_TOC>
			<list>
				<item>
					<xpath>mets:xmlData/mods:mods/mods:tableOfContents</xpath>
					<addToDefault>false</addToDefault>
				</item>
			</list>
		</MD_TOC>
		<MD_ATTACHMENT>
			<list>
				<item>
					<xpath>mets:xmlData/mods:mods/mods:note[@type="attachment"]/@xlink:href</xpath>
					<addToDefault>false</addToDefault>
					<addUntokenizedVersion>false</addUntokenizedVersion>
				</item>
			</list>
		</MD_ATTACHMENT>

		<MD_CLASSIFICATIONCLASS>
			<list>
				<item>
					<xpath>lido:descriptiveMetadata/lido:objectClassificationWrap/lido:classificationWrap/lido:classification[@lido:type="Klasse"]/lido:term</xpath>
					<addToDefault>true</addToDefault>
					<addUntokenizedVersion>true</addUntokenizedVersion>
				</item>
			</list>
		</MD_CLASSIFICATIONCLASS>

		<MD_CLASSIFICATIONORDER>
			<list>
				<item>
					<xpath>lido:descriptiveMetadata/lido:objectClassificationWrap/lido:classificationWrap/lido:classification[@lido:type="Ordnung"]/lido:term</xpath>
					<addToDefault>true</addToDefault>
					<addUntokenizedVersion>true</addUntokenizedVersion>
				</item>
			</list>
		</MD_CLASSIFICATIONORDER>

		<MD_CLASSIFICATIONFAMILY>
			<list>
				<item>
					<xpath>lido:descriptiveMetadata/lido:objectClassificationWrap/lido:classificationWrap/lido:classification[@lido:type="Familie"]/lido:term</xpath>
					<addToDefault>true</addToDefault>
					<addUntokenizedVersion>true</addUntokenizedVersion>
				</item>
			</list>
		</MD_CLASSIFICATIONFAMILY>

		<MD_CLASSIFICATIONGENUS>
			<list>
				<item>
					<xpath>lido:descriptiveMetadata/lido:objectClassificationWrap/lido:classificationWrap/lido:classification[@lido:type="Gattung"]/lido:term</xpath>
					<addToDefault>true</addToDefault>
					<addUntokenizedVersion>true</addUntokenizedVersion>
				</item>
			</list>
		</MD_CLASSIFICATIONGENUS>

		<MD_CLASSIFICATIONSPECIES>
			<list>
				<item>
					<xpath>lido:descriptiveMetadata/lido:objectClassificationWrap/lido:classificationWrap/lido:classification[@lido:type="Art"]/lido:term</xpath>
					<addToDefault>true</addToDefault>
					<addUntokenizedVersion>true</addUntokenizedVersion>
				</item>
			</list>
		</MD_CLASSIFICATIONSPECIES>

		<MD_STAGE>
			<list>
				<item>
					<xpath>lido:descriptiveMetadata/lido:objectClassificationWrap/lido:classificationWrap/lido:classification[@lido:type="Stadium"]/lido:term</xpath>
					<addToDefault>true</addToDefault>
					<addUntokenizedVersion>true</addUntokenizedVersion>
				</item>
			</list>
		</MD_STAGE>

		<MD_PREPARATIONTYPE>
			<list>
				<item>
					<xpath>lido:descriptiveMetadata/lido:objectClassificationWrap/lido:classificationWrap/lido:classification[@lido:type="Präparationsart"]/lido:term</xpath>
					<addToDefault>true</addToDefault>
					<addUntokenizedVersion>true</addUntokenizedVersion>
				</item>
			</list>
		</MD_PREPARATIONTYPE>

		<MD_OBJECTMEASUREMENTSET>
			<list>
				<item>
					<xpath>lido:descriptiveMetadata/lido:objectIdentificationWrap/lido:objectMeasurementsWrap/lido:objectMeasurementsSet/lido:objectMeasurements</xpath>
					<addToDefault>false</addToDefault>
					<groupEntity type="OTHER">
						<field name="MD_VALUE">lido:measurementsSet[lido:measurementType="diameter"]/lido:measurementValue</field>
						<field name="MD_DIAMETER">lido:measurementsSet[lido:measurementType="diameter"]/lido:measurementValue</field>
						<field name="MD_DIAMETERUNIT">lido:measurementsSet[lido:measurementType="diameter"]/lido:measurementUnit</field>
						<field name="MD_WEIGHT">lido:measurementsSet[lido:measurementType="weight"]/lido:measurementValue</field>
						<field name="MD_WEIGHTUNIT">lido:measurementsSet[lido:measurementType="weight"]/lido:measurementUnit</field>
						<field name="MD_ORIENTATION">lido:measurementsSet[lido:measurementType="orientation"]/lido:measurementValue</field>
						<field name="MD_ORIENTATIONUNIT">lido:measurementsSet[lido:measurementType="orientation"]/lido:measurementUnit</field>
					</groupEntity>
				</item>
			</list>
		</MD_OBJECTMEASUREMENTSET>


		<!-- Information from DFG-Viewer namespace-->
		<MD_DV_OWNER>
			<list>
				<item>
					<xpath>mets:amdSec[@ID="AMD"]/mets:rightsMD[@ID="RIGHTS"]/mets:mdWrap[@MDTYPE="OTHER" and @MIMETYPE="text/xml" and @OTHERMDTYPE="DVRIGHTS"]/mets:xmlData/dv:rights/dv:owner</xpath>
					<addToDefault>false</addToDefault>
				</item>
			</list>
		</MD_DV_OWNER>

		<MD_DV_OWNERLOGO>
			<list>
				<item>
					<xpath>mets:amdSec[@ID="AMD"]/mets:rightsMD[@ID="RIGHTS"]/mets:mdWrap[@MDTYPE="OTHER" and @MIMETYPE="text/xml" and @OTHERMDTYPE="DVRIGHTS"]/mets:xmlData/dv:rights/dv:ownerLogo</xpath>
					<addToDefault>false</addToDefault>
					<addUntokenizedVersion>false</addUntokenizedVersion>
				</item>
			</list>
		</MD_DV_OWNERLOGO>

		<MD_DV_OWNERSITEURL>
			<list>
				<item>
					<xpath>mets:amdSec[@ID="AMD"]/mets:rightsMD[@ID="RIGHTS"]/mets:mdWrap[@MDTYPE="OTHER" and @MIMETYPE="text/xml" and @OTHERMDTYPE="DVRIGHTS"]/mets:xmlData/dv:rights/dv:ownerSiteURL</xpath>
					<addToDefault>false</addToDefault>
					<addUntokenizedVersion>false</addUntokenizedVersion>
				</item>
			</list>
		</MD_DV_OWNERSITEURL>

		<MD_DV_OWNERCONTACT>
			<list>
				<item>
					<xpath>mets:amdSec[@ID="AMD"]/mets:rightsMD[@ID="RIGHTS"]/mets:mdWrap[@MDTYPE="OTHER" and @MIMETYPE="text/xml" and @OTHERMDTYPE="DVRIGHTS"]/mets:xmlData/dv:rights/dv:ownerContact </xpath>
					<addToDefault>false</addToDefault>
				</item>
			</list>
		</MD_DV_OWNERCONTACT>

		<MD_DV_LINK>
			<list>
				<item>
					<xpath>mets:amdSec/mets:digiprovMD[@ID="DIGIPROV"]/mets:mdWrap[@MDTYPE="OTHER" and @MIMETYPE="text/xml" and @OTHERMDTYPE="DVLINKS"]/mets:xmlData/dv:links/dv:presentation</xpath>
					<addToDefault>false</addToDefault>
					<addUntokenizedVersion>false</addUntokenizedVersion>
				</item>
			</list>
		</MD_DV_LINK>

		<MD_SUBJECTGEOGRAPHIC>
			<list>
				<item>
					<xpath>mets:xmlData/mods:mods/mods:subject/mods:geographic</xpath>
					<xpath>ead:archdesc/ead:controlaccess/ead:geogname</xpath>
					<xpath>ead:index/ead:indexentry/ead:geogname</xpath>
					<addToDefault>true</addToDefault>
					<groupEntity type="LOCATION" addCoordsToDocstruct="true">
						<field name="MD_VALUE">text()</field>
						<field name="NORM_URI">@valueURI</field>
					</groupEntity>
				</item>
			</list>
		</MD_SUBJECTGEOGRAPHIC>

		<MD_SUBJECTTOPIC>
			<list>
				<item>
					<xpath>mets:xmlData/mods:mods/mods:subject[@authority="gnd"]/mods:topic</xpath>
					<xpath>ead:index/ead:indexentry/ead:subject</xpath>
					<addToDefault>true</addToDefault>
				</item>
			</list>
		</MD_SUBJECTTOPIC>

		<MD_OCCUPATION>
			<list>
				<item>
					<xpath>mets:xmlData/mods:mods/mods:subject/mods:occupation</xpath>
					<addToDefault>true</addToDefault>
					<addSortField>true</addSortField>
				</item>
			</list>
		</MD_OCCUPATION>

		<MD_CLASSIFICATION>
			<list>
				<item>
					<xpath>mets:xmlData/mods:mods/mods:classification[not(@*)]</xpath>
					<addToDefault>true</addToDefault>
					<addSortField>true</addSortField>
				</item>
			</list>
		</MD_CLASSIFICATION>

		<MD_SEX>
			<list>
				<item>
					<xpath>lido:descriptiveMetadata/lido:objectClassificationWrap/lido:classificationWrap/lido:classification[@lido:type="Geschlecht"]/lido:term</xpath>
					<addToDefault>true</addToDefault>
					<addSortField>true</addSortField>
				</item>
			</list>
		</MD_SEX>

		<MD_HOSTID>
			<list>
				<item>
					<xpath>mets:xmlData/mods:mods/mods:relatedItem[@type="references"]/mods:recordInfo/mods:recordIdentifier[@source="DE-361"]</xpath>
					<addToDefault>false</addToDefault>
					<addSortField>false</addSortField>
				</item>
			</list>
		</MD_HOSTID>

		<MD_PREVIOUS_VERSION>
			<list>
				<item>
					<xpath>mets:xmlData/mods:mods/mods:relatedItem[@type="otherVersion"]/mods:recordInfo/mods:recordIdentifier[@source="preceding"]</xpath>
					<addToDefault>false</addToDefault>
					<addSortField>false</addSortField>
				</item>
			</list>
		</MD_PREVIOUS_VERSION>

		<MD_NEXT_VERSION>
			<list>
				<item>
					<xpath>mets:xmlData/mods:mods/mods:relatedItem[@type="otherVersion"]/mods:recordInfo/mods:recordIdentifier[@source="succeeding"]</xpath>
					<addToDefault>false</addToDefault>
					<addSortField>false</addSortField>
				</item>
			</list>
		</MD_NEXT_VERSION>

		<BOOL_HIDE>
			<list>
				<item>
					<xpath>mets:xmlData/mods:mods/mods:accessCondition[@type="hide"]</xpath>
					<addToDefault>false</addToDefault>
					<addSortField>false</addSortField>
					<addToChildren>true</addToChildren>
					<addToPages>true</addToPages>
				</item>
			</list>
		</BOOL_HIDE>

		<BOOL_DIRECTION_RTL>
			<list>
				<item>
					<xpath>mets:xmlData/mods:mods/mods:extension/intranda:intranda/intranda:directionRTL</xpath>
					<addToDefault>false</addToDefault>
					<addSortField>true</addSortField>
				</item>
			</list>
		</BOOL_DIRECTION_RTL>

		<MD_COORDINATES>
			<list>
				<item>
					<xpath>mets:xmlData/mods:mods/mods:subject/mods:cartographics/mods:coordinates[not(@type)]</xpath>
					<addToDefault>true</addToDefault>
					<onefield>false</onefield>
				</item>
			</list>
		</MD_COORDINATES>

		<MD_GML_POINT>
			<list>
				<item>
					<xpath>mets:xmlData/mods:mods/mods:subject/mods:cartographics/mods:coordinates[not(@type)]</xpath>
					<xpath>denkxweb:geoReference/denkxweb:position/gml:Point[@srsName="http://www.opengis.net/def/crs/epsg/0/4326"]/gml:pos</xpath>
					<addToDefault>false</addToDefault>
					<addUntokenizedVersion>false</addUntokenizedVersion>
				</item>
				<item>
					<xpath>mets:xmlData/mods:mods/mods:extension/intranda:intranda/intranda:location</xpath>
					<addToDefault>true</addToDefault>
					<onefield>false</onefield>
					<groupEntity type="LOCATION">
						<field name="MD_VALUE">concat(intranda:longitude/text(), " / ", intranda:latitude/text())</field>
					</groupEntity>
				</item>
			</list>
		</MD_GML_POINT>

		<MD_GEOJSON_POINT>
			<list>
				<item>
					<xpath>denkxweb:geoReference/denkxweb:position/gml:Point[@srsName="http://www.opengis.net/def/crs/epsg/0/4326"]/gml:pos</xpath>
					<addToDefault>false</addToDefault>
					<addUntokenizedVersion>false</addUntokenizedVersion>
					<geoJSONSource addSearchField="true">gml:Point:4326</geoJSONSource>
				</item>
				<item>
					<xpath>mets:xmlData/mods:mods/mods:extension/intranda:intranda/intranda:location</xpath>
					<addToDefault>true</addToDefault>
					<onefield>false</onefield>
					<geoJSONSource separator=" / " addSearchField="true">mods:coordinates/point</geoJSONSource>
					<groupEntity type="LOCATION">
						<field name="MD_VALUE">concat(intranda:longitude/text(), " / ", intranda:latitude/text())</field>
					</groupEntity>
				</item>
			</list>
		</MD_GEOJSON_POINT>

		<MD_GML_POLYGON>
			<list>
				<item>
					<xpath>denkxweb:geoReference/denkxweb:surface/gml:MultiSurface[@srsName="http://www.opengis.net/def/crs/epsg/0/4326"]/gml:surfaceMember/gml:Polygon/gml:exterior/gml:LinearRing/gml:pos</xpath>
					<addToDefault>false</addToDefault>
					<addUntokenizedVersion>false</addUntokenizedVersion>
					<groupEntity type="OTHER">
						<field name="MD_VALUE">gml:pos</field>
					</groupEntity>
				</item>
			</list>
		</MD_GML_POLYGON>

		<MD_GEOJSON_POLYGON>
			<list>
				<item>
					<xpath>denkxweb:geoReference/denkxweb:surface/gml:MultiSurface[@srsName="http://www.opengis.net/def/crs/epsg/0/4326"]/gml:surfaceMember/gml:Polygon/gml:exterior/gml:LinearRing/gml:pos</xpath>
					<addToDefault>false</addToDefault>
					<addUntokenizedVersion>false</addUntokenizedVersion>
					<onefield separator=" ">true</onefield>
					<geoJSONSource addSearchField="true">gml:Polygon:4326</geoJSONSource>
				</item>
			</list>
		</MD_GEOJSON_POLYGON>

		<MD_GPS_POLYGON>
			<list>
				<item>
					<xpath>concat(mets:xmlData/mods:mods/mods:subject/mods:cartographics/mods:coordinates[@type="western"], ' ', mets:xmlData/mods:mods/mods:subject/mods:cartographics/mods:coordinates[@type="eastern"], ' ', mets:xmlData/mods:mods/mods:subject/mods:cartographics/mods:coordinates[@type="northern"], ' ', mets:xmlData/mods:mods/mods:subject/mods:cartographics/mods:coordinates[@type="southern"])</xpath>
					<addToDefault>false</addToDefault>
					<addUntokenizedVersion>false</addUntokenizedVersion>
					<onefield separator=" ">true</onefield>
					<geoJSONSource addSearchField="true" separator=" ">sexagesimal:polygon</geoJSONSource>
				</item>
			</list>
		</MD_GPS_POLYGON>

		<MD_DOCUMENT_PLACE>
			<list>
				<item>
					<xpath>lido:descriptiveMetadata/lido:eventWrap/lido:eventSet/lido:event</xpath>
					<addToDefault>true</addToDefault>
					<groupEntity type="OTHER">
						<field name="MD_VALUE">./lido:eventPlace/lido:displayPlace</field>
						<field name="MD_LABEL">./lido:eventPlace/lido:displayPlace</field>
						<field name="MD_URI">./lido:eventPlace/lido:place/lido:placeID</field>
						<field name="MD_RELATION_TYPE_LABEL">./lido:eventType/lido:term</field>
						<field name="MD_GEO_POINT">./lido:eventPlace/lido:place/lido:gml/gml:Point/gml:pos</field>
						<field name="MD_GEO_POLYGON">./lido:eventPlace/lido:place/lido:gml/gml:Polygon/gml:exterior/gml:LinearRing/gml:pos</field>
					</groupEntity>
				</item>
			</list>
		</MD_DOCUMENT_PLACE>
		<MD_RECORDDESCRIPTION>
			<list>
				<item>
					<xpath>dc:description</xpath>
					<addToDefault>true</addToDefault>
				</item>
			</list>
		</MD_RECORDDESCRIPTION>
		<MD_ACCESSLICENSE>
			<list>
				<item>
					<xpath>dc:rights[contains(text(),'http')]</xpath>
					<addToDefault>true</addToDefault>
				</item>
			</list>
		</MD_ACCESSLICENSE>

		<MD_ACCESSPERSONS>
			<list>
				<item>
					<xpath>mets:xmlData/mods:mods/mods:extension/intranda:intranda/intranda:AccessPersons[not(starts-with(@valueURI, "https://yerusha.intranda.com"))]</xpath>
					<addToDefault>true</addToDefault>
					<onefield>false</onefield>
					<groupEntity type="OTHER" addAuthorityDataToDocstruct="true">
						<field name="MD_VALUE" addSortField="true">text()</field>
						<field name="NORM_URI_VIAF">@valueURI</field>
					</groupEntity>
				</item>
				<item>
					<xpath>mets:xmlData/mods:mods/mods:extension/intranda:intranda/intranda:AccessPersons[starts-with(@valueURI, "https://yerusha.intranda.com")]</xpath>
					<addToDefault>true</addToDefault>
					<onefield>false</onefield>
					<groupEntity type="OTHER" addAuthorityDataToDocstruct="true">
						<field name="MD_VALUE" addSortField="true">text()</field>
					</groupEntity>
				</item>
			</list>
		</MD_ACCESSPERSONS>
		<MD_ACCESSPERSONS_NAME_SEARCH>
			<list>
				<item>
					<xpath>mets:xmlData/mods:mods/mods:extension/intranda:intranda/intranda:AccessPersons</xpath>
					<addToDefault>true</addToDefault>
					<onefield>false</onefield>
				</item>
			</list>
		</MD_ACCESSPERSONS_NAME_SEARCH>

		<MD_ACCESSLOCATIONS>
			<list>
				<item>
					<xpath>mets:xmlData/mods:mods/mods:extension/intranda:intranda/intranda:AccessLocations</xpath>
					<addToDefault>true</addToDefault>
					<onefield>false</onefield>
					<groupEntity type="LOCATION" addAuthorityDataToDocstruct="true" addCoordsToDocstruct="false">
						<field name="MD_VALUE" addSortField="true">text()</field>
						<field name="NORM_URI">@valueURI</field>
						<field name="NORM_IDENTIFIER_GEONAMES">substring-after(@valueURI, 'http://www.geonames.org/')</field>
					</groupEntity>
				</item>
			</list>
		</MD_ACCESSLOCATIONS>

		<MD_INTRANDAINSTITUTION>
			<list>
				<item>
					<xpath>mets:xmlData/mods:mods/mods:extension/intranda:intranda/intranda:Institution</xpath>
					<addToDefault>true</addToDefault>
					<onefield>false</onefield>
					<addSortField>true</addSortField>
					<groupEntity type="OTHER">
						<field name="MD_VALUE">text()</field>
						<field name="MD_DISPLAYFORM">text()</field>
						<field name="NORM_URI_VIAF">@valueURI</field>
					</groupEntity>
				</item>
			</list>
		</MD_INTRANDAINSTITUTION>

		<MD_FINDINGAIDSLINK>
			<list>
				<item>
					<xpath>mets:xmlData/mods:mods/mods:extension/intranda:intranda/intranda:FindingAidsLink</xpath>
					<addToDefault>false</addToDefault>
					<addExistenceBoolean>true</addExistenceBoolean>
					<onefield>false</onefield>
				</item>
			</list>
		</MD_FINDINGAIDSLINK>

		<MD_CITATION_APA>
			<list>
				<item>
					<xpath>lido:descriptiveMetadata[@xml:lang="fr"]/lido:objectRelationWrap/lido:relatedWorksWrap/lido:relatedWorkSet/lido:relatedWork/lido:object[lido:objectID[@lido:source="a-z.lu"]]</xpath>
					<addToDefault>true</addToDefault>
					<groupEntity type="CITATION" urlType="oai"
						url="https://oai.example.com/view/oai/FOOBAR/request?verb=GetRecord&amp;identifier=oai:alma.352LUX_BIBNET_NETWORK:${MD_VALUE}&amp;metadataPrefix=marc21">
						<field name="MD_VALUE">lido:objectID[@lido:source="a-z.lu"]</field>
						<field name="MD_CITATION_RECORDID">oai:GetRecord/oai:record/oai:metadata/marc:record/marc:controlfield[@tag="001"]</field>
						<field name="MD_CITATION_TITLE">oai:GetRecord/oai:record/oai:metadata/marc:record/marc:datafield[@tag="245"]/marc:subfield[@code="a"]</field>
						<field name="MD_CITATION_CONTRIBUTOR">oai:GetRecord/oai:record/oai:metadata/marc:record/marc:datafield[@tag="100"]/marc:subfield[@code="a"]</field>
						<field name="MD_CITATION_PUBLISHER">oai:GetRecord/oai:record/oai:metadata/marc:record/marc:datafield[@tag="264"]/marc:subfield[@code="b"]</field>
						<field name="MD_CITATION_PAGE">lido:objectNote[@lido:type="page"]</field>
						<field name="MD_CITATION_ILLUSTRATION">lido:objectNote[@lido:type="illustration"]</field>
						<field name="MD_CITATION_CATALOGUE">lido:objectNote[@lido:type="catalogue"]</field>
					</groupEntity>
				</item>
			</list>
		</MD_CITATION_APA>

		<MD_CLASSIFICATION_COMBINED>
			<list>
				<item>
					<xpath>mets:xmlData/mods:mods/mods:classification[@displayLabel="category"]</xpath>
					<!-- <getnode>first</getnode> -->
					<!-- <getparents>all</getparents> -->
					<onetoken>true</onetoken>
					<onefield>false</onefield>
					<!-- <urlEncoding>false</urlEncoding> -->
					<addToDefault>false</addToDefault>
					<splittingCharacter>#</splittingCharacter>
					<addUntokenizedVersion>false</addUntokenizedVersion>
					<lowercase>true</lowercase>
					<!-- <addToChildren>true</addToChildren> -->
					<addToPages>true</addToPages>
				</item>
			</list>
		</MD_CLASSIFICATION_COMBINED>

		<MD_GROUP>
			<list>
				<item>
					<xpath>mets:xmlData/mods:mods/mods:extension/intranda:mainGroup</xpath>
					<addToDefault>true</addToDefault>
					<groupEntity type="OTHER">
						<field name="MD_VALUE">intranda:firstMetadata</field>
						<field name="MD_FIRSTMETADATA">intranda:firstMetadata</field>
						<field name="MD_SECONDMETADATA">intranda:secondMetadata</field>
						<groupEntity name="MD_SUBGROUP" type="OTHER" xpath="intranda:subGroup[@type='sub group']">
							<field name="MD_VALUE">intranda:firstMetadata</field>
							<field name="MD_FIRSTMETADATA">intranda:firstMetadata</field>
							<field name="MD_SECONDMETADATA">intranda:secondMetadata</field>
							<groupEntity name="MD_SUBSUBGROUP" type="OTHER" xpath="intranda:subSubGroup[@type='sub sub group']">
								<field name="MD_VALUE">intranda:firstMetadata</field>
								<field name="MD_FIRSTMETADATA">intranda:firstMetadata</field>
								<field name="MD_SECONDMETADATA">intranda:secondMetadata</field>
							</groupEntity>
						</groupEntity>
					</groupEntity>
				</item>
			</list>
		</MD_GROUP>

		<MD_REPOSITORY>
			<list>
				<item>
					<xpath>mets:xmlData/mods:mods/mods:extension/intranda:repository</xpath>
					<addToDefault>true</addToDefault>
					<groupEntity type="OTHER">
						<field name="MD_VALUE">intranda:repositoryName</field>
						<field name="MD_REPOSITORY_NAME">intranda:repositoryName</field>
						<field name="MD_REPOSITORY_LINK">intranda:repositoryLink</field>
						<field name="MD_REPOSITORY_INVENTORY_NUMBER">intranda:inventoryNumber</field>
						<field name="MD_REPOSITORY_FORMER_INVENTORY_NUMBER">intranda:formerInventoryNumber</field>
						<field name="MD_REPOSITORY_LOCATION">intranda:location</field>
					</groupEntity>
				</item>
			</list>
		</MD_REPOSITORY>

		<MD_EVENT>
			<list>
				<item>
					<xpath>mets:xmlData/mods:mods/mods:extension/intranda:event</xpath>
					<addToDefault>true</addToDefault>
					<groupEntity type="EVENT">
						<field name="MD_VALUE">intranda:type</field>
						<field name="EVENTTYPE">intranda:type</field>
						<field name="MD_MATERIAL">intranda:material</field>
						<field name="MD_DISPLAYDATE">intranda:eventDate/intranda:displayDate</field>
						<field name="MD_EARLIESTDATE">intranda:eventDate/intranda:earliestDate</field>
						<field name="MD_DESCRIPTION">intranda:description/intranda:descriptiveNoteValue</field>
						<groupEntity name="MD_ARTIST" type="PERSON" xpath="intranda:actor[intranda:role='Künstler/-in']">
							<field name="MD_VALUE">intranda:name</field>
							<field name="MD_NAME">intranda:name</field>
							<field name="MD_ROLE">intranda:role</field>
							<field name="MD_DISPLAYNAME">intranda:displayName</field>
							<field name="MD_STARTDATE">intranda:startDate</field>
							<field name="MD_ENDDATE">intranda:endDate</field>
							<field name="MD_URI_GETTY">@getty</field>
							<field name="MD_URI_SIKART">@sikart</field>
							<field name="NORM_URI">@gnd</field>
							<groupEntity name="MD_MOTHER" type="PERSON" xpath="intranda:actor[intranda:role='Mutter']">
								<field name="MD_VALUE">intranda:name</field>
								<field name="MD_NAME">intranda:name</field>
								<field name="MD_ROLE">intranda:role</field>
								<field name="MD_DISPLAYNAME">intranda:displayName</field>
								<field name="MD_STARTDATE">intranda:startDate</field>
								<field name="MD_ENDDATE">intranda:endDate</field>
								<field name="MD_URI_GETTY">@getty</field>
								<field name="MD_URI_SIKART">@sikart</field>
								<field name="NORM_URI">@gnd</field>
							</groupEntity>
						</groupEntity>
						<groupEntity name="MD_DESIGNER" type="PERSON" xpath="intranda:actor[intranda:role='Design']">
							<field name="MD_VALUE">intranda:name</field>
							<field name="MD_NAME">intranda:name</field>
							<field name="MD_ROLE">intranda:role</field>
							<field name="MD_DISPLAYNAME">intranda:displayName</field>
							<field name="MD_STARTDATE">intranda:startDate</field>
							<field name="MD_ENDDATE">intranda:endDate</field>
							<field name="MD_URI_GETTY">@getty</field>
							<field name="MD_URI_SIKART">@sikart</field>
							<field name="NORM_URI">@gnd</field>
						</groupEntity>
						<groupEntity name="MD_CREATOR" type="PERSON" xpath="intranda:actor[not(intranda:role)]">
							<field name="MD_VALUE">intranda:name</field>
							<field name="MD_NAME">intranda:name</field>
							<field name="MD_ROLE">intranda:role</field>
							<field name="MD_DISPLAYNAME">intranda:displayName</field>
							<field name="MD_STARTDATE">intranda:startDate</field>
							<field name="MD_ENDDATE">intranda:endDate</field>
							<field name="MD_URI_GETTY">@getty</field>
							<field name="MD_URI_SIKART">@sikart</field>
							<field name="NORM_URI">@gnd</field>
						</groupEntity>
					</groupEntity>
				</item>
			</list>
		</MD_EVENT>

		<MD_SCOPECONTENT>
			<list>
				<item>
					<xpath>mets:xmlData/mods:mods/mods:extension/intranda:intranda/intranda:ScopeContent</xpath>
					<xpath>ead:archdesc/ead:dsc/ead:scopecontent</xpath>
					<xpath>ead:dsc/ead:scopecontent</xpath>
					<addToDefault>true</addToDefault>
					<onefield>false</onefield>
				</item>
			</list>
		</MD_SCOPECONTENT>

		<MD_OBJECTNO>
			<list>
				<item>
					<xpath>mets:xmlData/mods:mods/mods:identifier[@type="PPNanalog"]</xpath>
					<addToDefault>true</addToDefault>
					<addSortField>false</addSortField>
				</item>
			</list>
		</MD_OBJECTNO>

		<SORT_OBJECTNO>
			<list>
				<item>
					<xpath>mets:xmlData/mods:mods/mods:identifier[@type="PPNanalog"]</xpath>
					<addToDefault>false</addToDefault>
					<addUntokenizedVersion>false</addUntokenizedVersion>
					<!-- All regexes are needed in this exact order! -->
					<normalizeValue convertRoman="true" regex="BP (X)001$" />
					<normalizeValue convertRoman="true" regex="BP (XXI)a$" />
					<normalizeValue convertRoman="true" regex="BP ([C|I|M|V|X]+) [i]+" />
					<normalizeValue convertRoman="true" regex="BP ([C|I|M|V|X]+)$" />
					<normalizeValue convertRoman="true" regex="BP ([C|I|M|V|X]+)(?:\.| f\.| ff\.| i\.| ii\.)[0-9]+.*$" />
					<normalizeValue convertRoman="true" regex="[a-zA-Z]+[\s]+([C|I|M|V|X]+)[.][0-9]+$" />
					<normalizeValue length="8" filler="0" regex="BP ([0-9]+) [i]+$" />
					<normalizeValue length="8" filler="0" regex="BP ([0-9]+)a$" />
					<normalizeValue length="8" filler="0" regex="BP ([0-9]+)$" />
					<normalizeValue length="8" filler="0" regex="BP ([0-9]+)(?:\.| f\.| ff\.| i\.| ii\.)([0-9]+)[.|&amp;|-]([0-9]+)$" />
					<normalizeValue length="8" filler="0" regex="BP ([0-9]+)(?:\.| f\.| ff\.| i\.| ii\.)([0-9]+)$" />
					<normalizeValue length="8" filler="0" regex="[a-zA-Z]+[\s]+([0-9]+)[.]([0-9]+).*$" />
					<normalizeValue length="8" filler="0" regex="[a-zA-Z]+[\s]+([0-9]+).*$" />
					<normalizeValue length="8" filler="0" regex="[a-zA-Z]+ [a-zA-Z]+([0-9]+)$" />
				</item>
			</list>
		</SORT_OBJECTNO>

		<MD_PI_DOI>
			<list>
				<item>
					<xpath>mets:xmlData/mods:mods/mods:identifier[@type="doi"]</xpath>
					<getnode>first</getnode>
					<addToDefault>true</addToDefault>
				</item>
			</list>
		</MD_PI_DOI>

		<MD_PI_HANDLE>
			<list>
				<item>
					<xpath>mets:xmlData/mods:mods/mods:identifier[@type="hdl"]</xpath>
					<getnode>first</getnode>
					<addToDefault>true</addToDefault>
				</item>
			</list>
		</MD_PI_HANDLE>

		<MD_PI_ARK>
			<list>
				<item>
					<xpath>mets:xmlData/mods:mods/mods:identifier[@type="ark"]</xpath>
					<getnode>first</getnode>
					<addToDefault>true</addToDefault>
				</item>
			</list>
		</MD_PI_ARK>

<<<<<<< HEAD
        <!-- ARCHIVES -->

        <MD_PROVENIENCE>
            <list>
                <item>
                    <xpath>mets:xmlData/mods:mods/mods:note[@type="ownership"]</xpath>
                    <xpath>ead:archdesc/ead:did/ead:origination</xpath>
                    <xpath>ead:did/ead:origination</xpath>
                    
                    <addToDefault>true</addToDefault>
                    <addSortField>true</addSortField>
                    <addUntokenizedVersion>true</addUntokenizedVersion>
                </item>
            </list>
        </MD_PROVENIENCE>
        
        <MD_NODEID>
            <list>
                <item>
                    <xpath>mets:xmlData/mods:mods/mods:identifier[@type="archive-entry-id"]</xpath>
                    <addToDefault>true</addToDefault>
                    <addSortField>true</addSortField>
                    <addUntokenizedVersion>true</addUntokenizedVersion>
                </item>
            </list>
        </MD_NODEID>
        
        <MD_EADID>
            <list>
                <item>
                    <xpath>mets:xmlData/mods:mods/mods:identifier[@type="archive-id"]</xpath>
                    <xpath>ead:eadheader/ead:eadid</xpath>
                    
                    <addToDefault>true</addToDefault>
                    <addSortField>true</addSortField>
                    <addUntokenizedVersion>true</addUntokenizedVersion>
                </item>
            </list>
        </MD_EADID>
        
        <MD_UNITID>
            <list>
                <item>
                    <xpath>mets:xmlData/mods:mods/mods:identifier[@type="unit-id"]</xpath>
                    <xpath>ead:archdesc/ead:did/ead:unitid[not(@type)]</xpath>
                    <xpath>ead:did/ead:unitid[not(@type)]</xpath>
                    
                    <addToDefault>false</addToDefault>
                    <addSortField>true</addSortField>
                    <addUntokenizedVersion>true</addUntokenizedVersion>
                </item>
            </list>
        </MD_UNITID>
        
        <MD_UNITID_NUMBER>
            <list>
                <item>
                    <xpath>ead:did/ead:unitid[@type="Vorl. Nr."][1]</xpath>
                    <addToDefault>false</addToDefault>
                    <addSortField>true</addSortField>
                    <addUntokenizedVersion>true</addUntokenizedVersion>
                </item>
            </list>
        </MD_UNITID_NUMBER>
        
        <MD_RECORDID>
            <list>
                <item>
                    <xpath>mets:xmlData/mods:mods/mods:identifier[@type="record" or @type="record-id"]</xpath>
                    <xpath>ead:control/ead:recordid</xpath>
                    
                    <addToDefault>true</addToDefault>
                    <addSortField>true</addSortField>
                </item>
            </list>
        </MD_RECORDID>
        
        <MD_BIOGRAPHICALINFORMATION>
            <list>
                <item>
                    <xpath>mets:xmlData/mods:mods/mods:note[@type="bibliography"]</xpath>
                    <xpath>ead:archdesc/ead:dsc/ead:bibliography</xpath>
                    <xpath>ead:dsc/ead:bibliography</xpath>
                    
                    <addToDefault>true</addToDefault>
                    <addSortField>true</addSortField>
                    <addUntokenizedVersion>true</addUntokenizedVersion>
                </item>
            </list>
        </MD_BIOGRAPHICALINFORMATION>
        
        <MD_INVENTORYHISTORY>
            <list>
                <item>
                    <xpath>mets:xmlData/mods:mods/mods:note[@type="bibliographic history"]</xpath>
                    <xpath>ead:archdesc/ead:dsc/ead:custodhist</xpath>
                    <xpath>ead:dsc/ead:custodhist</xpath>
                    
                    <addToDefault>true</addToDefault>
                    <addSortField>true</addSortField>
                    <addUntokenizedVersion>true</addUntokenizedVersion>
                </item>
            </list>
        </MD_INVENTORYHISTORY>
        
        <MD_AQUISITIONINFORMATION>
            <list>
                <item>
                    <xpath>mets:xmlData/mods:mods/mods:note[@type="acquisition"]</xpath>
                    <xpath>ead:archdesc/ead:dsc/ead:acqinfo</xpath>
                    <xpath>ead:dsc/ead:acqinfo</xpath>
                    
                    <addToDefault>true</addToDefault>
                    <addSortField>true</addSortField>
                    <addUntokenizedVersion>true</addUntokenizedVersion>
                </item>
            </list>
        </MD_AQUISITIONINFORMATION>
        
        <MD_APPRAISALINFORMATION>
            <list>
                <item>
                    <xpath>mets:xmlData/mods:mods/mods:extension/intranda:appraisal</xpath>
                    <xpath>ead:archdesc/ead:dsc/ead:appraisal</xpath>
                    <xpath>ead:dsc/ead:appraisal</xpath>
                    
                    <addToDefault>true</addToDefault>
                    <addSortField>true</addSortField>
                    <addUntokenizedVersion>true</addUntokenizedVersion>
                </item>
            </list>
        </MD_APPRAISALINFORMATION>
        
        <MD_ADDITIONS>
            <list>
                <item>
                    <xpath>mets:xmlData/mods:mods/mods:extension/intranda:additions</xpath>
                    <xpath>ead:archdesc/ead:dsc/ead:accruals</xpath>
                    <xpath>ead:dsc/ead:accruals</xpath>
                    
                    <addToDefault>true</addToDefault>
                    <addSortField>true</addSortField>
                    <addUntokenizedVersion>true</addUntokenizedVersion>
                </item>
            </list>
        </MD_ADDITIONS>
        
        <MD_ARRANGEMENT>
            <list>
                <item>
                    <xpath>mets:xmlData/mods:mods/mods:classification[@displayLabel="arrangement"]</xpath>
                    <xpath>ead:archdesc/ead:dsc/ead:arrangement</xpath>
                    <xpath>ead:dsc/ead:arrangement</xpath>
                    
                    <addToDefault>true</addToDefault>
                    <addSortField>true</addSortField>
                    <addUntokenizedVersion>true</addUntokenizedVersion>
                </item>
            </list>
        </MD_ARRANGEMENT>
        
        <MD_USERESTRICTION>
            <list>
                <item>
                    <xpath>mets:xmlData/mods:mods/mods:physicalDescription/mods:note[@type="condition"]</xpath>
                    <xpath>ead:archdesc/ead:dsc/ead:userestrict</xpath>
                    <xpath>ead:dsc/ead:userestrict</xpath>
                    
                    <addToDefault>true</addToDefault>
                    <addSortField>true</addSortField>
                    <addUntokenizedVersion>true</addUntokenizedVersion>
                </item>
            </list>
        </MD_USERESTRICTION>
        
        <MD_FONTTYPE>
            <list>
                <item>
                    <xpath>mets:xmlData/mods:mods/mods:language/mods:scriptTerm</xpath>
                    <xpath>ead:archdesc/ead:did/ead:langmaterial[@label="font"]</xpath>
                    <xpath>ead:did/ead:langmaterial[@label="font"]</xpath>
                    
                    <addToDefault>true</addToDefault>
                    <addSortField>true</addSortField>
                    <addUntokenizedVersion>true</addUntokenizedVersion>
                </item>
            </list>
        </MD_FONTTYPE>
        
        <MD_PHYSTECH>
            <list>
                <item>
                    <xpath>mets:xmlData/mods:mods/mods:physicalDescription/mods:note[@type="physical description"]</xpath>
                    <xpath>ead:archdesc/ead:dsc/ead:phystech</xpath>
                    <xpath>ead:dsc/ead:phystech</xpath>
                    
                    <addToDefault>true</addToDefault>
                    <addSortField>true</addSortField>
                    <addUntokenizedVersion>true</addUntokenizedVersion>
                </item>
            </list>
        </MD_PHYSTECH>
        
        <MD_OTHERFINDAID>
            <list>
                <item>
                    <xpath>mets:xmlData/mods:mods/mods:extension/intranda:otherFindAid</xpath>
                    <xpath>ead:archdesc/ead:dsc/ead:otherfindaid</xpath>
                    <xpath>ead:dsc/ead:otherfindaid</xpath>
                    
                    <addToDefault>true</addToDefault>
                    <addSortField>true</addSortField>
                    <addUntokenizedVersion>true</addUntokenizedVersion>
                </item>
            </list>
        </MD_OTHERFINDAID>
        
        <MD_ORIGINALSLOCATION>
            <list>
                <item>
                    <xpath>mets:xmlData/mods:mods/mods:location/mods:physicalLocation</xpath>
                    <xpath>ead:archdesc/ead:dsc/ead:originalsloc</xpath>
                    <xpath>ead:dsc/ead:originalsloc</xpath>
                    
                    <addToDefault>true</addToDefault>
                    <addSortField>true</addSortField>
                    <addUntokenizedVersion>true</addUntokenizedVersion>
                </item>
            </list>
        </MD_ORIGINALSLOCATION>
        
        <MD_ALTERNATIVEFORMAVAILABLE>
            <list>
                <item>
                    <xpath>mets:xmlData/mods:mods/mods:physicalDescription/mods:note[@type="additional physical form"]</xpath>
                    <xpath>ead:archdesc/ead:dsc/ead:altformavail</xpath>
                    <xpath>ead:dsc/ead:altformavail</xpath>
                    
                    <addToDefault>true</addToDefault>
                    <addSortField>true</addSortField>
                    <addUntokenizedVersion>true</addUntokenizedVersion>
                </item>
            </list>
        </MD_ALTERNATIVEFORMAVAILABLE>
        
        <MD_SEPARATEDMATERIAL>
            <list>
                <item>
                    <xpath>mets:xmlData/mods:mods/mods:note[@type="original version"]</xpath>
                    <xpath>ead:archdesc/ead:dsc/ead:relatedmaterial/ead:separatedmaterial</xpath>
                    <xpath>ead:dsc/ead:relatedmaterial/ead:separatedmaterial</xpath>
                    
                    <addToDefault>true</addToDefault>
                    <addSortField>true</addSortField>
                    <addUntokenizedVersion>true</addUntokenizedVersion>
                </item>
            </list>
        </MD_SEPARATEDMATERIAL>
        
        <MD_DIDNOTE>
            <list>
                <item>
                    <xpath>mets:xmlData/mods:mods/mods:note[@type="source identifier"]</xpath>
                    <xpath>ead:archdesc/ead:did/ead:didnote</xpath>
                    <xpath>ead:did/ead:didnote</xpath>
                    
                    <addToDefault>true</addToDefault>
                    <addSortField>true</addSortField>
                    <addUntokenizedVersion>true</addUntokenizedVersion>
                </item>
            </list>
        </MD_DIDNOTE>
        
        <MD_ODD>
            <list>
                <item>
                    <xpath>mets:xmlData/mods:mods/mods:note[@type="source note"]</xpath>
                    <xpath>ead:archdesc/ead:odd</xpath>
                    <xpath>ead:odd</xpath>
                    
                    <addToDefault>true</addToDefault>
                    <addSortField>true</addSortField>
                    <addUntokenizedVersion>true</addUntokenizedVersion>
                </item>
            </list>
        </MD_ODD>
        
        <MD_ODD_HEAD>
            <list>
                <item>
                    <xpath>ead:archdesc/ead:odd/ead:head</xpath>
                    <xpath>ead:odd/ead:head</xpath>
                    
                    <addToDefault>true</addToDefault>
                    <addSortField>true</addSortField>
                    <addUntokenizedVersion>true</addUntokenizedVersion>
                </item>
            </list>
        </MD_ODD_HEAD>
        
        <MD_ODD_P>
            <list>
                <item>
                    <xpath>ead:archdesc/ead:odd/ead:p</xpath>
                    <xpath>ead:odd/ead:p</xpath>
                    
                    <addToDefault>true</addToDefault>
                    <addSortField>true</addSortField>
                    <addUntokenizedVersion>true</addUntokenizedVersion>
                </item>
            </list>
        </MD_ODD_P>
        
        <MD_CONVENTIONDECLARATION>
            <list>
                <item>
                    <xpath>mets:xmlData/mods:mods/mods:physicalDescription/mods:note[@type="organization"]</xpath>
                    <xpath>ead:control/ead:conventiondeclaration</xpath>
                    
                    <addToDefault>true</addToDefault>
                    <addSortField>true</addSortField>
                    <addUntokenizedVersion>true</addUntokenizedVersion>
                </item>
            </list>
        </MD_CONVENTIONDECLARATION>

        <MD_ABSTRACT>
            <list>
                <item>
                    <xpath>mets:xmlData/mods:mods/mods:abstract[not(@type)]</xpath>
                    <xpath>lido:descriptiveMetadata/lido:objectIdentificationWrap/lido:objectDescriptionWrap/lido:objectDescriptionSet[@lido:type="Orginaletikett" or @lido:type="description"]/lido:descriptiveNoteValue</xpath>
                    <xpath>ead:did/ead:abstract</xpath>
                    
                    <onefield>false</onefield>
                    <addToDefault>true</addToDefault>
                    <replace char="10">&lt;br /&gt;</replace>
                    <replace char="10">&lt;br /&gt;</replace>
                    <replace char="10">&lt;br /&gt;</replace>
                </item>
            </list>
        </MD_ABSTRACT>
        
        <!-- TECH MD -->
        
        <MD_TECH_FORMAT_NAME>
            <list>
                <item>
                    <xpath>mets:xmlData/mix:mix/mix:BasicDigitalObjectInformation/mix:FormatDesignation/mix:formatName</xpath>
                    <addToDefault>false</addToDefault>
                </item>
            </list>
        </MD_TECH_FORMAT_NAME>
        
        <MD_TECH_BYTE_ORDER>
            <list>
                <item>
                    <xpath>mets:xmlData/mix:mix/mix:BasicDigitalObjectInformation/mix:byteOrder</xpath>
                    <addToDefault>false</addToDefault>
                </item>
            </list>
        </MD_TECH_BYTE_ORDER>
        
        <MD_TECH_BASIC_IMAGE_INFO>
            <list>
                <item>
                    <xpath>mets:xmlData/mix:mix/mix:BasicImageInformation/mix:BasicImageCharacteristics</xpath>
                    <addToDefault>false</addToDefault>
                    <groupEntity type="OTHER">
                        <field name="MD_VALUE">concat(mix:imageWidth, ' x ', mix:imageHeight)</field>
                        <field name="MD_TECH_IMAGE_WIDTH">mix:imageWidth</field>
                        <field name="MD_TECH_IMAGE_HEIGHT">mix:imageHeight</field>
                        <field name="MD_TECH_IMAGE_COLOR_SPACE">mix:PhotometricInterpretation/mix:colorSpace</field>
                    </groupEntity>
                </item>
            </list>
        </MD_TECH_BASIC_IMAGE_INFO>
        
        <MD_TECH_IMAGE_DATETIME_CREATED>
            <list>
                <item>
                    <xpath>mets:xmlData/mix:mix/mix:ImageCaptureMetadata/mix:GeneralCaptureInformation/mix:dateTimeCreated</xpath>
                    <addToDefault>false</addToDefault>
                </item>
            </list>
        </MD_TECH_IMAGE_DATETIME_CREATED>
        
        <MD_ALTNAME_LANG_FR>
            <list>
                <item>
                    <xpath>mets:xmlData/mods:mods/mods:name/mods:alternativeName</xpath>
                    <groupEntity type="OTHER" addAuthorityDataToDocstruct="false" addCoordsToDocstruct="false">
                        <field name="MD_VALUE">concat(./mods:namePart[@xml:lang="fre" and not(@type)], mods:namePart[@xml:lang="fre" and @type="given"], " ", mods:namePart[@xml:lang="fre" and @type="family"])</field>
                        <field name="MD_REFID">@ID</field>
                        <field name="MD_TYPE">mods:description[@xml:lang="fre"]</field>
                        <field name="MD_SOURCEID">//luxArtDic:source[luxArtDic:refs="{0}"]/luxArtDic:sourceID</field>
                        <field name="MD_SOURCETEXT">//luxArtDic:source[luxArtDic:refs="{0}"]/luxArtDic:name</field>
                        <field name="MD_SOURCETYPE">//luxArtDic:source[luxArtDic:refs="{0}"]/luxArtDic:type</field>
                    </groupEntity>
                    <addToDefault>true</addToDefault>
                </item>
            </list>
        </MD_ALTNAME_LANG_FR>
        
        <MD_ALTNAME_LANG_EN>
            <list>
                <item>
                    <xpath>mets:xmlData/mods:mods/mods:name/mods:alternativeName</xpath>
                    <groupEntity type="OTHER"  addAuthorityDataToDocstruct="false" addCoordsToDocstruct="false">
                        <field name="MD_VALUE">concat(mods:namePart[@xml:lang="eng" and not(@type)], mods:namePart[@xml:lang="eng" and @type="given"], " ", mods:namePart[@xml:lang="eng" and @type="family"])</field>
                        <field name="MD_REFID">@ID</field>
                        <field name="MD_TYPE">mods:description[@xml:lang="eng"]</field>
                        <field name="MD_SOURCEID">//luxArtDic:source[luxArtDic:refs="{0}"]/luxArtDic:sourceID</field>
                        <field name="MD_SOURCETEXT">//luxArtDic:source[luxArtDic:refs="{0}"]/luxArtDic:name</field>
                        <field name="MD_SOURCETYPE">//luxArtDic:source[luxArtDic:refs="{0}"]/luxArtDic:type</field>
                    </groupEntity>
                    <addToDefault>true</addToDefault>
                </item>
            </list>
        </MD_ALTNAME_LANG_EN>
       
        <MD_ALTNAME_LANG_DE>
            <list>
                <item>
                    <xpath>mets:xmlData/mods:mods/mods:name/mods:alternativeName</xpath>
                    <groupEntity type="OTHER"  addAuthorityDataToDocstruct="false" addCoordsToDocstruct="false">
                        <field name="MD_VALUE">concat(mods:namePart[@xml:lang="ger" and not(@type)], mods:namePart[@xml:lang="ger" and @type="given"], " ", mods:namePart[@xml:lang="ger" and @type="family"])</field>
                        <field name="MD_REFID">@ID</field>
                        <field name="MD_TYPE">mods:description[@xml:lang="fre"]</field>
                        <field name="MD_SOURCEID">//luxArtDic:source[luxArtDic:refs="{0}"]/luxArtDic:sourceID</field>
                        <field name="MD_SOURCETEXT">//luxArtDic:source[luxArtDic:refs="{0}"]/luxArtDic:name</field>
                        <field name="MD_SOURCETYPE">//luxArtDic:source[luxArtDic:refs="{0}"]/luxArtDic:type</field>
                    </groupEntity>
                    <addToDefault>true</addToDefault>
                </item>
            </list>
        </MD_ALTNAME_LANG_DE>

        <MD_PROTECTION_LANG_DE>
            <list>
                <item>
                    <xpath>mets:xmlData/mods:mods/mods:extension/inpa:protection[inpa:protectionType]</xpath>
                    <addToDefault>false</addToDefault>
                    <allowDuplicateValues>true</allowDuplicateValues>
                    <groupEntity type="OTHER">
                         <field name="MD_VALUE">inpa:protectionType[@lang="ger"]</field>
                        <field name="MD_DATE">inpa:protectionDate</field>
                    </groupEntity>
                </item>
            </list>
        </MD_PROTECTION_LANG_DE>

        <MD_ADMINNOTE>
            <list>
                <item>
                    <xpath>mets:xmlData/mods:mods/mods:note[@type="admin"]</xpath>
                    <addToDefault>true</addToDefault>
                    <onefield>false</onefield>
                    <groupEntity type="OTHER">
                        <field name="MD_VALUE">text()</field>
                    </groupEntity>
                </item>
            </list>
        </MD_ADMINNOTE>

        <MD_AGENCY_LOCATION>
            <list>
                <item>
                    <xpath>mets:xmlData/mods:mods/mods:originInfo[@eventType="location"]</xpath>
                    <addToDefault>true</addToDefault>
                    <groupEntity type="LOCATION"  addAuthorityDataToDocstruct="true" addCoordsToDocstruct="true">
                        <field name="MD_VALUE">mods:place/mods:placeTerm</field>
                        <field name="MD_PLACE">mods:place/mods:placeTerm</field>
                        <field name="MD_REFID">@ID</field>
                        <field name="NORM_URI">mods:place/mods:placeTerm/@valueURI</field>
                        <field name="NORM_IDENTIFIER_GEONAMES">substring-after(mods:place/mods:placeTerm/@valueURI, 'http://www.geonames.org/')</field>
                    </groupEntity>
                </item>
            </list>
        </MD_AGENCY_LOCATION>

        <MD_AGENCY_LOCATION_LANG_FR>
            <list>
                <item>
                    <xpath>mets:xmlData/mods:mods/mods:originInfo[@eventType="location"]</xpath>
                    <addToDefault>true</addToDefault>
                    <groupEntity type="LOCATION" addAuthorityDataToDocstruct="true" addCoordsToDocstruct="false">
                        <field name="MD_VALUE">mods:place/mods:placeTerm</field>
                        <field name="MD_DESCRIPTION">mods:description[@xml:lang="fre"]</field>
                        <field name="MD_PLACE">mods:place/mods:placeTerm</field>
                        <field name="MD_REFID">@ID</field>
                        <field name="MD_DATESTART">mods:dateCreated</field> 
                        <field name="MD_DATEEND">mods:dateOther</field> 
                        <field name="MD_SOURCEID">luxArtDic:source[luxArtDic:refs="{0}"]/luxArtDic:sourceID</field>
                        <field name="MD_SOURCETEXT">luxArtDic:source[luxArtDic:refs="{0}"]/luxArtDic:name[@xml:lang="fre"]</field>
                        <field name="MD_SOURCETYPE">luxArtDic:source[luxArtDic:refs="{0}"]/luxArtDic:type</field>
                        <field name="NORM_URI">mods:place/mods:placeTerm/@valueURI</field>
                        <field name="NORM_IDENTIFIER_GEONAMES">substring-after(mods:place/mods:placeTerm/@valueURI, 'http://www.geonames.org/')</field>
                    </groupEntity>
                </item>
            </list>
        </MD_AGENCY_LOCATION_LANG_FR>

        <MD_AGENCY_LOCATION_LANG_DE>
            <list>
                <item>
                    <xpath>mets:xmlData/mods:mods/mods:originInfo[@eventType="location"]</xpath>
                    <addToDefault>true</addToDefault>
                    <groupEntity type="LOCATION"  addAuthorityDataToDocstruct="true" addCoordsToDocstruct="false">
                        <field name="MD_VALUE">mods:place/mods:placeTerm</field>
                        <field name="MD_DESCRIPTION">mods:description[@xml:lang="ger"]</field>
                        <field name="MD_PLACE">mods:place/mods:placeTerm</field>
                        <field name="MD_REFID">@ID</field>
                        <field name="MD_DATESTART">mods:dateCreated</field> 
                        <field name="MD_DATEEND">mods:dateOther</field> 
                        <field name="MD_SOURCEID">luxArtDic:source[luxArtDic:refs="{0}"]/luxArtDic:sourceID</field>
                        <field name="MD_SOURCETEXT">luxArtDic:source[luxArtDic:refs="{0}"]/luxArtDic:name[@xml:lang="ger"]</field>
                        <field name="MD_SOURCETYPE">luxArtDic:source[luxArtDic:refs="{0}"]/luxArtDic:type</field>
                        <field name="NORM_URI">mods:place/mods:placeTerm/@valueURI</field>
                        <field name="NORM_IDENTIFIER_GEONAMES">substring-after(mods:place/mods:placeTerm/@valueURI, 'http://www.geonames.org/')</field>
                    </groupEntity>
                </item>
            </list>
        </MD_AGENCY_LOCATION_LANG_DE>

        <MD_AGENCY_LOCATION_LANG_EN>
            <list>
                <item>
                    <xpath>mets:xmlData/mods:mods/mods:originInfo[@eventType="location"]</xpath>
                    <addToDefault>true</addToDefault>
                    <groupEntity type="LOCATION"  addAuthorityDataToDocstruct="true" addCoordsToDocstruct="false">
                        <field name="MD_VALUE">mods:place/mods:placeTerm</field>
                        <field name="MD_DESCRIPTION">mods:description[@xml:lang="eng"]</field>
                        <field name="MD_PLACE">mods:place/mods:placeTerm</field>
                        <field name="MD_REFID">@ID</field>
                        <field name="MD_DATESTART">mods:dateCreated</field> 
                        <field name="MD_DATEEND">mods:dateOther</field> 
                        <field name="MD_SOURCEID">luxArtDic:source[luxArtDic:refs="{0}"]/luxArtDic:sourceID</field>
                        <field name="MD_SOURCETEXT">luxArtDic:source[luxArtDic:refs="{0}"]/luxArtDic:name[@xml:lang="eng"]</field>
                        <field name="MD_SOURCETYPE">luxArtDic:source[luxArtDic:refs="{0}"]/luxArtDic:type</field>
                        <field name="NORM_URI">mods:place/mods:placeTerm/@valueURI</field>
                        <field name="NORM_IDENTIFIER_GEONAMES">substring-after(mods:place/mods:placeTerm/@valueURI, 'http://www.geonames.org/')</field>
                    </groupEntity>
                </item>
            </list>
        </MD_AGENCY_LOCATION_LANG_EN>
        
        <GROUPID_NEWSPAPER>
            <list>
                <item>
                    <xpath>mets:xmlData/mods:mods/mods:relatedItem[@type="host"]/mods:recordInfo/mods:recordIdentifier</xpath>
                    <addToDefault>false</addToDefault>
                    <addUntokenizedVersion>false</addUntokenizedVersion>
                </item>
            </list>
        </GROUPID_NEWSPAPER>
        
        <GROUPORDER_NEWSPAPER>
            <list>
                <item>
                    <xpath>mets:xmlData/mods:mods/mods:originInfo[@eventType="publication"]/mods:dateIssued[@encoding="iso8601"]</xpath>
                    <addToDefault>false</addToDefault>
                    <replace string="-"></replace>
                </item>
            </list>
        </GROUPORDER_NEWSPAPER>
        
        <MD_ACCESSLICENSE_NEWSPAPER>
            <list>
                <item>
                    <xpath>mets:xmlData/mods:mods/mods:relatedItem[@type="host"]/mods:accessCondition[@type="use and reproduction"]</xpath>
                    <addToDefault>false</addToDefault>
                </item>
            </list>
        </MD_ACCESSLICENSE_NEWSPAPER>
                
        <MD_TITLE_NEWSPAPER>
            <list>
                <item>
                    <xpath>mets:xmlData/mods:mods/mods:relatedItem[@type="host"]/mods:titleInfo/mods:title</xpath>
                    <addToDefault>true</addToDefault>
                </item>
            </list>
        </MD_TITLE_NEWSPAPER>
        
        <MD_SUBTITLE_NEWSPAPER>
            <list>
                <item>
                    <xpath>mets:xmlData/mods:mods/mods:relatedItem[@type="host"]/mods:titleInfo/mods:subTitle</xpath>
                    <addToDefault>true</addToDefault>
                </item>
            </list>
        </MD_SUBTITLE_NEWSPAPER>
        
        <MD_PUBLISHER_NEWSPAPER>
            <list>
                <item>
                    <xpath>mets:xmlData/mods:mods/mods:relatedItem[@type="host"]/mods:originInfo[@eventType="publication"]/mods:publisher</xpath>
                    <addToDefault>true</addToDefault>
                </item>
            </list>
        </MD_PUBLISHER_NEWSPAPER>

    </fields>
 
=======
		<!-- ARCHIVES -->
		<MD_PROVENIENCE>
			<list>
				<item>
					<xpath>mets:xmlData/mods:mods/mods:note[@type="ownership"]</xpath>
					<xpath>ead:archdesc/ead:did/ead:origination</xpath>
					<xpath>ead:did/ead:origination</xpath>
					<addToDefault>true</addToDefault>
					<addSortField>true</addSortField>
					<addUntokenizedVersion>true</addUntokenizedVersion>
				</item>
			</list>
		</MD_PROVENIENCE>

		<MD_NODEID>
			<list>
				<item>
					<xpath>mets:xmlData/mods:mods/mods:identifier[@type="archive-entry-id"]</xpath>
					<addToDefault>true</addToDefault>
					<addSortField>true</addSortField>
					<addUntokenizedVersion>true</addUntokenizedVersion>
				</item>
			</list>
		</MD_NODEID>

		<MD_EADID>
			<list>
				<item>
					<xpath>mets:xmlData/mods:mods/mods:identifier[@type="archive-id"]</xpath>
					<xpath>ead:eadheader/ead:eadid</xpath>
					<addToDefault>true</addToDefault>
					<addSortField>true</addSortField>
					<addUntokenizedVersion>true</addUntokenizedVersion>
				</item>
			</list>
		</MD_EADID>

		<MD_UNITID>
			<list>
				<item>
					<xpath>mets:xmlData/mods:mods/mods:identifier[@type="unit-id"]</xpath>
					<xpath>ead:archdesc/ead:did/ead:unitid[not(@type)]</xpath>
					<xpath>ead:did/ead:unitid[not(@type)]</xpath>
					<addToDefault>false</addToDefault>
					<addSortField>true</addSortField>
					<addUntokenizedVersion>true</addUntokenizedVersion>
				</item>
			</list>
		</MD_UNITID>

		<MD_UNITID_NUMBER>
			<list>
				<item>
					<xpath>ead:did/ead:unitid[@type="Vorl. Nr."][1]</xpath>
					<addToDefault>false</addToDefault>
					<addSortField>true</addSortField>
					<addUntokenizedVersion>true</addUntokenizedVersion>
				</item>
			</list>
		</MD_UNITID_NUMBER>

		<MD_RECORDID>
			<list>
				<item>
					<xpath>mets:xmlData/mods:mods/mods:identifier[@type="record" or @type="record-id"]</xpath>
					<xpath>ead:control/ead:recordid</xpath>
					<addToDefault>true</addToDefault>
					<addSortField>true</addSortField>
				</item>
			</list>
		</MD_RECORDID>

		<MD_BIOGRAPHICALINFORMATION>
			<list>
				<item>
					<xpath>mets:xmlData/mods:mods/mods:note[@type="bibliography"]</xpath>
					<xpath>ead:archdesc/ead:dsc/ead:bibliography</xpath>
					<xpath>ead:dsc/ead:bibliography</xpath>
					<addToDefault>true</addToDefault>
					<addSortField>true</addSortField>
					<addUntokenizedVersion>true</addUntokenizedVersion>
				</item>
			</list>
		</MD_BIOGRAPHICALINFORMATION>

		<MD_INVENTORYHISTORY>
			<list>
				<item>
					<xpath>mets:xmlData/mods:mods/mods:note[@type="bibliographic history"]</xpath>
					<xpath>ead:archdesc/ead:dsc/ead:custodhist</xpath>
					<xpath>ead:dsc/ead:custodhist</xpath>
					<addToDefault>true</addToDefault>
					<addSortField>true</addSortField>
					<addUntokenizedVersion>true</addUntokenizedVersion>
				</item>
			</list>
		</MD_INVENTORYHISTORY>

		<MD_AQUISITIONINFORMATION>
			<list>
				<item>
					<xpath>mets:xmlData/mods:mods/mods:note[@type="acquisition"]</xpath>
					<xpath>ead:archdesc/ead:dsc/ead:acqinfo</xpath>
					<xpath>ead:dsc/ead:acqinfo</xpath>
					<addToDefault>true</addToDefault>
					<addSortField>true</addSortField>
					<addUntokenizedVersion>true</addUntokenizedVersion>
				</item>
			</list>
		</MD_AQUISITIONINFORMATION>

		<MD_APPRAISALINFORMATION>
			<list>
				<item>
					<xpath>mets:xmlData/mods:mods/mods:extension/intranda:appraisal</xpath>
					<xpath>ead:archdesc/ead:dsc/ead:appraisal</xpath>
					<xpath>ead:dsc/ead:appraisal</xpath>
					<addToDefault>true</addToDefault>
					<addSortField>true</addSortField>
					<addUntokenizedVersion>true</addUntokenizedVersion>
				</item>
			</list>
		</MD_APPRAISALINFORMATION>

		<MD_ADDITIONS>
			<list>
				<item>
					<xpath>mets:xmlData/mods:mods/mods:extension/intranda:additions</xpath>
					<xpath>ead:archdesc/ead:dsc/ead:accruals</xpath>
					<xpath>ead:dsc/ead:accruals</xpath>
					<addToDefault>true</addToDefault>
					<addSortField>true</addSortField>
					<addUntokenizedVersion>true</addUntokenizedVersion>
				</item>
			</list>
		</MD_ADDITIONS>

		<MD_ARRANGEMENT>
			<list>
				<item>
					<xpath>mets:xmlData/mods:mods/mods:classification[@displayLabel="arrangement"]</xpath>
					<xpath>ead:archdesc/ead:dsc/ead:arrangement</xpath>
					<xpath>ead:dsc/ead:arrangement</xpath>
					<addToDefault>true</addToDefault>
					<addSortField>true</addSortField>
					<addUntokenizedVersion>true</addUntokenizedVersion>
				</item>
			</list>
		</MD_ARRANGEMENT>

		<MD_USERESTRICTION>
			<list>
				<item>
					<xpath>mets:xmlData/mods:mods/mods:physicalDescription/mods:note[@type="condition"]</xpath>
					<xpath>ead:archdesc/ead:dsc/ead:userestrict</xpath>
					<xpath>ead:dsc/ead:userestrict</xpath>
					<addToDefault>true</addToDefault>
					<addSortField>true</addSortField>
					<addUntokenizedVersion>true</addUntokenizedVersion>
				</item>
			</list>
		</MD_USERESTRICTION>

		<MD_FONTTYPE>
			<list>
				<item>
					<xpath>mets:xmlData/mods:mods/mods:language/mods:scriptTerm</xpath>
					<xpath>ead:archdesc/ead:did/ead:langmaterial[@label="font"]</xpath>
					<xpath>ead:did/ead:langmaterial[@label="font"]</xpath>
					<addToDefault>true</addToDefault>
					<addSortField>true</addSortField>
					<addUntokenizedVersion>true</addUntokenizedVersion>
				</item>
			</list>
		</MD_FONTTYPE>

		<MD_PHYSTECH>
			<list>
				<item>
					<xpath>mets:xmlData/mods:mods/mods:physicalDescription/mods:note[@type="physical description"]</xpath>
					<xpath>ead:archdesc/ead:dsc/ead:phystech</xpath>
					<xpath>ead:dsc/ead:phystech</xpath>
					<addToDefault>true</addToDefault>
					<addSortField>true</addSortField>
					<addUntokenizedVersion>true</addUntokenizedVersion>
				</item>
			</list>
		</MD_PHYSTECH>

		<MD_OTHERFINDAID>
			<list>
				<item>
					<xpath>mets:xmlData/mods:mods/mods:extension/intranda:otherFindAid</xpath>
					<xpath>ead:archdesc/ead:dsc/ead:otherfindaid</xpath>
					<xpath>ead:dsc/ead:otherfindaid</xpath>
					<addToDefault>true</addToDefault>
					<addSortField>true</addSortField>
					<addUntokenizedVersion>true</addUntokenizedVersion>
				</item>
			</list>
		</MD_OTHERFINDAID>

		<MD_ORIGINALSLOCATION>
			<list>
				<item>
					<xpath>mets:xmlData/mods:mods/mods:location/mods:physicalLocation</xpath>
					<xpath>ead:archdesc/ead:dsc/ead:originalsloc</xpath>
					<xpath>ead:dsc/ead:originalsloc</xpath>
					<addToDefault>true</addToDefault>
					<addSortField>true</addSortField>
					<addUntokenizedVersion>true</addUntokenizedVersion>
				</item>
			</list>
		</MD_ORIGINALSLOCATION>

		<MD_ALTERNATIVEFORMAVAILABLE>
			<list>
				<item>
					<xpath>mets:xmlData/mods:mods/mods:physicalDescription/mods:note[@type="additional physical form"]</xpath>
					<xpath>ead:archdesc/ead:dsc/ead:altformavail</xpath>
					<xpath>ead:dsc/ead:altformavail</xpath>
					<addToDefault>true</addToDefault>
					<addSortField>true</addSortField>
					<addUntokenizedVersion>true</addUntokenizedVersion>
				</item>
			</list>
		</MD_ALTERNATIVEFORMAVAILABLE>

		<MD_SEPARATEDMATERIAL>
			<list>
				<item>
					<xpath>mets:xmlData/mods:mods/mods:note[@type="original version"]</xpath>
					<xpath>ead:archdesc/ead:dsc/ead:relatedmaterial/ead:separatedmaterial</xpath>
					<xpath>ead:dsc/ead:relatedmaterial/ead:separatedmaterial</xpath>
					<addToDefault>true</addToDefault>
					<addSortField>true</addSortField>
					<addUntokenizedVersion>true</addUntokenizedVersion>
				</item>
			</list>
		</MD_SEPARATEDMATERIAL>

		<MD_DIDNOTE>
			<list>
				<item>
					<xpath>mets:xmlData/mods:mods/mods:note[@type="source identifier"]</xpath>
					<xpath>ead:archdesc/ead:did/ead:didnote</xpath>
					<xpath>ead:did/ead:didnote</xpath>
					<addToDefault>true</addToDefault>
					<addSortField>true</addSortField>
					<addUntokenizedVersion>true</addUntokenizedVersion>
				</item>
			</list>
		</MD_DIDNOTE>

		<MD_ODD>
			<list>
				<item>
					<xpath>mets:xmlData/mods:mods/mods:note[@type="source note"]</xpath>
					<xpath>ead:archdesc/ead:odd</xpath>
					<xpath>ead:odd</xpath>
					<addToDefault>true</addToDefault>
					<addSortField>true</addSortField>
					<addUntokenizedVersion>true</addUntokenizedVersion>
				</item>
			</list>
		</MD_ODD>

		<MD_ODD_HEAD>
			<list>
				<item>
					<xpath>ead:archdesc/ead:odd/ead:head</xpath>
					<xpath>ead:odd/ead:head</xpath>
					<addToDefault>true</addToDefault>
					<addSortField>true</addSortField>
					<addUntokenizedVersion>true</addUntokenizedVersion>
				</item>
			</list>
		</MD_ODD_HEAD>

		<MD_ODD_P>
			<list>
				<item>
					<xpath>ead:archdesc/ead:odd/ead:p</xpath>
					<xpath>ead:odd/ead:p</xpath>
					<addToDefault>true</addToDefault>
					<addSortField>true</addSortField>
					<addUntokenizedVersion>true</addUntokenizedVersion>
				</item>
			</list>
		</MD_ODD_P>

		<MD_CONVENTIONDECLARATION>
			<list>
				<item>
					<xpath>mets:xmlData/mods:mods/mods:physicalDescription/mods:note[@type="organization"]</xpath>
					<xpath>ead:control/ead:conventiondeclaration</xpath>
					<addToDefault>true</addToDefault>
					<addSortField>true</addSortField>
					<addUntokenizedVersion>true</addUntokenizedVersion>
				</item>
			</list>
		</MD_CONVENTIONDECLARATION>

		<MD_ABSTRACT>
			<list>
				<item>
					<xpath>mets:xmlData/mods:mods/mods:abstract[not(@type)]</xpath>
					<xpath>lido:descriptiveMetadata/lido:objectIdentificationWrap/lido:objectDescriptionWrap/lido:objectDescriptionSet[@lido:type="Orginaletikett" or @lido:type="description"]/lido:descriptiveNoteValue</xpath>
					<xpath>ead:did/ead:abstract</xpath>
					<onefield>false</onefield>
					<addToDefault>true</addToDefault>
					<replace char="10">&lt;br /&gt;</replace>
					<replace char="10">&lt;br /&gt;</replace>
					<replace char="10">&lt;br /&gt;</replace>
				</item>
			</list>
		</MD_ABSTRACT>


		<!-- TECH MD -->
		<MD_TECH_FORMAT_NAME>
			<list>
				<item>
					<xpath>mets:xmlData/mix:mix/mix:BasicDigitalObjectInformation/mix:FormatDesignation/mix:formatName</xpath>
					<addToDefault>false</addToDefault>
				</item>
			</list>
		</MD_TECH_FORMAT_NAME>

		<MD_TECH_BYTE_ORDER>
			<list>
				<item>
					<xpath>mets:xmlData/mix:mix/mix:BasicDigitalObjectInformation/mix:byteOrder</xpath>
					<addToDefault>false</addToDefault>
				</item>
			</list>
		</MD_TECH_BYTE_ORDER>

		<MD_TECH_BASIC_IMAGE_INFO>
			<list>
				<item>
					<xpath>mets:xmlData/mix:mix/mix:BasicImageInformation/mix:BasicImageCharacteristics</xpath>
					<addToDefault>false</addToDefault>
					<groupEntity type="OTHER">
						<field name="MD_VALUE">concat(mix:imageWidth, ' x ', mix:imageHeight)</field>
						<field name="MD_TECH_IMAGE_WIDTH">mix:imageWidth</field>
						<field name="MD_TECH_IMAGE_HEIGHT">mix:imageHeight</field>
						<field name="MD_TECH_IMAGE_COLOR_SPACE">mix:PhotometricInterpretation/mix:colorSpace</field>
					</groupEntity>
				</item>
			</list>
		</MD_TECH_BASIC_IMAGE_INFO>

		<MD_TECH_IMAGE_DATETIME_CREATED>
			<list>
				<item>
					<xpath>mets:xmlData/mix:mix/mix:ImageCaptureMetadata/mix:GeneralCaptureInformation/mix:dateTimeCreated</xpath>
					<addToDefault>false</addToDefault>
				</item>
			</list>
		</MD_TECH_IMAGE_DATETIME_CREATED>

		<MD_ALTNAME_LANG_FR>
			<list>
				<item>
					<xpath>mets:xmlData/mods:mods/mods:name/mods:alternativeName</xpath>
					<groupEntity type="OTHER" addAuthorityDataToDocstruct="false" addCoordsToDocstruct="false">
						<field name="MD_VALUE">concat(./mods:namePart[@xml:lang="fre" and not(@type)], mods:namePart[@xml:lang="fre" and @type="given"], " ", mods:namePart[@xml:lang="fre" and @type="family"])</field>
						<field name="MD_REFID">@ID</field>
						<field name="MD_TYPE">mods:description[@xml:lang="fre"]</field>
						<field name="MD_SOURCEID">//luxArtDic:source[luxArtDic:refs="{0}"]/luxArtDic:sourceID</field>
						<field name="MD_SOURCETEXT">//luxArtDic:source[luxArtDic:refs="{0}"]/luxArtDic:name</field>
						<field name="MD_SOURCETYPE">//luxArtDic:source[luxArtDic:refs="{0}"]/luxArtDic:type</field>
					</groupEntity>
					<addToDefault>true</addToDefault>
				</item>
			</list>
		</MD_ALTNAME_LANG_FR>

		<MD_ALTNAME_LANG_EN>
			<list>
				<item>
					<xpath>mets:xmlData/mods:mods/mods:name/mods:alternativeName</xpath>
					<groupEntity type="OTHER"  addAuthorityDataToDocstruct="false" addCoordsToDocstruct="false">
						<field name="MD_VALUE">concat(mods:namePart[@xml:lang="eng" and not(@type)], mods:namePart[@xml:lang="eng" and @type="given"], " ", mods:namePart[@xml:lang="eng" and @type="family"])</field>
						<field name="MD_REFID">@ID</field>
						<field name="MD_TYPE">mods:description[@xml:lang="eng"]</field>
						<field name="MD_SOURCEID">//luxArtDic:source[luxArtDic:refs="{0}"]/luxArtDic:sourceID</field>
						<field name="MD_SOURCETEXT">//luxArtDic:source[luxArtDic:refs="{0}"]/luxArtDic:name</field>
						<field name="MD_SOURCETYPE">//luxArtDic:source[luxArtDic:refs="{0}"]/luxArtDic:type</field>
					</groupEntity>
					<addToDefault>true</addToDefault>
				</item>
			</list>
		</MD_ALTNAME_LANG_EN>

		<MD_ALTNAME_LANG_DE>
			<list>
				<item>
					<xpath>mets:xmlData/mods:mods/mods:name/mods:alternativeName</xpath>
					<groupEntity type="OTHER"  addAuthorityDataToDocstruct="false" addCoordsToDocstruct="false">
						<field name="MD_VALUE">concat(mods:namePart[@xml:lang="ger" and not(@type)], mods:namePart[@xml:lang="ger" and @type="given"], " ", mods:namePart[@xml:lang="ger" and @type="family"])</field>
						<field name="MD_REFID">@ID</field>
						<field name="MD_TYPE">mods:description[@xml:lang="fre"]</field>
						<field name="MD_SOURCEID">//luxArtDic:source[luxArtDic:refs="{0}"]/luxArtDic:sourceID</field>
						<field name="MD_SOURCETEXT">//luxArtDic:source[luxArtDic:refs="{0}"]/luxArtDic:name</field>
						<field name="MD_SOURCETYPE">//luxArtDic:source[luxArtDic:refs="{0}"]/luxArtDic:type</field>
					</groupEntity>
					<addToDefault>true</addToDefault>
				</item>
			</list>
		</MD_ALTNAME_LANG_DE>

		<MD_PROTECTION_LANG_DE>
			<list>
				<item>
					<xpath>mets:xmlData/mods:mods/mods:extension/inpa:protection[inpa:protectionType]</xpath>
					<addToDefault>false</addToDefault>
					<allowDuplicateValues>true</allowDuplicateValues>
					<groupEntity type="OTHER">
						<field name="MD_VALUE">inpa:protectionType[@lang="ger"]</field>
						<field name="MD_DATE">inpa:protectionDate</field>
					</groupEntity>
				</item>
			</list>
		</MD_PROTECTION_LANG_DE>

		<MD_ADMINNOTE>
			<list>
				<item>
					<xpath>mets:xmlData/mods:mods/mods:note[@type="admin"]</xpath>
					<addToDefault>true</addToDefault>
					<onefield>false</onefield>
					<groupEntity type="OTHER">
						<field name="MD_VALUE">text()</field>
					</groupEntity>
				</item>
			</list>
		</MD_ADMINNOTE>

		<MD_AGENCY_LOCATION>
			<list>
				<item>
					<xpath>mets:xmlData/mods:mods/mods:originInfo[@eventType="location"]</xpath>
					<addToDefault>true</addToDefault>
					<groupEntity type="LOCATION"  addAuthorityDataToDocstruct="true" addCoordsToDocstruct="true">
						<field name="MD_VALUE">mods:place/mods:placeTerm</field>
						<field name="MD_PLACE">mods:place/mods:placeTerm</field>
						<field name="MD_REFID">@ID</field>
						<field name="NORM_URI">mods:place/mods:placeTerm/@valueURI</field>
						<field name="NORM_IDENTIFIER_GEONAMES">substring-after(mods:place/mods:placeTerm/@valueURI, 'http://www.geonames.org/')</field>
					</groupEntity>
				</item>
			</list>
		</MD_AGENCY_LOCATION>

		<MD_AGENCY_LOCATION_LANG_FR>
			<list>
				<item>
					<xpath>mets:xmlData/mods:mods/mods:originInfo[@eventType="location"]</xpath>
					<addToDefault>true</addToDefault>
					<groupEntity type="LOCATION" addAuthorityDataToDocstruct="true" addCoordsToDocstruct="false">
						<field name="MD_VALUE">mods:place/mods:placeTerm</field>
						<field name="MD_DESCRIPTION">mods:description[@xml:lang="fre"]</field>
						<field name="MD_PLACE">mods:place/mods:placeTerm</field>
						<field name="MD_REFID">@ID</field>
						<field name="MD_DATESTART">mods:dateCreated</field>
						<field name="MD_DATEEND">mods:dateOther</field>
						<field name="MD_SOURCEID">luxArtDic:source[luxArtDic:refs="{0}"]/luxArtDic:sourceID</field>
						<field name="MD_SOURCETEXT">luxArtDic:source[luxArtDic:refs="{0}"]/luxArtDic:name[@xml:lang="fre"]</field>
						<field name="MD_SOURCETYPE">luxArtDic:source[luxArtDic:refs="{0}"]/luxArtDic:type</field>
						<field name="NORM_URI">mods:place/mods:placeTerm/@valueURI</field>
						<field name="NORM_IDENTIFIER_GEONAMES">substring-after(mods:place/mods:placeTerm/@valueURI, 'http://www.geonames.org/')</field>
					</groupEntity>
				</item>
			</list>
		</MD_AGENCY_LOCATION_LANG_FR>

		<MD_AGENCY_LOCATION_LANG_DE>
			<list>
				<item>
					<xpath>mets:xmlData/mods:mods/mods:originInfo[@eventType="location"]</xpath>
					<addToDefault>true</addToDefault>
					<groupEntity type="LOCATION"  addAuthorityDataToDocstruct="true" addCoordsToDocstruct="false">
						<field name="MD_VALUE">mods:place/mods:placeTerm</field>
						<field name="MD_DESCRIPTION">mods:description[@xml:lang="ger"]</field>
						<field name="MD_PLACE">mods:place/mods:placeTerm</field>
						<field name="MD_REFID">@ID</field>
						<field name="MD_DATESTART">mods:dateCreated</field>
						<field name="MD_DATEEND">mods:dateOther</field>
						<field name="MD_SOURCEID">luxArtDic:source[luxArtDic:refs="{0}"]/luxArtDic:sourceID</field>
						<field name="MD_SOURCETEXT">luxArtDic:source[luxArtDic:refs="{0}"]/luxArtDic:name[@xml:lang="ger"]</field>
						<field name="MD_SOURCETYPE">luxArtDic:source[luxArtDic:refs="{0}"]/luxArtDic:type</field>
						<field name="NORM_URI">mods:place/mods:placeTerm/@valueURI</field>
						<field name="NORM_IDENTIFIER_GEONAMES">substring-after(mods:place/mods:placeTerm/@valueURI, 'http://www.geonames.org/')</field>
					</groupEntity>
				</item>
			</list>
		</MD_AGENCY_LOCATION_LANG_DE>

		<MD_AGENCY_LOCATION_LANG_EN>
			<list>
				<item>
					<xpath>mets:xmlData/mods:mods/mods:originInfo[@eventType="location"]</xpath>
					<addToDefault>true</addToDefault>
					<groupEntity type="LOCATION"  addAuthorityDataToDocstruct="true" addCoordsToDocstruct="false">
						<field name="MD_VALUE">mods:place/mods:placeTerm</field>
						<field name="MD_DESCRIPTION">mods:description[@xml:lang="eng"]</field>
						<field name="MD_PLACE">mods:place/mods:placeTerm</field>
						<field name="MD_REFID">@ID</field>
						<field name="MD_DATESTART">mods:dateCreated</field>
						<field name="MD_DATEEND">mods:dateOther</field>
						<field name="MD_SOURCEID">luxArtDic:source[luxArtDic:refs="{0}"]/luxArtDic:sourceID</field>
						<field name="MD_SOURCETEXT">luxArtDic:source[luxArtDic:refs="{0}"]/luxArtDic:name[@xml:lang="eng"]</field>
						<field name="MD_SOURCETYPE">luxArtDic:source[luxArtDic:refs="{0}"]/luxArtDic:type</field>
						<field name="NORM_URI">mods:place/mods:placeTerm/@valueURI</field>
						<field name="NORM_IDENTIFIER_GEONAMES">substring-after(mods:place/mods:placeTerm/@valueURI, 'http://www.geonames.org/')</field>
					</groupEntity>
				</item>
			</list>
		</MD_AGENCY_LOCATION_LANG_EN>

	</fields>
>>>>>>> 04bf9a58
</root><|MERGE_RESOLUTION|>--- conflicted
+++ resolved
@@ -120,7 +120,6 @@
 				it will be used for indexing image file paths. -->
 			<preferredImageFileGroup>BOOKVIEWER</preferredImageFileGroup>
 			<preferredImageFileGroup>ZOOMIFY</preferredImageFileGroup>
-<<<<<<< HEAD
             <!-- physicalElementTypes/type (0-n): Values of mets:div/@TYPE that shall be processed as pages. Type "page" is always allowed,
                 others must be configured here. -->
             <physicalElementTypes>
@@ -131,18 +130,6 @@
             
             <!-- volumeCheckXPath: XPath expression to check whether the currently processed records has an anchor host. -->
             <volumeCheckXPath>/mets:mets/mets:dmdSec[1]/mets:mdWrap[@MDTYPE="MODS"]/mets:xmlData/mods:mods/mods:relatedItem[@type="host"][not(@otherType) or @otherType="hierarchical"][not[mods:titleInfo]]/mods:recordInfo/mods:recordIdentifier</volumeCheckXPath>
-=======
-			<!-- physicalElementTypes/type (0-n): Values of mets:div/@TYPE that shall be processed as pages. Type "page" is always allowed,
-				others must be configured here. -->
-			<physicalElementTypes>
-				<type>object</type>
-				<type>audio</type>
-				<type>video</type>
-			</physicalElementTypes>
-
-			<!-- volumeCheckXPath: XPath expression to check whether the currently processed records has an anchor host. -->
-			<volumeCheckXPath>/mets:mets/mets:dmdSec[1]/mets:mdWrap[@MDTYPE="MODS"]/mets:xmlData/mods:mods/mods:relatedItem[@type="host"][not(@otherType) or @otherType="hierarchical"]/mods:recordInfo/mods:recordIdentifier</volumeCheckXPath>
->>>>>>> 04bf9a58
 		</mets>
 
 		<lido>
@@ -631,7 +618,6 @@
 		<MD_TITLE>
 			<list>
 				<item>
-<<<<<<< HEAD
                     <xpath>mets:xmlData/mods:mods/mods:titleInfo[not(@*)]/mods:title[not(@lang)]</xpath>
                     <xpath>mets:xmlData/mods:mods/mods:part/mods:detail[@type="issue"]/mods:title</xpath>
                     <xpath>mets:xmlData/bib/record/datafield[@tag="245"]/subfield[@code="a"]</xpath>
@@ -641,15 +627,6 @@
                     <xpath>ead:archdesc/ead:did/ead:unittitle</xpath>
                     <xpath>ead:eadheader/ead:filedesc/ead:titlestmt/ead:titleproper</xpath>
                     
-=======
-					<xpath>mets:xmlData/mods:mods/mods:titleInfo[not(@*)]/mods:title[not(@lang)]</xpath>
-					<xpath>mets:xmlData/bib/record/datafield[@tag="245"]/subfield[@code="a"]</xpath>
-					<xpath>lido:descriptiveMetadata/lido:objectIdentificationWrap/lido:titleWrap/lido:titleSet/lido:appellationValue</xpath>
-					<xpath>dc:title</xpath>
-					<xpath>ead:did/ead:unittitle</xpath>
-					<xpath>ead:archdesc/ead:did/ead:unittitle</xpath>
-					<xpath>ead:eadheader/ead:filedesc/ead:titlestmt/ead:titleproper</xpath>
->>>>>>> 04bf9a58
 					<addToDefault>true</addToDefault>
 					<addSortField>true</addSortField>
 					<replace string="&lt;ns&gt;"></replace>
@@ -3202,332 +3179,30 @@
 			</list>
 		</MD_PI_ARK>
 
-<<<<<<< HEAD
-        <!-- ARCHIVES -->
-
-        <MD_PROVENIENCE>
-            <list>
-                <item>
-                    <xpath>mets:xmlData/mods:mods/mods:note[@type="ownership"]</xpath>
-                    <xpath>ead:archdesc/ead:did/ead:origination</xpath>
-                    <xpath>ead:did/ead:origination</xpath>
-                    
-                    <addToDefault>true</addToDefault>
-                    <addSortField>true</addSortField>
-                    <addUntokenizedVersion>true</addUntokenizedVersion>
-                </item>
-            </list>
-        </MD_PROVENIENCE>
-        
-        <MD_NODEID>
-            <list>
-                <item>
-                    <xpath>mets:xmlData/mods:mods/mods:identifier[@type="archive-entry-id"]</xpath>
-                    <addToDefault>true</addToDefault>
-                    <addSortField>true</addSortField>
-                    <addUntokenizedVersion>true</addUntokenizedVersion>
-                </item>
-            </list>
-        </MD_NODEID>
-        
-        <MD_EADID>
-            <list>
-                <item>
-                    <xpath>mets:xmlData/mods:mods/mods:identifier[@type="archive-id"]</xpath>
-                    <xpath>ead:eadheader/ead:eadid</xpath>
-                    
-                    <addToDefault>true</addToDefault>
-                    <addSortField>true</addSortField>
-                    <addUntokenizedVersion>true</addUntokenizedVersion>
-                </item>
-            </list>
-        </MD_EADID>
-        
-        <MD_UNITID>
-            <list>
-                <item>
-                    <xpath>mets:xmlData/mods:mods/mods:identifier[@type="unit-id"]</xpath>
-                    <xpath>ead:archdesc/ead:did/ead:unitid[not(@type)]</xpath>
-                    <xpath>ead:did/ead:unitid[not(@type)]</xpath>
-                    
-                    <addToDefault>false</addToDefault>
-                    <addSortField>true</addSortField>
-                    <addUntokenizedVersion>true</addUntokenizedVersion>
-                </item>
-            </list>
-        </MD_UNITID>
-        
-        <MD_UNITID_NUMBER>
-            <list>
-                <item>
-                    <xpath>ead:did/ead:unitid[@type="Vorl. Nr."][1]</xpath>
-                    <addToDefault>false</addToDefault>
-                    <addSortField>true</addSortField>
-                    <addUntokenizedVersion>true</addUntokenizedVersion>
-                </item>
-            </list>
-        </MD_UNITID_NUMBER>
-        
-        <MD_RECORDID>
-            <list>
-                <item>
-                    <xpath>mets:xmlData/mods:mods/mods:identifier[@type="record" or @type="record-id"]</xpath>
-                    <xpath>ead:control/ead:recordid</xpath>
-                    
-                    <addToDefault>true</addToDefault>
-                    <addSortField>true</addSortField>
-                </item>
-            </list>
-        </MD_RECORDID>
-        
-        <MD_BIOGRAPHICALINFORMATION>
-            <list>
-                <item>
-                    <xpath>mets:xmlData/mods:mods/mods:note[@type="bibliography"]</xpath>
-                    <xpath>ead:archdesc/ead:dsc/ead:bibliography</xpath>
-                    <xpath>ead:dsc/ead:bibliography</xpath>
-                    
-                    <addToDefault>true</addToDefault>
-                    <addSortField>true</addSortField>
-                    <addUntokenizedVersion>true</addUntokenizedVersion>
-                </item>
-            </list>
-        </MD_BIOGRAPHICALINFORMATION>
-        
-        <MD_INVENTORYHISTORY>
-            <list>
-                <item>
-                    <xpath>mets:xmlData/mods:mods/mods:note[@type="bibliographic history"]</xpath>
-                    <xpath>ead:archdesc/ead:dsc/ead:custodhist</xpath>
-                    <xpath>ead:dsc/ead:custodhist</xpath>
-                    
-                    <addToDefault>true</addToDefault>
-                    <addSortField>true</addSortField>
-                    <addUntokenizedVersion>true</addUntokenizedVersion>
-                </item>
-            </list>
-        </MD_INVENTORYHISTORY>
-        
-        <MD_AQUISITIONINFORMATION>
-            <list>
-                <item>
-                    <xpath>mets:xmlData/mods:mods/mods:note[@type="acquisition"]</xpath>
-                    <xpath>ead:archdesc/ead:dsc/ead:acqinfo</xpath>
-                    <xpath>ead:dsc/ead:acqinfo</xpath>
-                    
-                    <addToDefault>true</addToDefault>
-                    <addSortField>true</addSortField>
-                    <addUntokenizedVersion>true</addUntokenizedVersion>
-                </item>
-            </list>
-        </MD_AQUISITIONINFORMATION>
-        
-        <MD_APPRAISALINFORMATION>
-            <list>
-                <item>
-                    <xpath>mets:xmlData/mods:mods/mods:extension/intranda:appraisal</xpath>
-                    <xpath>ead:archdesc/ead:dsc/ead:appraisal</xpath>
-                    <xpath>ead:dsc/ead:appraisal</xpath>
-                    
-                    <addToDefault>true</addToDefault>
-                    <addSortField>true</addSortField>
-                    <addUntokenizedVersion>true</addUntokenizedVersion>
-                </item>
-            </list>
-        </MD_APPRAISALINFORMATION>
-        
-        <MD_ADDITIONS>
-            <list>
-                <item>
-                    <xpath>mets:xmlData/mods:mods/mods:extension/intranda:additions</xpath>
-                    <xpath>ead:archdesc/ead:dsc/ead:accruals</xpath>
-                    <xpath>ead:dsc/ead:accruals</xpath>
-                    
-                    <addToDefault>true</addToDefault>
-                    <addSortField>true</addSortField>
-                    <addUntokenizedVersion>true</addUntokenizedVersion>
-                </item>
-            </list>
-        </MD_ADDITIONS>
-        
-        <MD_ARRANGEMENT>
-            <list>
-                <item>
-                    <xpath>mets:xmlData/mods:mods/mods:classification[@displayLabel="arrangement"]</xpath>
-                    <xpath>ead:archdesc/ead:dsc/ead:arrangement</xpath>
-                    <xpath>ead:dsc/ead:arrangement</xpath>
-                    
-                    <addToDefault>true</addToDefault>
-                    <addSortField>true</addSortField>
-                    <addUntokenizedVersion>true</addUntokenizedVersion>
-                </item>
-            </list>
-        </MD_ARRANGEMENT>
-        
-        <MD_USERESTRICTION>
-            <list>
-                <item>
-                    <xpath>mets:xmlData/mods:mods/mods:physicalDescription/mods:note[@type="condition"]</xpath>
-                    <xpath>ead:archdesc/ead:dsc/ead:userestrict</xpath>
-                    <xpath>ead:dsc/ead:userestrict</xpath>
-                    
-                    <addToDefault>true</addToDefault>
-                    <addSortField>true</addSortField>
-                    <addUntokenizedVersion>true</addUntokenizedVersion>
-                </item>
-            </list>
-        </MD_USERESTRICTION>
-        
-        <MD_FONTTYPE>
-            <list>
-                <item>
-                    <xpath>mets:xmlData/mods:mods/mods:language/mods:scriptTerm</xpath>
-                    <xpath>ead:archdesc/ead:did/ead:langmaterial[@label="font"]</xpath>
-                    <xpath>ead:did/ead:langmaterial[@label="font"]</xpath>
-                    
-                    <addToDefault>true</addToDefault>
-                    <addSortField>true</addSortField>
-                    <addUntokenizedVersion>true</addUntokenizedVersion>
-                </item>
-            </list>
-        </MD_FONTTYPE>
-        
-        <MD_PHYSTECH>
-            <list>
-                <item>
-                    <xpath>mets:xmlData/mods:mods/mods:physicalDescription/mods:note[@type="physical description"]</xpath>
-                    <xpath>ead:archdesc/ead:dsc/ead:phystech</xpath>
-                    <xpath>ead:dsc/ead:phystech</xpath>
-                    
-                    <addToDefault>true</addToDefault>
-                    <addSortField>true</addSortField>
-                    <addUntokenizedVersion>true</addUntokenizedVersion>
-                </item>
-            </list>
-        </MD_PHYSTECH>
-        
-        <MD_OTHERFINDAID>
-            <list>
-                <item>
-                    <xpath>mets:xmlData/mods:mods/mods:extension/intranda:otherFindAid</xpath>
-                    <xpath>ead:archdesc/ead:dsc/ead:otherfindaid</xpath>
-                    <xpath>ead:dsc/ead:otherfindaid</xpath>
-                    
-                    <addToDefault>true</addToDefault>
-                    <addSortField>true</addSortField>
-                    <addUntokenizedVersion>true</addUntokenizedVersion>
-                </item>
-            </list>
-        </MD_OTHERFINDAID>
-        
-        <MD_ORIGINALSLOCATION>
-            <list>
-                <item>
-                    <xpath>mets:xmlData/mods:mods/mods:location/mods:physicalLocation</xpath>
-                    <xpath>ead:archdesc/ead:dsc/ead:originalsloc</xpath>
-                    <xpath>ead:dsc/ead:originalsloc</xpath>
-                    
-                    <addToDefault>true</addToDefault>
-                    <addSortField>true</addSortField>
-                    <addUntokenizedVersion>true</addUntokenizedVersion>
-                </item>
-            </list>
-        </MD_ORIGINALSLOCATION>
-        
-        <MD_ALTERNATIVEFORMAVAILABLE>
-            <list>
-                <item>
-                    <xpath>mets:xmlData/mods:mods/mods:physicalDescription/mods:note[@type="additional physical form"]</xpath>
-                    <xpath>ead:archdesc/ead:dsc/ead:altformavail</xpath>
-                    <xpath>ead:dsc/ead:altformavail</xpath>
-                    
-                    <addToDefault>true</addToDefault>
-                    <addSortField>true</addSortField>
-                    <addUntokenizedVersion>true</addUntokenizedVersion>
-                </item>
-            </list>
-        </MD_ALTERNATIVEFORMAVAILABLE>
-        
-        <MD_SEPARATEDMATERIAL>
-            <list>
-                <item>
-                    <xpath>mets:xmlData/mods:mods/mods:note[@type="original version"]</xpath>
-                    <xpath>ead:archdesc/ead:dsc/ead:relatedmaterial/ead:separatedmaterial</xpath>
-                    <xpath>ead:dsc/ead:relatedmaterial/ead:separatedmaterial</xpath>
-                    
-                    <addToDefault>true</addToDefault>
-                    <addSortField>true</addSortField>
-                    <addUntokenizedVersion>true</addUntokenizedVersion>
-                </item>
-            </list>
-        </MD_SEPARATEDMATERIAL>
-        
-        <MD_DIDNOTE>
-            <list>
-                <item>
-                    <xpath>mets:xmlData/mods:mods/mods:note[@type="source identifier"]</xpath>
-                    <xpath>ead:archdesc/ead:did/ead:didnote</xpath>
-                    <xpath>ead:did/ead:didnote</xpath>
-                    
-                    <addToDefault>true</addToDefault>
-                    <addSortField>true</addSortField>
-                    <addUntokenizedVersion>true</addUntokenizedVersion>
-                </item>
-            </list>
-        </MD_DIDNOTE>
-        
-        <MD_ODD>
-            <list>
-                <item>
-                    <xpath>mets:xmlData/mods:mods/mods:note[@type="source note"]</xpath>
-                    <xpath>ead:archdesc/ead:odd</xpath>
-                    <xpath>ead:odd</xpath>
-                    
-                    <addToDefault>true</addToDefault>
-                    <addSortField>true</addSortField>
-                    <addUntokenizedVersion>true</addUntokenizedVersion>
-                </item>
-            </list>
-        </MD_ODD>
-        
-        <MD_ODD_HEAD>
-            <list>
-                <item>
-                    <xpath>ead:archdesc/ead:odd/ead:head</xpath>
-                    <xpath>ead:odd/ead:head</xpath>
-                    
-                    <addToDefault>true</addToDefault>
-                    <addSortField>true</addSortField>
-                    <addUntokenizedVersion>true</addUntokenizedVersion>
-                </item>
-            </list>
-        </MD_ODD_HEAD>
-        
-        <MD_ODD_P>
-            <list>
-                <item>
-                    <xpath>ead:archdesc/ead:odd/ead:p</xpath>
-                    <xpath>ead:odd/ead:p</xpath>
-                    
-                    <addToDefault>true</addToDefault>
-                    <addSortField>true</addSortField>
-                    <addUntokenizedVersion>true</addUntokenizedVersion>
-                </item>
-            </list>
-        </MD_ODD_P>
-        
-        <MD_CONVENTIONDECLARATION>
-            <list>
-                <item>
-                    <xpath>mets:xmlData/mods:mods/mods:physicalDescription/mods:note[@type="organization"]</xpath>
-                    <xpath>ead:control/ead:conventiondeclaration</xpath>
-                    
-                    <addToDefault>true</addToDefault>
-                    <addSortField>true</addSortField>
-                    <addUntokenizedVersion>true</addUntokenizedVersion>
-                </item>
-            </list>
-        </MD_CONVENTIONDECLARATION>
+		<!-- ARCHIVES -->
+		<MD_PROVENIENCE>
+			<list>
+				<item>
+					<xpath>mets:xmlData/mods:mods/mods:note[@type="ownership"]</xpath>
+					<xpath>ead:archdesc/ead:did/ead:origination</xpath>
+					<xpath>ead:did/ead:origination</xpath>
+					<addToDefault>true</addToDefault>
+					<addSortField>true</addSortField>
+					<addUntokenizedVersion>true</addUntokenizedVersion>
+				</item>
+			</list>
+		</MD_PROVENIENCE>
+
+		<MD_NODEID>
+			<list>
+				<item>
+					<xpath>mets:xmlData/mods:mods/mods:identifier[@type="archive-entry-id"]</xpath>
+					<addToDefault>true</addToDefault>
+					<addSortField>true</addSortField>
+					<addUntokenizedVersion>true</addUntokenizedVersion>
+				</item>
+			</list>
+		</MD_NODEID>
 
         <MD_ABSTRACT>
             <list>
@@ -3639,20 +3314,299 @@
                 </item>
             </list>
         </MD_ALTNAME_LANG_DE>
-
-        <MD_PROTECTION_LANG_DE>
-            <list>
-                <item>
-                    <xpath>mets:xmlData/mods:mods/mods:extension/inpa:protection[inpa:protectionType]</xpath>
-                    <addToDefault>false</addToDefault>
-                    <allowDuplicateValues>true</allowDuplicateValues>
-                    <groupEntity type="OTHER">
-                         <field name="MD_VALUE">inpa:protectionType[@lang="ger"]</field>
-                        <field name="MD_DATE">inpa:protectionDate</field>
-                    </groupEntity>
-                </item>
-            </list>
-        </MD_PROTECTION_LANG_DE>
+        
+		<MD_EADID>
+			<list>
+				<item>
+					<xpath>mets:xmlData/mods:mods/mods:identifier[@type="archive-id"]</xpath>
+					<xpath>ead:eadheader/ead:eadid</xpath>
+					<addToDefault>true</addToDefault>
+					<addSortField>true</addSortField>
+					<addUntokenizedVersion>true</addUntokenizedVersion>
+				</item>
+			</list>
+		</MD_EADID>
+
+		<MD_UNITID>
+			<list>
+				<item>
+					<xpath>mets:xmlData/mods:mods/mods:identifier[@type="unit-id"]</xpath>
+					<xpath>ead:archdesc/ead:did/ead:unitid[not(@type)]</xpath>
+					<xpath>ead:did/ead:unitid[not(@type)]</xpath>
+					<addToDefault>false</addToDefault>
+					<addSortField>true</addSortField>
+					<addUntokenizedVersion>true</addUntokenizedVersion>
+				</item>
+			</list>
+		</MD_UNITID>
+
+		<MD_UNITID_NUMBER>
+			<list>
+				<item>
+					<xpath>ead:did/ead:unitid[@type="Vorl. Nr."][1]</xpath>
+					<addToDefault>false</addToDefault>
+					<addSortField>true</addSortField>
+					<addUntokenizedVersion>true</addUntokenizedVersion>
+				</item>
+			</list>
+		</MD_UNITID_NUMBER>
+
+		<MD_RECORDID>
+			<list>
+				<item>
+					<xpath>mets:xmlData/mods:mods/mods:identifier[@type="record" or @type="record-id"]</xpath>
+					<xpath>ead:control/ead:recordid</xpath>
+					<addToDefault>true</addToDefault>
+					<addSortField>true</addSortField>
+				</item>
+			</list>
+		</MD_RECORDID>
+
+		<MD_BIOGRAPHICALINFORMATION>
+			<list>
+				<item>
+					<xpath>mets:xmlData/mods:mods/mods:note[@type="bibliography"]</xpath>
+					<xpath>ead:archdesc/ead:dsc/ead:bibliography</xpath>
+					<xpath>ead:dsc/ead:bibliography</xpath>
+					<addToDefault>true</addToDefault>
+					<addSortField>true</addSortField>
+					<addUntokenizedVersion>true</addUntokenizedVersion>
+				</item>
+			</list>
+		</MD_BIOGRAPHICALINFORMATION>
+
+		<MD_INVENTORYHISTORY>
+			<list>
+				<item>
+					<xpath>mets:xmlData/mods:mods/mods:note[@type="bibliographic history"]</xpath>
+					<xpath>ead:archdesc/ead:dsc/ead:custodhist</xpath>
+					<xpath>ead:dsc/ead:custodhist</xpath>
+					<addToDefault>true</addToDefault>
+					<addSortField>true</addSortField>
+					<addUntokenizedVersion>true</addUntokenizedVersion>
+				</item>
+			</list>
+		</MD_INVENTORYHISTORY>
+
+		<MD_AQUISITIONINFORMATION>
+			<list>
+				<item>
+					<xpath>mets:xmlData/mods:mods/mods:note[@type="acquisition"]</xpath>
+					<xpath>ead:archdesc/ead:dsc/ead:acqinfo</xpath>
+					<xpath>ead:dsc/ead:acqinfo</xpath>
+					<addToDefault>true</addToDefault>
+					<addSortField>true</addSortField>
+					<addUntokenizedVersion>true</addUntokenizedVersion>
+				</item>
+			</list>
+		</MD_AQUISITIONINFORMATION>
+
+		<MD_APPRAISALINFORMATION>
+			<list>
+				<item>
+					<xpath>mets:xmlData/mods:mods/mods:extension/intranda:appraisal</xpath>
+					<xpath>ead:archdesc/ead:dsc/ead:appraisal</xpath>
+					<xpath>ead:dsc/ead:appraisal</xpath>
+					<addToDefault>true</addToDefault>
+					<addSortField>true</addSortField>
+					<addUntokenizedVersion>true</addUntokenizedVersion>
+				</item>
+			</list>
+		</MD_APPRAISALINFORMATION>
+
+		<MD_ADDITIONS>
+			<list>
+				<item>
+					<xpath>mets:xmlData/mods:mods/mods:extension/intranda:additions</xpath>
+					<xpath>ead:archdesc/ead:dsc/ead:accruals</xpath>
+					<xpath>ead:dsc/ead:accruals</xpath>
+					<addToDefault>true</addToDefault>
+					<addSortField>true</addSortField>
+					<addUntokenizedVersion>true</addUntokenizedVersion>
+				</item>
+			</list>
+		</MD_ADDITIONS>
+
+		<MD_ARRANGEMENT>
+			<list>
+				<item>
+					<xpath>mets:xmlData/mods:mods/mods:classification[@displayLabel="arrangement"]</xpath>
+					<xpath>ead:archdesc/ead:dsc/ead:arrangement</xpath>
+					<xpath>ead:dsc/ead:arrangement</xpath>
+					<addToDefault>true</addToDefault>
+					<addSortField>true</addSortField>
+					<addUntokenizedVersion>true</addUntokenizedVersion>
+				</item>
+			</list>
+		</MD_ARRANGEMENT>
+
+		<MD_USERESTRICTION>
+			<list>
+				<item>
+					<xpath>mets:xmlData/mods:mods/mods:physicalDescription/mods:note[@type="condition"]</xpath>
+					<xpath>ead:archdesc/ead:dsc/ead:userestrict</xpath>
+					<xpath>ead:dsc/ead:userestrict</xpath>
+					<addToDefault>true</addToDefault>
+					<addSortField>true</addSortField>
+					<addUntokenizedVersion>true</addUntokenizedVersion>
+				</item>
+			</list>
+		</MD_USERESTRICTION>
+
+		<MD_FONTTYPE>
+			<list>
+				<item>
+					<xpath>mets:xmlData/mods:mods/mods:language/mods:scriptTerm</xpath>
+					<xpath>ead:archdesc/ead:did/ead:langmaterial[@label="font"]</xpath>
+					<xpath>ead:did/ead:langmaterial[@label="font"]</xpath>
+					<addToDefault>true</addToDefault>
+					<addSortField>true</addSortField>
+					<addUntokenizedVersion>true</addUntokenizedVersion>
+				</item>
+			</list>
+		</MD_FONTTYPE>
+
+		<MD_PHYSTECH>
+			<list>
+				<item>
+					<xpath>mets:xmlData/mods:mods/mods:physicalDescription/mods:note[@type="physical description"]</xpath>
+					<xpath>ead:archdesc/ead:dsc/ead:phystech</xpath>
+					<xpath>ead:dsc/ead:phystech</xpath>
+					<addToDefault>true</addToDefault>
+					<addSortField>true</addSortField>
+					<addUntokenizedVersion>true</addUntokenizedVersion>
+				</item>
+			</list>
+		</MD_PHYSTECH>
+
+		<MD_OTHERFINDAID>
+			<list>
+				<item>
+					<xpath>mets:xmlData/mods:mods/mods:extension/intranda:otherFindAid</xpath>
+					<xpath>ead:archdesc/ead:dsc/ead:otherfindaid</xpath>
+					<xpath>ead:dsc/ead:otherfindaid</xpath>
+					<addToDefault>true</addToDefault>
+					<addSortField>true</addSortField>
+					<addUntokenizedVersion>true</addUntokenizedVersion>
+				</item>
+			</list>
+		</MD_OTHERFINDAID>
+
+		<MD_ORIGINALSLOCATION>
+			<list>
+				<item>
+					<xpath>mets:xmlData/mods:mods/mods:location/mods:physicalLocation</xpath>
+					<xpath>ead:archdesc/ead:dsc/ead:originalsloc</xpath>
+					<xpath>ead:dsc/ead:originalsloc</xpath>
+					<addToDefault>true</addToDefault>
+					<addSortField>true</addSortField>
+					<addUntokenizedVersion>true</addUntokenizedVersion>
+				</item>
+			</list>
+		</MD_ORIGINALSLOCATION>
+
+		<MD_ALTERNATIVEFORMAVAILABLE>
+			<list>
+				<item>
+					<xpath>mets:xmlData/mods:mods/mods:physicalDescription/mods:note[@type="additional physical form"]</xpath>
+					<xpath>ead:archdesc/ead:dsc/ead:altformavail</xpath>
+					<xpath>ead:dsc/ead:altformavail</xpath>
+					<addToDefault>true</addToDefault>
+					<addSortField>true</addSortField>
+					<addUntokenizedVersion>true</addUntokenizedVersion>
+				</item>
+			</list>
+		</MD_ALTERNATIVEFORMAVAILABLE>
+
+		<MD_SEPARATEDMATERIAL>
+			<list>
+				<item>
+					<xpath>mets:xmlData/mods:mods/mods:note[@type="original version"]</xpath>
+					<xpath>ead:archdesc/ead:dsc/ead:relatedmaterial/ead:separatedmaterial</xpath>
+					<xpath>ead:dsc/ead:relatedmaterial/ead:separatedmaterial</xpath>
+					<addToDefault>true</addToDefault>
+					<addSortField>true</addSortField>
+					<addUntokenizedVersion>true</addUntokenizedVersion>
+				</item>
+			</list>
+		</MD_SEPARATEDMATERIAL>
+
+		<MD_DIDNOTE>
+			<list>
+				<item>
+					<xpath>mets:xmlData/mods:mods/mods:note[@type="source identifier"]</xpath>
+					<xpath>ead:archdesc/ead:did/ead:didnote</xpath>
+					<xpath>ead:did/ead:didnote</xpath>
+					<addToDefault>true</addToDefault>
+					<addSortField>true</addSortField>
+					<addUntokenizedVersion>true</addUntokenizedVersion>
+				</item>
+			</list>
+		</MD_DIDNOTE>
+
+		<MD_ODD>
+			<list>
+				<item>
+					<xpath>mets:xmlData/mods:mods/mods:note[@type="source note"]</xpath>
+					<xpath>ead:archdesc/ead:odd</xpath>
+					<xpath>ead:odd</xpath>
+					<addToDefault>true</addToDefault>
+					<addSortField>true</addSortField>
+					<addUntokenizedVersion>true</addUntokenizedVersion>
+				</item>
+			</list>
+		</MD_ODD>
+
+		<MD_ODD_HEAD>
+			<list>
+				<item>
+					<xpath>ead:archdesc/ead:odd/ead:head</xpath>
+					<xpath>ead:odd/ead:head</xpath>
+					<addToDefault>true</addToDefault>
+					<addSortField>true</addSortField>
+					<addUntokenizedVersion>true</addUntokenizedVersion>
+				</item>
+			</list>
+		</MD_ODD_HEAD>
+
+		<MD_ODD_P>
+			<list>
+				<item>
+					<xpath>ead:archdesc/ead:odd/ead:p</xpath>
+					<xpath>ead:odd/ead:p</xpath>
+					<addToDefault>true</addToDefault>
+					<addSortField>true</addSortField>
+					<addUntokenizedVersion>true</addUntokenizedVersion>
+				</item>
+			</list>
+		</MD_ODD_P>
+
+		<MD_CONVENTIONDECLARATION>
+			<list>
+				<item>
+					<xpath>mets:xmlData/mods:mods/mods:physicalDescription/mods:note[@type="organization"]</xpath>
+					<xpath>ead:control/ead:conventiondeclaration</xpath>
+					<addToDefault>true</addToDefault>
+					<addSortField>true</addSortField>
+					<addUntokenizedVersion>true</addUntokenizedVersion>
+				</item>
+			</list>
+		</MD_CONVENTIONDECLARATION>
+
+		<MD_ABSTRACT>
+			<list>
+				<item>
+					<xpath>mets:xmlData/mods:mods/mods:abstract[not(@type)]</xpath>
+					<xpath>lido:descriptiveMetadata/lido:objectIdentificationWrap/lido:objectDescriptionWrap/lido:objectDescriptionSet[@lido:type="Orginaletikett" or @lido:type="description"]/lido:descriptiveNoteValue</xpath>
+					<xpath>ead:did/ead:abstract</xpath>
+					<onefield>false</onefield>
+					<addToDefault>true</addToDefault>
+					<replace char="10">&lt;br /&gt;</replace>
+					<replace char="10">&lt;br /&gt;</replace>
+					<replace char="10">&lt;br /&gt;</replace>
+				</item>
+			</list>
+		</MD_ABSTRACT>
 
         <MD_ADMINNOTE>
             <list>
@@ -3805,328 +3759,6 @@
             </list>
         </MD_PUBLISHER_NEWSPAPER>
 
-    </fields>
- 
-=======
-		<!-- ARCHIVES -->
-		<MD_PROVENIENCE>
-			<list>
-				<item>
-					<xpath>mets:xmlData/mods:mods/mods:note[@type="ownership"]</xpath>
-					<xpath>ead:archdesc/ead:did/ead:origination</xpath>
-					<xpath>ead:did/ead:origination</xpath>
-					<addToDefault>true</addToDefault>
-					<addSortField>true</addSortField>
-					<addUntokenizedVersion>true</addUntokenizedVersion>
-				</item>
-			</list>
-		</MD_PROVENIENCE>
-
-		<MD_NODEID>
-			<list>
-				<item>
-					<xpath>mets:xmlData/mods:mods/mods:identifier[@type="archive-entry-id"]</xpath>
-					<addToDefault>true</addToDefault>
-					<addSortField>true</addSortField>
-					<addUntokenizedVersion>true</addUntokenizedVersion>
-				</item>
-			</list>
-		</MD_NODEID>
-
-		<MD_EADID>
-			<list>
-				<item>
-					<xpath>mets:xmlData/mods:mods/mods:identifier[@type="archive-id"]</xpath>
-					<xpath>ead:eadheader/ead:eadid</xpath>
-					<addToDefault>true</addToDefault>
-					<addSortField>true</addSortField>
-					<addUntokenizedVersion>true</addUntokenizedVersion>
-				</item>
-			</list>
-		</MD_EADID>
-
-		<MD_UNITID>
-			<list>
-				<item>
-					<xpath>mets:xmlData/mods:mods/mods:identifier[@type="unit-id"]</xpath>
-					<xpath>ead:archdesc/ead:did/ead:unitid[not(@type)]</xpath>
-					<xpath>ead:did/ead:unitid[not(@type)]</xpath>
-					<addToDefault>false</addToDefault>
-					<addSortField>true</addSortField>
-					<addUntokenizedVersion>true</addUntokenizedVersion>
-				</item>
-			</list>
-		</MD_UNITID>
-
-		<MD_UNITID_NUMBER>
-			<list>
-				<item>
-					<xpath>ead:did/ead:unitid[@type="Vorl. Nr."][1]</xpath>
-					<addToDefault>false</addToDefault>
-					<addSortField>true</addSortField>
-					<addUntokenizedVersion>true</addUntokenizedVersion>
-				</item>
-			</list>
-		</MD_UNITID_NUMBER>
-
-		<MD_RECORDID>
-			<list>
-				<item>
-					<xpath>mets:xmlData/mods:mods/mods:identifier[@type="record" or @type="record-id"]</xpath>
-					<xpath>ead:control/ead:recordid</xpath>
-					<addToDefault>true</addToDefault>
-					<addSortField>true</addSortField>
-				</item>
-			</list>
-		</MD_RECORDID>
-
-		<MD_BIOGRAPHICALINFORMATION>
-			<list>
-				<item>
-					<xpath>mets:xmlData/mods:mods/mods:note[@type="bibliography"]</xpath>
-					<xpath>ead:archdesc/ead:dsc/ead:bibliography</xpath>
-					<xpath>ead:dsc/ead:bibliography</xpath>
-					<addToDefault>true</addToDefault>
-					<addSortField>true</addSortField>
-					<addUntokenizedVersion>true</addUntokenizedVersion>
-				</item>
-			</list>
-		</MD_BIOGRAPHICALINFORMATION>
-
-		<MD_INVENTORYHISTORY>
-			<list>
-				<item>
-					<xpath>mets:xmlData/mods:mods/mods:note[@type="bibliographic history"]</xpath>
-					<xpath>ead:archdesc/ead:dsc/ead:custodhist</xpath>
-					<xpath>ead:dsc/ead:custodhist</xpath>
-					<addToDefault>true</addToDefault>
-					<addSortField>true</addSortField>
-					<addUntokenizedVersion>true</addUntokenizedVersion>
-				</item>
-			</list>
-		</MD_INVENTORYHISTORY>
-
-		<MD_AQUISITIONINFORMATION>
-			<list>
-				<item>
-					<xpath>mets:xmlData/mods:mods/mods:note[@type="acquisition"]</xpath>
-					<xpath>ead:archdesc/ead:dsc/ead:acqinfo</xpath>
-					<xpath>ead:dsc/ead:acqinfo</xpath>
-					<addToDefault>true</addToDefault>
-					<addSortField>true</addSortField>
-					<addUntokenizedVersion>true</addUntokenizedVersion>
-				</item>
-			</list>
-		</MD_AQUISITIONINFORMATION>
-
-		<MD_APPRAISALINFORMATION>
-			<list>
-				<item>
-					<xpath>mets:xmlData/mods:mods/mods:extension/intranda:appraisal</xpath>
-					<xpath>ead:archdesc/ead:dsc/ead:appraisal</xpath>
-					<xpath>ead:dsc/ead:appraisal</xpath>
-					<addToDefault>true</addToDefault>
-					<addSortField>true</addSortField>
-					<addUntokenizedVersion>true</addUntokenizedVersion>
-				</item>
-			</list>
-		</MD_APPRAISALINFORMATION>
-
-		<MD_ADDITIONS>
-			<list>
-				<item>
-					<xpath>mets:xmlData/mods:mods/mods:extension/intranda:additions</xpath>
-					<xpath>ead:archdesc/ead:dsc/ead:accruals</xpath>
-					<xpath>ead:dsc/ead:accruals</xpath>
-					<addToDefault>true</addToDefault>
-					<addSortField>true</addSortField>
-					<addUntokenizedVersion>true</addUntokenizedVersion>
-				</item>
-			</list>
-		</MD_ADDITIONS>
-
-		<MD_ARRANGEMENT>
-			<list>
-				<item>
-					<xpath>mets:xmlData/mods:mods/mods:classification[@displayLabel="arrangement"]</xpath>
-					<xpath>ead:archdesc/ead:dsc/ead:arrangement</xpath>
-					<xpath>ead:dsc/ead:arrangement</xpath>
-					<addToDefault>true</addToDefault>
-					<addSortField>true</addSortField>
-					<addUntokenizedVersion>true</addUntokenizedVersion>
-				</item>
-			</list>
-		</MD_ARRANGEMENT>
-
-		<MD_USERESTRICTION>
-			<list>
-				<item>
-					<xpath>mets:xmlData/mods:mods/mods:physicalDescription/mods:note[@type="condition"]</xpath>
-					<xpath>ead:archdesc/ead:dsc/ead:userestrict</xpath>
-					<xpath>ead:dsc/ead:userestrict</xpath>
-					<addToDefault>true</addToDefault>
-					<addSortField>true</addSortField>
-					<addUntokenizedVersion>true</addUntokenizedVersion>
-				</item>
-			</list>
-		</MD_USERESTRICTION>
-
-		<MD_FONTTYPE>
-			<list>
-				<item>
-					<xpath>mets:xmlData/mods:mods/mods:language/mods:scriptTerm</xpath>
-					<xpath>ead:archdesc/ead:did/ead:langmaterial[@label="font"]</xpath>
-					<xpath>ead:did/ead:langmaterial[@label="font"]</xpath>
-					<addToDefault>true</addToDefault>
-					<addSortField>true</addSortField>
-					<addUntokenizedVersion>true</addUntokenizedVersion>
-				</item>
-			</list>
-		</MD_FONTTYPE>
-
-		<MD_PHYSTECH>
-			<list>
-				<item>
-					<xpath>mets:xmlData/mods:mods/mods:physicalDescription/mods:note[@type="physical description"]</xpath>
-					<xpath>ead:archdesc/ead:dsc/ead:phystech</xpath>
-					<xpath>ead:dsc/ead:phystech</xpath>
-					<addToDefault>true</addToDefault>
-					<addSortField>true</addSortField>
-					<addUntokenizedVersion>true</addUntokenizedVersion>
-				</item>
-			</list>
-		</MD_PHYSTECH>
-
-		<MD_OTHERFINDAID>
-			<list>
-				<item>
-					<xpath>mets:xmlData/mods:mods/mods:extension/intranda:otherFindAid</xpath>
-					<xpath>ead:archdesc/ead:dsc/ead:otherfindaid</xpath>
-					<xpath>ead:dsc/ead:otherfindaid</xpath>
-					<addToDefault>true</addToDefault>
-					<addSortField>true</addSortField>
-					<addUntokenizedVersion>true</addUntokenizedVersion>
-				</item>
-			</list>
-		</MD_OTHERFINDAID>
-
-		<MD_ORIGINALSLOCATION>
-			<list>
-				<item>
-					<xpath>mets:xmlData/mods:mods/mods:location/mods:physicalLocation</xpath>
-					<xpath>ead:archdesc/ead:dsc/ead:originalsloc</xpath>
-					<xpath>ead:dsc/ead:originalsloc</xpath>
-					<addToDefault>true</addToDefault>
-					<addSortField>true</addSortField>
-					<addUntokenizedVersion>true</addUntokenizedVersion>
-				</item>
-			</list>
-		</MD_ORIGINALSLOCATION>
-
-		<MD_ALTERNATIVEFORMAVAILABLE>
-			<list>
-				<item>
-					<xpath>mets:xmlData/mods:mods/mods:physicalDescription/mods:note[@type="additional physical form"]</xpath>
-					<xpath>ead:archdesc/ead:dsc/ead:altformavail</xpath>
-					<xpath>ead:dsc/ead:altformavail</xpath>
-					<addToDefault>true</addToDefault>
-					<addSortField>true</addSortField>
-					<addUntokenizedVersion>true</addUntokenizedVersion>
-				</item>
-			</list>
-		</MD_ALTERNATIVEFORMAVAILABLE>
-
-		<MD_SEPARATEDMATERIAL>
-			<list>
-				<item>
-					<xpath>mets:xmlData/mods:mods/mods:note[@type="original version"]</xpath>
-					<xpath>ead:archdesc/ead:dsc/ead:relatedmaterial/ead:separatedmaterial</xpath>
-					<xpath>ead:dsc/ead:relatedmaterial/ead:separatedmaterial</xpath>
-					<addToDefault>true</addToDefault>
-					<addSortField>true</addSortField>
-					<addUntokenizedVersion>true</addUntokenizedVersion>
-				</item>
-			</list>
-		</MD_SEPARATEDMATERIAL>
-
-		<MD_DIDNOTE>
-			<list>
-				<item>
-					<xpath>mets:xmlData/mods:mods/mods:note[@type="source identifier"]</xpath>
-					<xpath>ead:archdesc/ead:did/ead:didnote</xpath>
-					<xpath>ead:did/ead:didnote</xpath>
-					<addToDefault>true</addToDefault>
-					<addSortField>true</addSortField>
-					<addUntokenizedVersion>true</addUntokenizedVersion>
-				</item>
-			</list>
-		</MD_DIDNOTE>
-
-		<MD_ODD>
-			<list>
-				<item>
-					<xpath>mets:xmlData/mods:mods/mods:note[@type="source note"]</xpath>
-					<xpath>ead:archdesc/ead:odd</xpath>
-					<xpath>ead:odd</xpath>
-					<addToDefault>true</addToDefault>
-					<addSortField>true</addSortField>
-					<addUntokenizedVersion>true</addUntokenizedVersion>
-				</item>
-			</list>
-		</MD_ODD>
-
-		<MD_ODD_HEAD>
-			<list>
-				<item>
-					<xpath>ead:archdesc/ead:odd/ead:head</xpath>
-					<xpath>ead:odd/ead:head</xpath>
-					<addToDefault>true</addToDefault>
-					<addSortField>true</addSortField>
-					<addUntokenizedVersion>true</addUntokenizedVersion>
-				</item>
-			</list>
-		</MD_ODD_HEAD>
-
-		<MD_ODD_P>
-			<list>
-				<item>
-					<xpath>ead:archdesc/ead:odd/ead:p</xpath>
-					<xpath>ead:odd/ead:p</xpath>
-					<addToDefault>true</addToDefault>
-					<addSortField>true</addSortField>
-					<addUntokenizedVersion>true</addUntokenizedVersion>
-				</item>
-			</list>
-		</MD_ODD_P>
-
-		<MD_CONVENTIONDECLARATION>
-			<list>
-				<item>
-					<xpath>mets:xmlData/mods:mods/mods:physicalDescription/mods:note[@type="organization"]</xpath>
-					<xpath>ead:control/ead:conventiondeclaration</xpath>
-					<addToDefault>true</addToDefault>
-					<addSortField>true</addSortField>
-					<addUntokenizedVersion>true</addUntokenizedVersion>
-				</item>
-			</list>
-		</MD_CONVENTIONDECLARATION>
-
-		<MD_ABSTRACT>
-			<list>
-				<item>
-					<xpath>mets:xmlData/mods:mods/mods:abstract[not(@type)]</xpath>
-					<xpath>lido:descriptiveMetadata/lido:objectIdentificationWrap/lido:objectDescriptionWrap/lido:objectDescriptionSet[@lido:type="Orginaletikett" or @lido:type="description"]/lido:descriptiveNoteValue</xpath>
-					<xpath>ead:did/ead:abstract</xpath>
-					<onefield>false</onefield>
-					<addToDefault>true</addToDefault>
-					<replace char="10">&lt;br /&gt;</replace>
-					<replace char="10">&lt;br /&gt;</replace>
-					<replace char="10">&lt;br /&gt;</replace>
-				</item>
-			</list>
-		</MD_ABSTRACT>
-
-
 		<!-- TECH MD -->
 		<MD_TECH_FORMAT_NAME>
 			<list>
@@ -4235,101 +3867,7 @@
 			</list>
 		</MD_PROTECTION_LANG_DE>
 
-		<MD_ADMINNOTE>
-			<list>
-				<item>
-					<xpath>mets:xmlData/mods:mods/mods:note[@type="admin"]</xpath>
-					<addToDefault>true</addToDefault>
-					<onefield>false</onefield>
-					<groupEntity type="OTHER">
-						<field name="MD_VALUE">text()</field>
-					</groupEntity>
-				</item>
-			</list>
-		</MD_ADMINNOTE>
-
-		<MD_AGENCY_LOCATION>
-			<list>
-				<item>
-					<xpath>mets:xmlData/mods:mods/mods:originInfo[@eventType="location"]</xpath>
-					<addToDefault>true</addToDefault>
-					<groupEntity type="LOCATION"  addAuthorityDataToDocstruct="true" addCoordsToDocstruct="true">
-						<field name="MD_VALUE">mods:place/mods:placeTerm</field>
-						<field name="MD_PLACE">mods:place/mods:placeTerm</field>
-						<field name="MD_REFID">@ID</field>
-						<field name="NORM_URI">mods:place/mods:placeTerm/@valueURI</field>
-						<field name="NORM_IDENTIFIER_GEONAMES">substring-after(mods:place/mods:placeTerm/@valueURI, 'http://www.geonames.org/')</field>
-					</groupEntity>
-				</item>
-			</list>
-		</MD_AGENCY_LOCATION>
-
-		<MD_AGENCY_LOCATION_LANG_FR>
-			<list>
-				<item>
-					<xpath>mets:xmlData/mods:mods/mods:originInfo[@eventType="location"]</xpath>
-					<addToDefault>true</addToDefault>
-					<groupEntity type="LOCATION" addAuthorityDataToDocstruct="true" addCoordsToDocstruct="false">
-						<field name="MD_VALUE">mods:place/mods:placeTerm</field>
-						<field name="MD_DESCRIPTION">mods:description[@xml:lang="fre"]</field>
-						<field name="MD_PLACE">mods:place/mods:placeTerm</field>
-						<field name="MD_REFID">@ID</field>
-						<field name="MD_DATESTART">mods:dateCreated</field>
-						<field name="MD_DATEEND">mods:dateOther</field>
-						<field name="MD_SOURCEID">luxArtDic:source[luxArtDic:refs="{0}"]/luxArtDic:sourceID</field>
-						<field name="MD_SOURCETEXT">luxArtDic:source[luxArtDic:refs="{0}"]/luxArtDic:name[@xml:lang="fre"]</field>
-						<field name="MD_SOURCETYPE">luxArtDic:source[luxArtDic:refs="{0}"]/luxArtDic:type</field>
-						<field name="NORM_URI">mods:place/mods:placeTerm/@valueURI</field>
-						<field name="NORM_IDENTIFIER_GEONAMES">substring-after(mods:place/mods:placeTerm/@valueURI, 'http://www.geonames.org/')</field>
-					</groupEntity>
-				</item>
-			</list>
-		</MD_AGENCY_LOCATION_LANG_FR>
-
-		<MD_AGENCY_LOCATION_LANG_DE>
-			<list>
-				<item>
-					<xpath>mets:xmlData/mods:mods/mods:originInfo[@eventType="location"]</xpath>
-					<addToDefault>true</addToDefault>
-					<groupEntity type="LOCATION"  addAuthorityDataToDocstruct="true" addCoordsToDocstruct="false">
-						<field name="MD_VALUE">mods:place/mods:placeTerm</field>
-						<field name="MD_DESCRIPTION">mods:description[@xml:lang="ger"]</field>
-						<field name="MD_PLACE">mods:place/mods:placeTerm</field>
-						<field name="MD_REFID">@ID</field>
-						<field name="MD_DATESTART">mods:dateCreated</field>
-						<field name="MD_DATEEND">mods:dateOther</field>
-						<field name="MD_SOURCEID">luxArtDic:source[luxArtDic:refs="{0}"]/luxArtDic:sourceID</field>
-						<field name="MD_SOURCETEXT">luxArtDic:source[luxArtDic:refs="{0}"]/luxArtDic:name[@xml:lang="ger"]</field>
-						<field name="MD_SOURCETYPE">luxArtDic:source[luxArtDic:refs="{0}"]/luxArtDic:type</field>
-						<field name="NORM_URI">mods:place/mods:placeTerm/@valueURI</field>
-						<field name="NORM_IDENTIFIER_GEONAMES">substring-after(mods:place/mods:placeTerm/@valueURI, 'http://www.geonames.org/')</field>
-					</groupEntity>
-				</item>
-			</list>
-		</MD_AGENCY_LOCATION_LANG_DE>
-
-		<MD_AGENCY_LOCATION_LANG_EN>
-			<list>
-				<item>
-					<xpath>mets:xmlData/mods:mods/mods:originInfo[@eventType="location"]</xpath>
-					<addToDefault>true</addToDefault>
-					<groupEntity type="LOCATION"  addAuthorityDataToDocstruct="true" addCoordsToDocstruct="false">
-						<field name="MD_VALUE">mods:place/mods:placeTerm</field>
-						<field name="MD_DESCRIPTION">mods:description[@xml:lang="eng"]</field>
-						<field name="MD_PLACE">mods:place/mods:placeTerm</field>
-						<field name="MD_REFID">@ID</field>
-						<field name="MD_DATESTART">mods:dateCreated</field>
-						<field name="MD_DATEEND">mods:dateOther</field>
-						<field name="MD_SOURCEID">luxArtDic:source[luxArtDic:refs="{0}"]/luxArtDic:sourceID</field>
-						<field name="MD_SOURCETEXT">luxArtDic:source[luxArtDic:refs="{0}"]/luxArtDic:name[@xml:lang="eng"]</field>
-						<field name="MD_SOURCETYPE">luxArtDic:source[luxArtDic:refs="{0}"]/luxArtDic:type</field>
-						<field name="NORM_URI">mods:place/mods:placeTerm/@valueURI</field>
-						<field name="NORM_IDENTIFIER_GEONAMES">substring-after(mods:place/mods:placeTerm/@valueURI, 'http://www.geonames.org/')</field>
-					</groupEntity>
-				</item>
-			</list>
-		</MD_AGENCY_LOCATION_LANG_EN>
-
-	</fields>
->>>>>>> 04bf9a58
+
+    </fields>
+ 
 </root>