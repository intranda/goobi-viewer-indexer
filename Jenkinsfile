pipeline {

  agent none

  options {
    buildDiscarder logRotator(artifactDaysToKeepStr: '', artifactNumToKeepStr: '15', daysToKeepStr: '90', numToKeepStr: '')
    disableConcurrentBuilds()
  }

  stages {
    stage('build') {
      agent {
        docker {
          label 'controller'
          image 'nexus.intranda.com:4443/goobi-viewer-testing-index:latest'
          args '-v $HOME/.m2:/var/maven/.m2:z -v $HOME/.config:/var/maven/.config -v $HOME/.sonar:/var/maven/.sonar -u 1000 -ti -e _JAVA_OPTIONS=-Duser.home=/var/maven -e MAVEN_CONFIG=/var/maven/.m2'
          registryUrl 'https://nexus.intranda.com:4443/'
          registryCredentialsId 'jenkins-docker'
        }
      }
      steps {
        sh 'git clean -fdx'
        sh 'mvn -f goobi-viewer-indexer/pom.xml -DskipTests=false clean verify -U'
        recordIssues enabledForFailure: true, aggregatingResults: true, tools: [java(), javaDoc()]
        dependencyCheckPublisher pattern: '**/target/dependency-check-report.xml'
        stash includes: '**/target/*.jar, */src/main/resources/*.xml, */src/main/resources/other/schema.xml', name:  'app'
      }
    }
    stage('sonarcloud') {
      when {
        anyOf {
          tag "v*"
          branch 'sonar_*'
        }
      }
      agent {
        docker {
          label 'controller'
          image 'nexus.intranda.com:4443/goobi-viewer-testing-index:latest'
          args '-v $HOME/.m2:/var/maven/.m2:z -v $HOME/.config:/var/maven/.config -v $HOME/.sonar:/var/maven/.sonar -u 1000 -ti -e _JAVA_OPTIONS=-Duser.home=/var/maven -e MAVEN_CONFIG=/var/maven/.m2'
          registryUrl 'https://nexus.intranda.com:4443/'
          registryCredentialsId 'jenkins-docker'
        }
      }
      steps {
        withCredentials([string(credentialsId: 'jenkins-sonarcloud', variable: 'TOKEN')]) {
          sh 'mvn -f goobi-viewer-indexer/pom.xml verify sonar:sonar -Dsonar.login=$TOKEN'
        }
      }
    }
    stage('deployment to maven repository') {
      agent {
        docker {
          label 'controller'
          image 'nexus.intranda.com:4443/goobi-viewer-testing-index:latest'
          args '-v $HOME/.m2:/var/maven/.m2:z -v $HOME/.config:/var/maven/.config -v $HOME/.sonar:/var/maven/.sonar -u 1000 -ti -e _JAVA_OPTIONS=-Duser.home=/var/maven -e MAVEN_CONFIG=/var/maven/.m2'
          registryUrl 'https://nexus.intranda.com:4443/'
          registryCredentialsId 'jenkins-docker'
        }
      }
      when {
        anyOf {
          tag "v*"
          branch 'develop'
        }
      }
      steps {
        sh 'mvn -f goobi-viewer-indexer/pom.xml deploy'
      }
    }
    stage('build, test and publish docker image') {
      agent {label 'controller'}
      steps {
        unstash 'app'

        script{
          docker.withRegistry('https://nexus.intranda.com:4443','jenkins-docker'){
            dockerimage = docker.build("goobi-viewer-indexer:${BRANCH_NAME}-${env.BUILD_ID}_${env.GIT_COMMIT}", "--no-cache --build-arg build=false .")
            dockerimage_public = docker.build("intranda/goobi-viewer-indexer:${BRANCH_NAME}-${env.BUILD_ID}_${env.GIT_COMMIT}",  "--build-arg build=false .")
          }
        }
        script {
          dockerimage.inside {
            sh 'test -f /usr/local/bin/solrIndexer.jar || ( echo "/usr/local/bin/solrIndexer.jar missing"; exit 1 )'
          }
        }
        script {
          docker.withRegistry('https://nexus.intranda.com:4443','jenkins-docker'){
            dockerimage.push("${env.BRANCH_NAME}-${env.BUILD_ID}_${env.GIT_COMMIT}")
            dockerimage.push("${env.BRANCH_NAME}")
          }
        }
      }
    }
    stage('publish docker production image to internal repository'){
      agent {label 'controller'}
      when { 
        tag "v*" 
      }
      steps{
        script {
          docker.withRegistry('https://nexus.intranda.com:4443','jenkins-docker'){
            dockerimage.push("${env.TAG_NAME}-${env.BUILD_ID}")
            dockerimage.push("${env.TAG_NAME}")
            dockerimage.push("latest")
          }
        }
      }
    }
    stage('publish develop image to Docker Hub'){
      agent {label 'controller'}
      when {
        branch 'develop'
      }
      steps{
        script{
          docker.withRegistry('','0b13af35-a2fb-41f7-8ec7-01eaddcbe99d'){
            dockerimage_public.push("${env.BRANCH_NAME}")
          }
        }
      }
    }
    stage('publish production image to Docker Hub'){
      agent {label 'controller'}
      when {
        tag "v*"
      }
      steps{
        script{
          docker.withRegistry('','0b13af35-a2fb-41f7-8ec7-01eaddcbe99d'){
            dockerimage_public.push("${env.TAG_NAME}")
            dockerimage_public.push("latest")
          }
        }
      }
    }
  }
  post {
    always {
      node('controller') {
        junit "**/target/surefire-reports/*.xml"
        step([
          $class           : 'JacocoPublisher',
          execPattern      : 'goobi-viewer-indexer/target/jacoco.exec',
          classPattern     : 'goobi-viewer-indexer/target/classes/',
          sourcePattern    : 'goobi-viewer-indexer/src/main/java',
          exclusionPattern : '**/*Test.class'
        ])
      }
    }
    success {
      node('controller') {
<<<<<<< HEAD
        archiveArtifacts artifacts: '**/target/*.jar, */src/main/resources/indexerconfig_solr.xml, */src/main/resources/other/schema.xml, */src/main/resources/other/solrindexer.service', fingerprint: true
=======
        archiveArtifacts artifacts: '**/target/*.jar, */src/main/resources/*.xml, */src/main/resources/other/schema.xml, */src/main/resources/other/solrindexer.service', fingerprint: true
>>>>>>> a96a3f91
      }
    }
    changed {
      emailext(
        subject: '${DEFAULT_SUBJECT}',
        body: '${DEFAULT_CONTENT}',
        recipientProviders: [requestor(),culprits()],
        attachLog: true
      )
    }
  }
}
/* vim: set ts=2 sw=2 tw=120 et :*/<|MERGE_RESOLUTION|>--- conflicted
+++ resolved
@@ -150,11 +150,7 @@
     }
     success {
       node('controller') {
-<<<<<<< HEAD
-        archiveArtifacts artifacts: '**/target/*.jar, */src/main/resources/indexerconfig_solr.xml, */src/main/resources/other/schema.xml, */src/main/resources/other/solrindexer.service', fingerprint: true
-=======
         archiveArtifacts artifacts: '**/target/*.jar, */src/main/resources/*.xml, */src/main/resources/other/schema.xml, */src/main/resources/other/solrindexer.service', fingerprint: true
->>>>>>> a96a3f91
       }
     }
     changed {
